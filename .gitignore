--- conflicted
+++ resolved
@@ -9,10 +9,6 @@
 cache/*
 
 # Environment files
-<<<<<<< HEAD
-
-=======
->>>>>>> 8d6e51a4
 
 # PEM files
 *.pem
