# This workflow will build a golang project
# For more information see: https://docs.github.com/en/actions/automating-builds-and-tests/building-and-testing-go

name: Go

on:
  workflow_dispatch:
    inputs:
      buildImportDemo:
        type: choice
        description: "build demo import images and dex image"
        options:
          - "true"
          - "false"
        default: "false"
      servicesList:
        type: string
        description: "List of services to build"
        required: false
        default: "all"
      deployTo:
        type: choice
        description: "Environment to deploy to"
        options:
          - "dev"
          - "prod"
        default: "dev"
  push:
    branches: ["main","dev","feat-integrations-service"]
  pull_request:
    branches: ["main","dev","feat-integrations-service"]

jobs:
  tag:
    runs-on: ubuntu-latest
    environment: golang
    outputs:
      latest_tag: ${{ steps.set_latest_tag.outputs.latest_tag }}
    if: github.event_name != 'pull_request' && (github.ref == 'refs/heads/main' || github.ref == 'refs/heads/dev' || github.ref == 'refs/heads/feat-integrations-service')
    steps:
      - name: Checkout code
        uses: actions/checkout@v3
      - name: Tag version
        id: tag_version
        uses: mathieudutour/github-tag-action@v6.1
        with:
          github_token: ${{ secrets.GH_ACCESS_TOKEN }}
          release_branches: main
          tag_prefix: v
      - name: Set latest tag output
        id: set_latest_tag
        run: |
          if [[ -z "${{ steps.tag_version.outputs.new_tag }}" ]]; then
            echo "latest_tag=${{ steps.tag_version.outputs.previous_tag }}" >> "$GITHUB_OUTPUT"
          else
            echo "latest_tag=${{ steps.tag_version.outputs.new_tag }}" >> "$GITHUB_OUTPUT"
          fi

  build:
    runs-on: ubuntu-latest
    needs:
      - tag
    environment: golang
    outputs:
      service_count: ${{ steps.build_services.outputs.service_count }}
      steampipe: ${{ steps.build_services.outputs.steampipe }}
      auth-service: ${{ steps.build_services.outputs.auth-service }}
      checkup-worker: ${{ steps.build_services.outputs.checkup-worker }}
      compliance-report-worker: ${{ steps.build_services.outputs.compliance-report-worker }}
      compliance-service: ${{ steps.build_services.outputs.compliance-service }}
      compliance-summarizer: ${{ steps.build_services.outputs.compliance-summarizer }}
      describe-scheduler: ${{ steps.build_services.outputs.describe-scheduler }}
      inventory-service: ${{ steps.build_services.outputs.inventory-service }}
      metadata-service: ${{ steps.build_services.outputs.metadata-service }}
      migrator-worker: ${{ steps.build_services.outputs.migrator-worker }}
      onboard-service: ${{ steps.build_services.outputs.onboard-service }}
      swagger-ui: ${{ steps.build_services.outputs.swagger-ui }}
      analytics-worker: ${{ steps.build_services.outputs.analytics-worker }}
      steampipe-plugin-opengovernance: ${{ steps.build_services.outputs.steampipe-plugin-opengovernance }}
      integration-service: ${{ steps.build_services.outputs.integration-service }}
      es-sink-service: ${{ steps.build_services.outputs.es-sink-service }}
      wastage-service: ${{ steps.build_services.outputs.wastage-service }}
      information-service: ${{ steps.build_services.outputs.information-service }}
      query-runner-worker: ${{ steps.build_services.outputs.query-runner-worker }}
      demo-importer-worker: ${{ steps.build_services.outputs.demo-importer-worker }}
    env:
      SERVICE_LIST: ${{ github.event.inputs.servicesList }}
      GH_ACCESS_TOKEN: ${{ secrets.GH_ACCESS_TOKEN }}
    steps:
      - name: Free Disk Space (Ubuntu)
        if: ${{ steps.build_services.outputs.service_count > 3 }}
        uses: jlumbroso/free-disk-space@main
        with:
          # This might remove tools that are actually needed,
          # if set to "true" but frees about 6 GB
          tool-cache: false

          # All of these default to true, but feel free to set to
          # "false" if necessary for your workflow
          android: true
          dotnet: true
          haskell: true
          large-packages: false
          docker-images: true
          swap-storage: true

      - name: Install musl cc
        uses: awalsh128/cache-apt-pkgs-action@v1
        with:
          packages: musl-tools musl-dev musl

      - name: Checkout code
        uses: actions/checkout@v3
        with:
          fetch-depth: 5

      - name: Set up Go
        uses: actions/setup-go@v4
        with:
          go-version-file: "./go.mod"
          cache: false

      - name: Go Cache
        uses: actions/cache@v3
        with:
          path: |
            ~/go/pkg/mod
            ~/.cache/go-build
          key: ${{ runner.os }}-go-${{ hashFiles('**/go.sum') }}
          restore-keys: |
            ${{ runner.os }}-go-

      - name: Configure Git
        run: git config --global url.https://$GH_ACCESS_TOKEN@github.com/opengovern.insteadOf https://github.com/opengovern

      - name: Build services
        id: build_services
        run: |
          set -x
          ./scripts/list_services > ./service-list
          cat ./service-list
          # Process the service list to determine services to build
          cat ./service-list | tr ' ' '\n' | grep -v '^steampipe$' || true | grep -v '^$' || true > ./build_services
          cat ./build_services
          mkdir -p ./build
          service_count=0
          if [ -s ./build_services ]; then
            for f in $(cat ./build_services); do
              if [ -d "./cmd/$f" ]; then
                echo "Building service: $f"
                CC=/usr/bin/musl-gcc GOPRIVATE="github.com/opengovern" GOOS=linux GOARCH=amd64 go build -v \
                  -ldflags "-linkmode external -extldflags '-static' -s -w" \
                  -tags musl -o ./build/$f ./cmd/$f
                if [ $? -ne 0 ]; then
                  echo "Build failed for service: $f"
                  exit 1
                fi
                service_count=$((service_count + 1))
              else
                echo "Warning: Directory ./cmd/$f does not exist. Skipping build for $f."
              fi
            done
            chmod +x ./build/*
          else
            echo "No services to build."
          fi
          echo "service_count=${service_count}" >> "$GITHUB_OUTPUT"
          # Set outputs for each service
          for f in $(cat ./service-list); do
            echo "$f=true" >> "$GITHUB_OUTPUT"
          done

      - name: Pack build
        if: github.event_name != 'pull_request'
        run: |
          tar -czvf build.tar.gz build

      - name: Upload artifact
        if: github.event_name != 'pull_request'
        uses: actions/upload-artifact@v3
        with:
          name: build
          path: build.tar.gz
          retention-days: 1

  deploy-steampipe:
    runs-on: ubuntu-latest
    needs:
      - build
      - tag
      - deploy-steampipe-plugin-opengovernance
    permissions:
      id-token: write
      contents: read
    environment: docker
    if: (needs.build.outputs.steampipe-plugin-opengovernance == 'true' || needs.build.outputs.steampipe == 'true') && github.event_name != 'pull_request'
    steps:
      - name: Checkout code
        uses: actions/checkout@v3
      - name: Download artifact
        uses: actions/download-artifact@v3
        with:
          name: build
          path: .
      - name: Unpack artifact
        run: |
          tar -xvf build.tar.gz
      - name: Log in to the Container registry
        uses: docker/login-action@65b78e6e13532edd9afa3aa52ac7964289d1a9c1
        with:
          registry: ghcr.io
          username: ${{ github.actor }}
          password: ${{ secrets.GHCR_PAT }}
      - name: Build and push Docker images
        uses: docker/build-push-action@v4
        with:
          push: true
          tags: |
            ghcr.io/${{ github.repository_owner }}/steampipe-service:${{ needs.tag.outputs.latest_tag }}
          file: docker/SteampipeServiceDockerfile
          build-args: |
            PLUGIN_REGISTRY=ghcr.io/opengovern
          context: .

  deploy-auth-service:
    runs-on: ubuntu-latest
    needs:
      - build
      - tag
    permissions:
      id-token: write
      contents: read
    environment: docker
    if: needs.build.outputs.auth-service == 'true' && github.event_name != 'pull_request'
    steps:
      - name: Checkout code
        uses: actions/checkout@v3
      - name: Download artifact
        uses: actions/download-artifact@v3
        with:
          name: build
          path: .
      - name: Unpack artifact
        run: |
          tar -xvf build.tar.gz
      - name: Log in to the Container registry
        uses: docker/login-action@65b78e6e13532edd9afa3aa52ac7964289d1a9c1
        with:
          registry: ghcr.io
          username: ${{ github.actor }}
          password: ${{ secrets.GHCR_PAT }}
      - name: Build and push Docker images
        uses: docker/build-push-action@v4
        with:
          push: true
          tags: |
            ghcr.io/${{ github.repository_owner }}/auth-service:${{ needs.tag.outputs.latest_tag }}
          file: docker/AuthServiceDockerfile
          context: .

  deploy-checkup-worker:
    runs-on: ubuntu-latest
    needs:
      - build
      - tag
    permissions:
      id-token: write
      contents: read
    environment: docker
    if: needs.build.outputs.checkup-worker == 'true' && github.event_name != 'pull_request'
    steps:
      - name: Checkout code
        uses: actions/checkout@v3
      - name: Download artifact
        uses: actions/download-artifact@v3
        with:
          name: build
          path: .
      - name: Unpack artifact
        run: |
          tar -xvf build.tar.gz
      - name: Log in to the Container registry
        uses: docker/login-action@65b78e6e13532edd9afa3aa52ac7964289d1a9c1
        with:
          registry: ghcr.io
          username: ${{ github.actor }}
          password: ${{ secrets.GHCR_PAT }}
      - name: Build and push Docker images
        uses: docker/build-push-action@v4
        with:
          push: true
          tags: |
            ghcr.io/${{ github.repository_owner }}/checkup-worker:${{ needs.tag.outputs.latest_tag }}
          file: docker/CheckupWorkerDockerfile
          context: .

  deploy-compliance-report-worker:
    runs-on: ubuntu-latest
    needs:
      - build
      - tag
      - deploy-steampipe-plugin-opengovernance
      - deploy-steampipe
    permissions:
      id-token: write
      contents: read
    environment: docker
    if: (needs.build.outputs.steampipe-plugin-opengovernance == 'true' || needs.build.outputs.compliance-report-worker == 'true') && github.event_name != 'pull_request'
    steps:
      - name: Checkout code
        uses: actions/checkout@v3
      - name: Download artifact
        uses: actions/download-artifact@v3
        with:
          name: build
          path: .
      - name: Unpack artifact
        run: |
          tar -xvf build.tar.gz
      - name: Log in to the Container registry
        uses: docker/login-action@65b78e6e13532edd9afa3aa52ac7964289d1a9c1
        with:
          registry: ghcr.io
          username: ${{ github.actor }}
          password: ${{ secrets.GHCR_PAT }}
      - name: Build and push Docker images
        uses: docker/build-push-action@v4
        with:
          push: true
          tags: |
            ghcr.io/${{ github.repository_owner }}/compliance-report-worker:${{ needs.tag.outputs.latest_tag }}
          file: docker/ComplianceReportWorkerDockerfile
          build-args: |
            PLUGIN_REGISTRY=ghcr.io/opengovern
          context: .

  deploy-compliance-summarizer:
    runs-on: ubuntu-latest
    needs:
      - build
      - tag
    permissions:
      id-token: write
      contents: read
    environment: docker
    if: needs.build.outputs.compliance-summarizer == 'true' && github.event_name != 'pull_request'
    steps:
      - name: Checkout code
        uses: actions/checkout@v3
      - name: Download artifact
        uses: actions/download-artifact@v3
        with:
          name: build
          path: .
      - name: Unpack artifact
        run: |
          tar -xvf build.tar.gz
      - name: Log in to the Container registry
        uses: docker/login-action@65b78e6e13532edd9afa3aa52ac7964289d1a9c1
        with:
          registry: ghcr.io
          username: ${{ github.actor }}
          password: ${{ secrets.GHCR_PAT }}
      - name: Build and push Docker images
        uses: docker/build-push-action@v4
        with:
          push: true
          tags: |
            ghcr.io/${{ github.repository_owner }}/compliance-summarizer:${{ needs.tag.outputs.latest_tag }}
          file: docker/ComplianceSummarizerDockerfile
          build-args: |
            PLUGIN_REGISTRY=ghcr.io/opengovern
          context: .

  deploy-compliance-service:
    runs-on: ubuntu-latest
    needs:
      - build
      - tag
    permissions:
      id-token: write
      contents: read
    environment: docker
    if: needs.build.outputs.compliance-service == 'true' && github.event_name != 'pull_request'
    steps:
      - name: Checkout code
        uses: actions/checkout@v3
      - name: Download artifact
        uses: actions/download-artifact@v3
        with:
          name: build
          path: .
      - name: Unpack artifact
        run: |
          tar -xvf build.tar.gz
      - name: Log in to the Container registry
        uses: docker/login-action@65b78e6e13532edd9afa3aa52ac7964289d1a9c1
        with:
          registry: ghcr.io
          username: ${{ github.actor }}
          password: ${{ secrets.GHCR_PAT }}
      - name: Build and push Docker images
        uses: docker/build-push-action@v4
        with:
          push: true
          tags: |
            ghcr.io/${{ github.repository_owner }}/compliance-service:${{ needs.tag.outputs.latest_tag }}
          file: docker/ComplianceServiceDockerfile
          context: .

  deploy-describe-scheduler:
    runs-on: ubuntu-latest
    needs:
      - build
      - tag
    permissions:
      id-token: write
      contents: read
    environment: docker
    if: needs.build.outputs.describe-scheduler == 'true' && github.event_name != 'pull_request'
    steps:
      - name: Checkout code
        uses: actions/checkout@v3
      - name: Download artifact
        uses: actions/download-artifact@v3
        with:
          name: build
          path: .
      - name: Unpack artifact
        run: |
          tar -xvf build.tar.gz
      - name: Log in to the Container registry
        uses: docker/login-action@65b78e6e13532edd9afa3aa52ac7964289d1a9c1
        with:
          registry: ghcr.io
          username: ${{ github.actor }}
          password: ${{ secrets.GHCR_PAT }}
      - name: Build and push Docker images
        uses: docker/build-push-action@v4
        with:
          push: true
          tags: |
            ghcr.io/${{ github.repository_owner }}/describe-scheduler:${{ needs.tag.outputs.latest_tag }}
          file: docker/DescribeSchedulerDockerfile
          context: .

  deploy-integration-service:
    runs-on: ubuntu-latest
    needs:
      - build
      - tag
    permissions:
      id-token: write
      contents: read
    environment: docker
    if: needs.build.outputs.integration-service == 'true' && github.event_name != 'pull_request'
    steps:
      - name: Checkout code
        uses: actions/checkout@v3
      - name: Download artifact
        uses: actions/download-artifact@v3
        with:
          name: build
          path: .
      - name: Unpack artifact
        run: |
          tar -xvf build.tar.gz
      - name: Log in to the Container registry
        uses: docker/login-action@65b78e6e13532edd9afa3aa52ac7964289d1a9c1
        with:
          registry: ghcr.io
          username: ${{ github.actor }}
          password: ${{ secrets.GHCR_PAT }}
      - name: Build and push Docker images
        uses: docker/build-push-action@v4
        with:
          push: true
          tags: |
            ghcr.io/${{ github.repository_owner }}/integration:${{ needs.tag.outputs.latest_tag }}
          file: docker/IntegrationServiceDockerfile
          context: .
<<<<<<< HEAD
=======

  deploy-integration-v2-service:
    runs-on: ubuntu-latest
    needs:
      - build
      - tag
    permissions:
      id-token: write
      contents: read
    environment: docker
    if: needs.build.outputs.integration-v2-service == 'true' && github.event_name != 'pull_request'
    steps:
      - name: Checkout code
        uses: actions/checkout@v3
      - name: Download artifact
        uses: actions/download-artifact@v3
        with:
          name: build
          path: .
      - name: Unpack artifact
        run: |
          tar -xvf build.tar.gz
      - name: Log in to the Container registry
        uses: docker/login-action@65b78e6e13532edd9afa3aa52ac7964289d1a9c1
        with:
          registry: ghcr.io
          username: ${{ github.actor }}
          password: ${{ secrets.GHCR_PAT }}
      - name: Build and push Docker images
        uses: docker/build-push-action@v4
        with:
          push: true
          tags: |
            ghcr.io/${{ github.repository_owner }}/integration-v2:${{ needs.tag.outputs.latest_tag }}
          file: docker/IntegrationV2ServiceDockerfile
          context: .

>>>>>>> 29c4c110
  deploy-es-sink-service:
    runs-on: ubuntu-latest
    needs:
      - build
      - tag
    permissions:
      id-token: write
      contents: read
    environment: docker
    if: needs.build.outputs.es-sink-service == 'true' && github.event_name != 'pull_request'
    steps:
      - name: Checkout code
        uses: actions/checkout@v3
      - name: Download artifact
        uses: actions/download-artifact@v3
        with:
          name: build
          path: .
      - name: Unpack artifact
        run: |
          tar -xvf build.tar.gz
      - name: Log in to the Container registry
        uses: docker/login-action@65b78e6e13532edd9afa3aa52ac7964289d1a9c1
        with:
          registry: ghcr.io
          username: ${{ github.actor }}
          password: ${{ secrets.GHCR_PAT }}
      - name: Build and push Docker images
        uses: docker/build-push-action@v4
        with:
          push: true
          tags: |
            ghcr.io/${{ github.repository_owner }}/es-sink:${{ needs.tag.outputs.latest_tag }}
          file: docker/EsSinkServiceDockerfile
          context: .

  deploy-inventory-service:
    runs-on: ubuntu-latest
    needs:
      - build
      - tag
    permissions:
      id-token: write
      contents: read
    environment: docker
    if: needs.build.outputs.inventory-service == 'true' && github.event_name != 'pull_request'
    steps:
      - name: Checkout code
        uses: actions/checkout@v3
      - name: Download artifact
        uses: actions/download-artifact@v3
        with:
          name: build
          path: .
      - name: Unpack artifact
        run: |
          tar -xvf build.tar.gz
      - name: Log in to the Container registry
        uses: docker/login-action@65b78e6e13532edd9afa3aa52ac7964289d1a9c1
        with:
          registry: ghcr.io
          username: ${{ github.actor }}
          password: ${{ secrets.GHCR_PAT }}
      - name: Build and push Docker images
        uses: docker/build-push-action@v4
        with:
          push: true
          tags: |
            ghcr.io/${{ github.repository_owner }}/inventory-service:${{ needs.tag.outputs.latest_tag }}
          file: docker/InventoryServiceDockerfile
          context: .

  deploy-metadata-service:
    runs-on: ubuntu-latest
    needs:
      - build
      - tag
    permissions:
      id-token: write
      contents: read
    environment: docker
    if: needs.build.outputs.metadata-service == 'true' && github.event_name != 'pull_request'
    steps:
      - name: Checkout code
        uses: actions/checkout@v3
      - name: Download artifact
        uses: actions/download-artifact@v3
        with:
          name: build
          path: .
      - name: Unpack artifact
        run: |
          tar -xvf build.tar.gz
      - name: Log in to the Container registry
        uses: docker/login-action@65b78e6e13532edd9afa3aa52ac7964289d1a9c1
        with:
          registry: ghcr.io
          username: ${{ github.actor }}
          password: ${{ secrets.GHCR_PAT }}
      - name: Build and push Docker images
        uses: docker/build-push-action@v4
        with:
          push: true
          tags: |
            ghcr.io/${{ github.repository_owner }}/metadata-service:${{ needs.tag.outputs.latest_tag }}
          file: docker/MetadataServiceDockerfile
          context: .

  deploy-migrator-worker:
    runs-on: ubuntu-latest
    needs:
      - build
      - tag
    permissions:
      id-token: write
      contents: read
    environment: docker
    if: needs.build.outputs.migrator-worker == 'true' && github.event_name != 'pull_request'
    steps:
      - name: Checkout code
        uses: actions/checkout@v3
      - name: Download artifact
        uses: actions/download-artifact@v3
        with:
          name: build
          path: .
      - name: Unpack artifact
        run: |
          tar -xvf build.tar.gz
      - name: Log in to the Container registry
        uses: docker/login-action@65b78e6e13532edd9afa3aa52ac7964289d1a9c1
        with:
          registry: ghcr.io
          username: ${{ github.actor }}
          password: ${{ secrets.GHCR_PAT }}
      - name: Build and push Docker images
        uses: docker/build-push-action@v4
        with:
          push: true
          tags: |
            ghcr.io/${{ github.repository_owner }}/migrator:${{ needs.tag.outputs.latest_tag }}
          file: docker/MigratorDockerfile
          context: .

  deploy-onboard-service:
    runs-on: ubuntu-latest
    needs:
      - build
      - tag
    permissions:
      id-token: write
      contents: read
    environment: docker
    if: needs.build.outputs.onboard-service == 'true' && github.event_name != 'pull_request'
    steps:
      - name: Checkout code
        uses: actions/checkout@v3
      - name: Download artifact
        uses: actions/download-artifact@v3
        with:
          name: build
          path: .
      - name: Unpack artifact
        run: |
          tar -xvf build.tar.gz
      - name: Log in to the Container registry
        uses: docker/login-action@65b78e6e13532edd9afa3aa52ac7964289d1a9c1
        with:
          registry: ghcr.io
          username: ${{ github.actor }}
          password: ${{ secrets.GHCR_PAT }}
      - name: Build and push Docker images
        uses: docker/build-push-action@v4
        with:
          push: true
          tags: |
            ghcr.io/${{ github.repository_owner }}/onboard-service:${{ needs.tag.outputs.latest_tag }}
          file: docker/OnboardServiceDockerfile
          context: .

  deploy-swagger-ui:
    runs-on: ubuntu-latest
    needs:
      - build
      - tag
    permissions:
      id-token: write
      contents: read
    environment: docker
    if: needs.build.outputs.swagger-ui == 'true' && github.event_name != 'pull_request'
    steps:
      - name: Checkout code
        uses: actions/checkout@v3
      - name: Download artifact
        uses: actions/download-artifact@v3
        with:
          name: build
          path: .
      - name: Unpack artifact
        run: |
          tar -xvf build.tar.gz
      - name: Log in to the Container registry
        uses: docker/login-action@65b78e6e13532edd9afa3aa52ac7964289d1a9c1
        with:
          registry: ghcr.io
          username: ${{ github.actor }}
          password: ${{ secrets.GHCR_PAT }}
      - name: Build and push Docker images
        uses: docker/build-push-action@v4
        with:
          push: true
          tags: |
            ghcr.io/${{ github.repository_owner }}/swagger-ui:${{ needs.tag.outputs.latest_tag }}
          file: docker/SwaggerUIDockerfile
          context: .

  deploy-analytics-worker:
    runs-on: ubuntu-latest
    needs:
      - build
      - tag
      - deploy-steampipe-plugin-opengovernance
      - deploy-compliance-report-worker
    permissions:
      id-token: write
      contents: read
    environment: docker
    if: (needs.build.outputs.steampipe-plugin-opengovernance == 'true' || needs.build.outputs.analytics-worker == 'true') && github.event_name != 'pull_request'
    steps:
      - name: Checkout code
        uses: actions/checkout@v3
      - name: Download artifact
        uses: actions/download-artifact@v3
        with:
          name: build
          path: .
      - name: Unpack artifact
        run: |
          tar -xvf build.tar.gz
      - name: Log in to the Container registry
        uses: docker/login-action@65b78e6e13532edd9afa3aa52ac7964289d1a9c1
        with:
          registry: ghcr.io
          username: ${{ github.actor }}
          password: ${{ secrets.GHCR_PAT }}
      - name: Build and push Docker images
        uses: docker/build-push-action@v4
        with:
          push: true
          tags: |
            ghcr.io/${{ github.repository_owner }}/analytics-worker:${{ needs.tag.outputs.latest_tag }}
          file: docker/AnalyticsWorkerDockerfile
          build-args: |
            PLUGIN_REGISTRY=ghcr.io/opengovern
          context: .

  deploy-steampipe-plugin-opengovernance:
    runs-on: ubuntu-latest
    needs:
      - build
      - tag
    permissions:
      id-token: write
      contents: read
    environment: docker
    if: (needs.build.outputs.steampipe-plugin-opengovernance == 'true' ||
      needs.build.outputs.steampipe == 'true' ||
      needs.build.outputs.compliance-report-worker == 'true' ||
      needs.build.outputs.analytics-worker == 'true') && github.event_name != 'pull_request'
    steps:
      - name: Check if we need to actually push
        id: check_if_push
        run: |
          if [[ -z "${{ needs.build.outputs.steampipe-plugin-opengovernance }}" ]]; then
            echo "do_build=false" >> $GITHUB_OUTPUT
          else
            echo "do_build=true" >> $GITHUB_OUTPUT
          fi
      - name: Checkout code
        if: steps.check_if_push.outputs.do_build == 'true'
        uses: actions/checkout@v3
      - name: Download artifact
        if: steps.check_if_push.outputs.do_build == 'true'
        uses: actions/download-artifact@v3
        with:
          name: build
          path: .
      - name: Unpack artifact
        if: steps.check_if_push.outputs.do_build == 'true'
        run: |
          tar -xvf build.tar.gz
      - name: Log in to the Container registry
        uses: docker/login-action@65b78e6e13532edd9afa3aa52ac7964289d1a9c1
        with:
          registry: ghcr.io
          username: ${{ github.actor }}
          password: ${{ secrets.GHCR_PAT }}
      - name: Build and push Docker images
        if: steps.check_if_push.outputs.do_build == 'true'
        uses: docker/build-push-action@v4
        with:
          push: true
          tags: |
            ghcr.io/${{ github.repository_owner }}/steampipe-plugin-opengovernance:0.0.1
            ghcr.io/${{ github.repository_owner }}/steampipe-plugin-opengovernance:${{ needs.tag.outputs.latest_tag }}
          file: docker/SteampipePluginOpengovernanceDockerfile
          context: .

  deploy-wastage-service:
    runs-on: ubuntu-latest
    needs:
      - build
      - tag
    permissions:
      id-token: write
      contents: read
    environment: docker
    if: needs.build.outputs.wastage-service == 'true' && github.event_name != 'pull_request'
    steps:
      - name: Checkout code
        uses: actions/checkout@v3
      - name: Download artifact
        uses: actions/download-artifact@v3
        with:
          name: build
          path: .
      - name: Unpack artifact
        run: |
          tar -xvf build.tar.gz
      - name: Log in to the Container registry
        uses: docker/login-action@65b78e6e13532edd9afa3aa52ac7964289d1a9c1
        with:
          registry: ghcr.io
          username: ${{ github.actor }}
          password: ${{ secrets.GHCR_PAT }}
      - name: Build and push Docker images
        uses: docker/build-push-action@v4
        with:
          push: true
          tags: |
            ghcr.io/${{ github.repository_owner }}/wastage-service:${{ needs.tag.outputs.latest_tag }}
          file: docker/WastageServiceDockerfile
          context: .

  deploy-information-service:
    runs-on: ubuntu-latest
    needs:
      - build
      - tag
    permissions:
      id-token: write
      contents: read
    environment: docker
    if: needs.build.outputs.information-service == 'true' && github.event_name != 'pull_request'
    steps:
      - name: Checkout code
        uses: actions/checkout@v3
      - name: Download artifact
        uses: actions/download-artifact@v3
        with:
          name: build
          path: .
      - name: Unpack artifact
        run: |
          tar -xvf build.tar.gz
      - name: Log in to the Container registry
        uses: docker/login-action@65b78e6e13532edd9afa3aa52ac7964289d1a9c1
        with:
          registry: ghcr.io
          username: ${{ github.actor }}
          password: ${{ secrets.GHCR_PAT }}
      - name: Build and push Docker images
        uses: docker/build-push-action@v4
        with:
          push: true
          tags: |
            ghcr.io/${{ github.repository_owner }}/information-service:${{ needs.tag.outputs.latest_tag }}
          file: docker/InformationServiceDockerfile
          context: .

  deploy-query-runner-worker:
    runs-on: ubuntu-latest
    needs:
      - build
      - tag
      - deploy-steampipe-plugin-opengovernance
      - deploy-steampipe
    permissions:
      id-token: write
      contents: read
    environment: docker
    if: needs.build.outputs.query-runner-worker == 'true' && github.event_name != 'pull_request'
    steps:
      - name: Checkout code
        uses: actions/checkout@v3
      - name: Download artifact
        uses: actions/download-artifact@v3
        with:
          name: build
          path: .
      - name: Unpack artifact
        run: |
          tar -xvf build.tar.gz
      - name: Log in to the Container registry
        uses: docker/login-action@65b78e6e13532edd9afa3aa52ac7964289d1a9c1
        with:
          registry: ghcr.io
          username: ${{ github.actor }}
          password: ${{ secrets.GHCR_PAT }}
      - name: Build and push Docker images
        uses: docker/build-push-action@v4
        with:
          push: true
          tags: |
            ghcr.io/${{ github.repository_owner }}/query-runner-worker:${{ needs.tag.outputs.latest_tag }}
          file: docker/QueryRunnerWorkerDockerfile
          build-args: |
            PLUGIN_REGISTRY=ghcr.io/opengovern
          context: .

  deploy-import-data-script:
    runs-on: ubuntu-latest
    needs:
      - tag
    if: github.event.inputs.buildImportDemo == 'true'
    permissions:
      id-token: write
      contents: read
    environment: docker
    steps:
      - name: Checkout code
        uses: actions/checkout@v3
      - name: Log in to the Container registry
        uses: docker/login-action@65b78e6e13532edd9afa3aa52ac7964289d1a9c1
        with:
          registry: ghcr.io
          username: ${{ github.actor }}
          password: ${{ secrets.GHCR_PAT }}
      - name: Build and push Docker images
        uses: docker/build-push-action@v4
        with:
          push: true
          tags: |
            ghcr.io/${{ github.repository_owner }}/import-data-script:${{ needs.tag.outputs.latest_tag }}
          file: docker/ImportDataScriptDockerfile
          build-args: |
            PLUGIN_REGISTRY=ghcr.io/opengovern
          context: .

  deploy-export-data-script:
    runs-on: ubuntu-latest
    needs:
      - tag
    if: github.event.inputs.buildImportDemo == 'true'
    permissions:
      id-token: write
      contents: read
    environment: docker
    steps:
      - name: Checkout code
        uses: actions/checkout@v3
      - name: Log in to the Container registry
        uses: docker/login-action@65b78e6e13532edd9afa3aa52ac7964289d1a9c1
        with:
          registry: ghcr.io
          username: ${{ github.actor }}
          password: ${{ secrets.GHCR_PAT }}
      - name: Build and push Docker images
        uses: docker/build-push-action@v4
        with:
          push: true
          tags: |
            ghcr.io/${{ github.repository_owner }}/export-data-script:${{ needs.tag.outputs.latest_tag }}
          file: docker/ExportDataScriptDockerfile
          build-args: |
            PLUGIN_REGISTRY=ghcr.io/opengovern
          context: .

  deploy-demo-importer-worker:
    runs-on: ubuntu-latest
    needs:
      - build
      - tag
    permissions:
      id-token: write
      contents: read
    environment: docker
    if: needs.build.outputs.demo-importer-worker == 'true' && github.event_name != 'pull_request'
    steps:
      - name: Checkout code
        uses: actions/checkout@v3
      - name: Download artifact
        uses: actions/download-artifact@v3
        with:
          name: build
          path: .
      - name: Unpack artifact
        run: |
          tar -xvf build.tar.gz
      - name: Log in to the Container registry
        uses: docker/login-action@65b78e6e13532edd9afa3aa52ac7964289d1a9c1
        with:
          registry: ghcr.io
          username: ${{ github.actor }}
          password: ${{ secrets.GHCR_PAT }}
      - name: Build and push Docker images
        uses: docker/build-push-action@v4
        with:
          push: true
          tags: |
            ghcr.io/${{ github.repository_owner }}/demo-importer:${{ needs.tag.outputs.latest_tag }}
          file: docker/DemoImporterDockerfile
          context: .

  deploy-dex-login:
    runs-on: ubuntu-latest
    if: github.event.inputs.buildImportDemo == 'true'
    needs:
      - tag
    permissions:
      id-token: write
      contents: read
    environment: docker
    steps:
      - name: Checkout code
        uses: actions/checkout@v3
      - name: Log in to the Container registry
        uses: docker/login-action@65b78e6e13532edd9afa3aa52ac7964289d1a9c1
        with:
          registry: ghcr.io
          username: ${{ github.actor }}
          password: ${{ secrets.GHCR_PAT }}
      - name: Build and push Docker images
        uses: docker/build-push-action@v4
        with:
          push: true
          tags: |
            ghcr.io/${{ github.repository_owner }}/dex-login:${{ needs.tag.outputs.latest_tag }}
          file: docker/DexLoginDockerfile
          context: .<|MERGE_RESOLUTION|>--- conflicted
+++ resolved
@@ -26,9 +26,9 @@
           - "prod"
         default: "dev"
   push:
-    branches: ["main","dev","feat-integrations-service"]
+    branches: ["main","dev"]
   pull_request:
-    branches: ["main","dev","feat-integrations-service"]
+    branches: ["main","dev"]
 
 jobs:
   tag:
@@ -36,7 +36,7 @@
     environment: golang
     outputs:
       latest_tag: ${{ steps.set_latest_tag.outputs.latest_tag }}
-    if: github.event_name != 'pull_request' && (github.ref == 'refs/heads/main' || github.ref == 'refs/heads/dev' || github.ref == 'refs/heads/feat-integrations-service')
+    if: github.event_name != 'pull_request' && (github.ref == 'refs/heads/main' || github.ref == 'refs/heads/dev')
     steps:
       - name: Checkout code
         uses: actions/checkout@v3
@@ -479,46 +479,6 @@
             ghcr.io/${{ github.repository_owner }}/integration:${{ needs.tag.outputs.latest_tag }}
           file: docker/IntegrationServiceDockerfile
           context: .
-<<<<<<< HEAD
-=======
-
-  deploy-integration-v2-service:
-    runs-on: ubuntu-latest
-    needs:
-      - build
-      - tag
-    permissions:
-      id-token: write
-      contents: read
-    environment: docker
-    if: needs.build.outputs.integration-v2-service == 'true' && github.event_name != 'pull_request'
-    steps:
-      - name: Checkout code
-        uses: actions/checkout@v3
-      - name: Download artifact
-        uses: actions/download-artifact@v3
-        with:
-          name: build
-          path: .
-      - name: Unpack artifact
-        run: |
-          tar -xvf build.tar.gz
-      - name: Log in to the Container registry
-        uses: docker/login-action@65b78e6e13532edd9afa3aa52ac7964289d1a9c1
-        with:
-          registry: ghcr.io
-          username: ${{ github.actor }}
-          password: ${{ secrets.GHCR_PAT }}
-      - name: Build and push Docker images
-        uses: docker/build-push-action@v4
-        with:
-          push: true
-          tags: |
-            ghcr.io/${{ github.repository_owner }}/integration-v2:${{ needs.tag.outputs.latest_tag }}
-          file: docker/IntegrationV2ServiceDockerfile
-          context: .
-
->>>>>>> 29c4c110
   deploy-es-sink-service:
     runs-on: ubuntu-latest
     needs:
@@ -967,7 +927,6 @@
           build-args: |
             PLUGIN_REGISTRY=ghcr.io/opengovern
           context: .
-
   deploy-export-data-script:
     runs-on: ubuntu-latest
     needs:
@@ -996,7 +955,6 @@
           build-args: |
             PLUGIN_REGISTRY=ghcr.io/opengovern
           context: .
-
   deploy-demo-importer-worker:
     runs-on: ubuntu-latest
     needs:
