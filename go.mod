module github.com/kaytu-io/kaytu-engine

go 1.21

require (
	github.com/Azure/azure-sdk-for-go/sdk/azidentity v1.3.1
	github.com/Azure/azure-sdk-for-go/sdk/resourcemanager/compute/armcompute/v4 v4.2.1
	github.com/Azure/azure-sdk-for-go/sdk/resourcemanager/resources/armresources v1.1.1
	github.com/Azure/azure-sdk-for-go/sdk/resourcemanager/subscription/armsubscription v1.1.0
	github.com/aws/aws-sdk-go v1.45.19
	github.com/aws/aws-sdk-go-v2 v1.21.0
	github.com/aws/aws-sdk-go-v2/config v1.18.42
	github.com/aws/aws-sdk-go-v2/credentials v1.13.40
	github.com/aws/aws-sdk-go-v2/service/iam v1.22.5
	github.com/aws/aws-sdk-go-v2/service/lambda v1.39.5
	github.com/aws/aws-sdk-go-v2/service/organizations v1.20.6
	github.com/aws/aws-sdk-go-v2/service/s3 v1.40.0
	github.com/aws/aws-sdk-go-v2/service/sts v1.22.0
	github.com/aws/smithy-go v1.14.2
	github.com/brpaz/echozap v1.1.3
	github.com/confluentinc/confluent-kafka-go/v2 v2.1.1
	github.com/coreos/go-oidc/v3 v3.1.0
	github.com/elastic/go-elasticsearch/v7 v7.17.10
	github.com/elastic/go-elasticsearch/v8 v8.10.0
	github.com/envoyproxy/go-control-plane v0.11.1
	github.com/fluxcd/helm-controller/api v0.36.1
	github.com/fluxcd/pkg/apis/meta v1.1.2
	github.com/go-errors/errors v1.4.2
	github.com/go-git/go-git/v5 v5.6.1
	github.com/go-redis/cache/v8 v8.4.3
	github.com/go-redis/redis/v8 v8.11.5
	github.com/gogo/googleapis v1.4.1
	github.com/golang-jwt/jwt v3.2.2+incompatible
	github.com/google/uuid v1.3.1
	github.com/haoel/downsampling v0.0.0-20221012062717-1132fe8afe24
	github.com/hashicorp/hcl/v2 v2.18.0
	github.com/jackc/pgconn v1.13.0
	github.com/jackc/pgtype v1.12.0
	github.com/jackc/pgx/v4 v4.17.2
	github.com/kaytu-io/kaytu-aws-describer v0.14.1
	github.com/kaytu-io/kaytu-azure-describer v0.10.2
	github.com/kaytu-io/kaytu-util v0.0.0-20231026104131-e51021218603
	github.com/kaytu-io/terraform-package v0.0.0-20230912091954-81f6c63aa5c9
	github.com/labstack/echo/v4 v4.11.1
	github.com/labstack/gommon v0.4.0
	github.com/lib/pq v1.10.3
	github.com/microsoft/kiota-abstractions-go v0.9.1
	github.com/microsoft/kiota-authentication-azure-go v0.4.1
	github.com/microsoftgraph/msgraph-sdk-go v0.37.0
	github.com/ory/dockertest/v3 v3.10.0
	github.com/projectcontour/contour v1.22.0
	github.com/prometheus/client_golang v1.16.0
	github.com/sashabaranov/go-openai v1.15.4
	github.com/sony/sonyflake v1.1.0
	github.com/spf13/cobra v1.7.0
	github.com/stretchr/testify v1.8.4
	github.com/swaggo/echo-swagger v1.3.0
	github.com/swaggo/swag v1.16.1
	github.com/turbot/steampipe-plugin-sdk/v5 v5.6.2
	go.opentelemetry.io/contrib/instrumentation/github.com/labstack/echo/otelecho v0.42.0
	go.opentelemetry.io/otel v1.17.0
	go.opentelemetry.io/otel/exporters/jaeger v1.17.0
	go.opentelemetry.io/otel/sdk v1.17.0
	go.opentelemetry.io/otel/trace v1.17.0
	go.uber.org/zap v1.25.0
	golang.org/x/net v0.17.0
	google.golang.org/genproto/googleapis/rpc v0.0.0-20230822172742-b8732ec3820d
	google.golang.org/grpc v1.59.0
	gopkg.in/go-playground/validator.v9 v9.31.0
	gorm.io/datatypes v1.1.0
	gorm.io/gorm v1.25.1
	k8s.io/api v0.28.1
	k8s.io/apiextensions-apiserver v0.28.0
	k8s.io/apimachinery v0.28.1
	sigs.k8s.io/controller-runtime v0.16.2
)

require (
	cloud.google.com/go v0.110.7 // indirect
	cloud.google.com/go/compute v1.23.0 // indirect
	cloud.google.com/go/compute/metadata v0.2.3 // indirect
	cloud.google.com/go/iam v1.1.1 // indirect
	cloud.google.com/go/longrunning v0.5.1 // indirect
	cloud.google.com/go/storage v1.30.1 // indirect
	github.com/Azure/azure-pipeline-go v0.2.3 // indirect
	github.com/Azure/azure-sdk-for-go v68.0.0+incompatible // indirect
	github.com/Azure/azure-sdk-for-go/sdk/azcore v1.8.0-beta.3 // indirect
	github.com/Azure/azure-sdk-for-go/sdk/internal v1.3.0 // indirect
	github.com/Azure/azure-sdk-for-go/sdk/resourcemanager/analysisservices/armanalysisservices v1.1.1 // indirect
	github.com/Azure/azure-sdk-for-go/sdk/resourcemanager/apimanagement/armapimanagement v1.1.1 // indirect
	github.com/Azure/azure-sdk-for-go/sdk/resourcemanager/appconfiguration/armappconfiguration v1.1.1 // indirect
	github.com/Azure/azure-sdk-for-go/sdk/resourcemanager/applicationinsights/armapplicationinsights v1.1.1 // indirect
	github.com/Azure/azure-sdk-for-go/sdk/resourcemanager/appservice/armappservice v1.0.0 // indirect
	github.com/Azure/azure-sdk-for-go/sdk/resourcemanager/authorization/armauthorization/v2 v2.1.1 // indirect
	github.com/Azure/azure-sdk-for-go/sdk/resourcemanager/automation/armautomation v0.8.1 // indirect
	github.com/Azure/azure-sdk-for-go/sdk/resourcemanager/batch/armbatch v1.2.1 // indirect
	github.com/Azure/azure-sdk-for-go/sdk/resourcemanager/blueprint/armblueprint v0.6.1 // indirect
	github.com/Azure/azure-sdk-for-go/sdk/resourcemanager/botservice/armbotservice v1.1.1 // indirect
	github.com/Azure/azure-sdk-for-go/sdk/resourcemanager/cdn/armcdn v1.1.1 // indirect
	github.com/Azure/azure-sdk-for-go/sdk/resourcemanager/cognitiveservices/armcognitiveservices v1.5.0 // indirect
	github.com/Azure/azure-sdk-for-go/sdk/resourcemanager/containerinstance/armcontainerinstance v1.0.0 // indirect
	github.com/Azure/azure-sdk-for-go/sdk/resourcemanager/containerregistry/armcontainerregistry v1.1.0 // indirect
	github.com/Azure/azure-sdk-for-go/sdk/resourcemanager/containerservice/armcontainerservice v1.0.0 // indirect
	github.com/Azure/azure-sdk-for-go/sdk/resourcemanager/cosmos/armcosmos/v2 v2.5.0 // indirect
	github.com/Azure/azure-sdk-for-go/sdk/resourcemanager/costmanagement/armcostmanagement v1.1.1 // indirect
	github.com/Azure/azure-sdk-for-go/sdk/resourcemanager/dashboard/armdashboard v1.1.1 // indirect
	github.com/Azure/azure-sdk-for-go/sdk/resourcemanager/databoxedge/armdataboxedge v1.1.0 // indirect
	github.com/Azure/azure-sdk-for-go/sdk/resourcemanager/databricks/armdatabricks v0.7.1 // indirect
	github.com/Azure/azure-sdk-for-go/sdk/resourcemanager/datafactory/armdatafactory/v2 v2.0.0 // indirect
	github.com/Azure/azure-sdk-for-go/sdk/resourcemanager/datalake-analytics/armdatalakeanalytics v0.7.1 // indirect
	github.com/Azure/azure-sdk-for-go/sdk/resourcemanager/datalake-store/armdatalakestore v1.1.0 // indirect
	github.com/Azure/azure-sdk-for-go/sdk/resourcemanager/datamigration/armdatamigration v1.1.0 // indirect
	github.com/Azure/azure-sdk-for-go/sdk/resourcemanager/dataprotection/armdataprotection v1.0.0 // indirect
	github.com/Azure/azure-sdk-for-go/sdk/resourcemanager/desktopvirtualization/armdesktopvirtualization v1.0.0 // indirect
	github.com/Azure/azure-sdk-for-go/sdk/resourcemanager/deviceprovisioningservices/armdeviceprovisioningservices v1.1.0 // indirect
	github.com/Azure/azure-sdk-for-go/sdk/resourcemanager/devtestlabs/armdevtestlabs v1.1.1 // indirect
	github.com/Azure/azure-sdk-for-go/sdk/resourcemanager/dns/armdns v1.1.0 // indirect
	github.com/Azure/azure-sdk-for-go/sdk/resourcemanager/dnsresolver/armdnsresolver v1.1.0 // indirect
	github.com/Azure/azure-sdk-for-go/sdk/resourcemanager/eventgrid/armeventgrid/v2 v2.1.1 // indirect
	github.com/Azure/azure-sdk-for-go/sdk/resourcemanager/eventhub/armeventhub v1.1.1 // indirect
	github.com/Azure/azure-sdk-for-go/sdk/resourcemanager/frontdoor/armfrontdoor v1.2.0 // indirect
	github.com/Azure/azure-sdk-for-go/sdk/resourcemanager/guestconfiguration/armguestconfiguration v1.1.1 // indirect
	github.com/Azure/azure-sdk-for-go/sdk/resourcemanager/hdinsight/armhdinsight v1.1.1 // indirect
	github.com/Azure/azure-sdk-for-go/sdk/resourcemanager/healthcareapis/armhealthcareapis v1.1.1 // indirect
	github.com/Azure/azure-sdk-for-go/sdk/resourcemanager/hybridcompute/armhybridcompute v1.1.1 // indirect
	github.com/Azure/azure-sdk-for-go/sdk/resourcemanager/hybridcontainerservice/armhybridcontainerservice v0.2.0 // indirect
	github.com/Azure/azure-sdk-for-go/sdk/resourcemanager/hybridkubernetes/armhybridkubernetes v1.1.1 // indirect
	github.com/Azure/azure-sdk-for-go/sdk/resourcemanager/iothub/armiothub v1.2.0 // indirect
	github.com/Azure/azure-sdk-for-go/sdk/resourcemanager/keyvault/armkeyvault v1.2.0 // indirect
	github.com/Azure/azure-sdk-for-go/sdk/resourcemanager/kubernetesconfiguration/armkubernetesconfiguration v1.1.1 // indirect
	github.com/Azure/azure-sdk-for-go/sdk/resourcemanager/kusto/armkusto v1.3.1 // indirect
	github.com/Azure/azure-sdk-for-go/sdk/resourcemanager/logic/armlogic v1.1.1 // indirect
	github.com/Azure/azure-sdk-for-go/sdk/resourcemanager/machinelearning/armmachinelearning v1.0.0 // indirect
	github.com/Azure/azure-sdk-for-go/sdk/resourcemanager/managementgroups/armmanagementgroups v1.1.0 // indirect
	github.com/Azure/azure-sdk-for-go/sdk/resourcemanager/mariadb/armmariadb v1.1.1 // indirect
	github.com/Azure/azure-sdk-for-go/sdk/resourcemanager/monitor/armmonitor v0.10.1 // indirect
	github.com/Azure/azure-sdk-for-go/sdk/resourcemanager/mysql/armmysql v1.1.1 // indirect
	github.com/Azure/azure-sdk-for-go/sdk/resourcemanager/mysql/armmysqlflexibleservers v1.1.1 // indirect
	github.com/Azure/azure-sdk-for-go/sdk/resourcemanager/netapp/armnetapp/v2 v2.1.0 // indirect
	github.com/Azure/azure-sdk-for-go/sdk/resourcemanager/network/armnetwork v1.1.0 // indirect
	github.com/Azure/azure-sdk-for-go/sdk/resourcemanager/operationalinsights/armoperationalinsights/v2 v2.0.0-beta.3 // indirect
	github.com/Azure/azure-sdk-for-go/sdk/resourcemanager/postgresql/armpostgresql v1.1.1 // indirect
	github.com/Azure/azure-sdk-for-go/sdk/resourcemanager/postgresql/armpostgresqlflexibleservers v1.1.0 // indirect
	github.com/Azure/azure-sdk-for-go/sdk/resourcemanager/powerbidedicated/armpowerbidedicated v1.1.0 // indirect
	github.com/Azure/azure-sdk-for-go/sdk/resourcemanager/privatedns/armprivatedns v1.1.0 // indirect
	github.com/Azure/azure-sdk-for-go/sdk/resourcemanager/purview/armpurview v1.1.0 // indirect
	github.com/Azure/azure-sdk-for-go/sdk/resourcemanager/recoveryservices/armrecoveryservices v1.5.0 // indirect
	github.com/Azure/azure-sdk-for-go/sdk/resourcemanager/redis/armredis/v2 v2.3.0 // indirect
	github.com/Azure/azure-sdk-for-go/sdk/resourcemanager/redisenterprise/armredisenterprise v1.1.1 // indirect
	github.com/Azure/azure-sdk-for-go/sdk/resourcemanager/resourcegraph/armresourcegraph v0.8.1 // indirect
	github.com/Azure/azure-sdk-for-go/sdk/resourcemanager/resources/armlinks v1.1.1 // indirect
	github.com/Azure/azure-sdk-for-go/sdk/resourcemanager/resources/armlocks v1.1.1 // indirect
	github.com/Azure/azure-sdk-for-go/sdk/resourcemanager/resources/armpolicy v0.7.1 // indirect
	github.com/Azure/azure-sdk-for-go/sdk/resourcemanager/resources/armsubscriptions v1.2.0 // indirect
	github.com/Azure/azure-sdk-for-go/sdk/resourcemanager/search/armsearch v1.1.0 // indirect
	github.com/Azure/azure-sdk-for-go/sdk/resourcemanager/security/armsecurity v0.11.0 // indirect
	github.com/Azure/azure-sdk-for-go/sdk/resourcemanager/servicebus/armservicebus v1.1.1 // indirect
	github.com/Azure/azure-sdk-for-go/sdk/resourcemanager/servicefabric/armservicefabric v1.1.0 // indirect
	github.com/Azure/azure-sdk-for-go/sdk/resourcemanager/signalr/armsignalr v1.1.1 // indirect
	github.com/Azure/azure-sdk-for-go/sdk/resourcemanager/sql/armsql v1.1.0 // indirect
	github.com/Azure/azure-sdk-for-go/sdk/resourcemanager/sqlvirtualmachine/armsqlvirtualmachine v0.9.0 // indirect
	github.com/Azure/azure-sdk-for-go/sdk/resourcemanager/storage/armstorage v1.4.0 // indirect
	github.com/Azure/azure-sdk-for-go/sdk/resourcemanager/storagecache/armstoragecache/v2 v2.0.0 // indirect
	github.com/Azure/azure-sdk-for-go/sdk/resourcemanager/storagesync/armstoragesync v1.1.1 // indirect
	github.com/Azure/azure-sdk-for-go/sdk/resourcemanager/streamanalytics/armstreamanalytics v1.1.1 // indirect
	github.com/Azure/azure-sdk-for-go/sdk/resourcemanager/synapse/armsynapse v0.7.1 // indirect
	github.com/Azure/azure-sdk-for-go/sdk/resourcemanager/timeseriesinsights/armtimeseriesinsights v1.1.0 // indirect
	github.com/Azure/azure-sdk-for-go/sdk/resourcemanager/trafficmanager/armtrafficmanager v1.2.0 // indirect
	github.com/Azure/azure-sdk-for-go/sdk/resourcemanager/virtualmachineimagebuilder/armvirtualmachineimagebuilder v1.2.1 // indirect
	github.com/Azure/azure-sdk-for-go/sdk/storage/azblob v1.1.0 // indirect
	github.com/Azure/azure-storage-blob-go v0.15.0 // indirect
	github.com/Azure/go-ansiterm v0.0.0-20210617225240-d185dfc1b5a1 // indirect
	github.com/Azure/go-autorest v14.2.0+incompatible // indirect
	github.com/Azure/go-autorest/autorest v0.11.29 // indirect
	github.com/Azure/go-autorest/autorest/adal v0.9.23 // indirect
	github.com/Azure/go-autorest/autorest/azure/auth v0.5.12 // indirect
	github.com/Azure/go-autorest/autorest/azure/cli v0.4.6 // indirect
	github.com/Azure/go-autorest/autorest/date v0.3.0 // indirect
	github.com/Azure/go-autorest/autorest/to v0.4.0 // indirect
	github.com/Azure/go-autorest/autorest/validation v0.3.1 // indirect
	github.com/Azure/go-autorest/logger v0.2.1 // indirect
	github.com/Azure/go-autorest/tracing v0.6.0 // indirect
	github.com/AzureAD/microsoft-authentication-library-for-go v1.2.0 // indirect
	github.com/KyleBanks/depth v1.2.1 // indirect
	github.com/Masterminds/goutils v1.1.1 // indirect
	github.com/Masterminds/semver/v3 v3.1.1 // indirect
	github.com/Masterminds/sprig/v3 v3.2.2 // indirect
	github.com/Microsoft/go-winio v0.6.0 // indirect
	github.com/Nvveen/Gotty v0.0.0-20120604004816-cd527374f1e5 // indirect
	github.com/ProtonMail/go-crypto v0.0.0-20230217124315-7d5c6f04bbb8 // indirect
	github.com/XiaoMi/pegasus-go-client v0.0.0-20210427083443-f3b6b08bc4c2 // indirect
	github.com/acarl005/stripansi v0.0.0-20180116102854-5a71ef0e047d // indirect
	github.com/acomagu/bufpipe v1.0.4 // indirect
	github.com/agext/levenshtein v1.2.3 // indirect
	github.com/allegro/bigcache/v3 v3.1.0 // indirect
	github.com/andygrunwald/go-jira v1.16.0 // indirect
	github.com/apparentlymart/go-cidr v1.1.0 // indirect
	github.com/apparentlymart/go-textseg/v15 v15.0.0 // indirect
	github.com/apparentlymart/go-versions v1.0.1 // indirect
	github.com/armon/go-radix v1.0.0 // indirect
	github.com/aws/aws-sdk-go-v2/aws/protocol/eventstream v1.4.13 // indirect
	github.com/aws/aws-sdk-go-v2/feature/ec2/imds v1.13.11 // indirect
	github.com/aws/aws-sdk-go-v2/internal/configsources v1.1.41 // indirect
	github.com/aws/aws-sdk-go-v2/internal/endpoints/v2 v2.4.35 // indirect
	github.com/aws/aws-sdk-go-v2/internal/ini v1.3.43 // indirect
	github.com/aws/aws-sdk-go-v2/internal/v4a v1.1.4 // indirect
	github.com/aws/aws-sdk-go-v2/service/accessanalyzer v1.21.0 // indirect
	github.com/aws/aws-sdk-go-v2/service/account v1.11.5 // indirect
	github.com/aws/aws-sdk-go-v2/service/acm v1.19.0 // indirect
	github.com/aws/aws-sdk-go-v2/service/acmpca v1.22.7 // indirect
	github.com/aws/aws-sdk-go-v2/service/amp v1.17.5 // indirect
	github.com/aws/aws-sdk-go-v2/service/amplify v1.15.0 // indirect
	github.com/aws/aws-sdk-go-v2/service/apigateway v1.18.0 // indirect
	github.com/aws/aws-sdk-go-v2/service/apigatewayv2 v1.14.5 // indirect
	github.com/aws/aws-sdk-go-v2/service/appconfig v1.20.0 // indirect
	github.com/aws/aws-sdk-go-v2/service/applicationautoscaling v1.22.5 // indirect
	github.com/aws/aws-sdk-go-v2/service/applicationinsights v1.19.5 // indirect
	github.com/aws/aws-sdk-go-v2/service/appstream v1.24.0 // indirect
	github.com/aws/aws-sdk-go-v2/service/athena v1.31.6 // indirect
	github.com/aws/aws-sdk-go-v2/service/auditmanager v1.26.5 // indirect
	github.com/aws/aws-sdk-go-v2/service/autoscaling v1.30.6 // indirect
	github.com/aws/aws-sdk-go-v2/service/backup v1.25.0 // indirect
	github.com/aws/aws-sdk-go-v2/service/batch v1.26.5 // indirect
	github.com/aws/aws-sdk-go-v2/service/cloudcontrol v1.12.5 // indirect
	github.com/aws/aws-sdk-go-v2/service/cloudformation v1.34.6 // indirect
	github.com/aws/aws-sdk-go-v2/service/cloudfront v1.28.5 // indirect
	github.com/aws/aws-sdk-go-v2/service/cloudsearch v1.16.0 // indirect
	github.com/aws/aws-sdk-go-v2/service/cloudtrail v1.29.0 // indirect
	github.com/aws/aws-sdk-go-v2/service/cloudwatch v1.27.7 // indirect
	github.com/aws/aws-sdk-go-v2/service/cloudwatchlogs v1.24.0 // indirect
	github.com/aws/aws-sdk-go-v2/service/codeartifact v1.20.0 // indirect
	github.com/aws/aws-sdk-go-v2/service/codebuild v1.22.0 // indirect
	github.com/aws/aws-sdk-go-v2/service/codecommit v1.16.2 // indirect
	github.com/aws/aws-sdk-go-v2/service/codedeploy v1.18.1 // indirect
	github.com/aws/aws-sdk-go-v2/service/codepipeline v1.16.5 // indirect
	github.com/aws/aws-sdk-go-v2/service/codestar v1.15.0 // indirect
	github.com/aws/aws-sdk-go-v2/service/configservice v1.36.3 // indirect
	github.com/aws/aws-sdk-go-v2/service/costexplorer v1.28.0 // indirect
	github.com/aws/aws-sdk-go-v2/service/databasemigrationservice v1.31.0 // indirect
	github.com/aws/aws-sdk-go-v2/service/dax v1.14.0 // indirect
	github.com/aws/aws-sdk-go-v2/service/directconnect v1.19.5 // indirect
	github.com/aws/aws-sdk-go-v2/service/directoryservice v1.18.5 // indirect
	github.com/aws/aws-sdk-go-v2/service/dlm v1.16.5 // indirect
	github.com/aws/aws-sdk-go-v2/service/docdb v1.23.5 // indirect
	github.com/aws/aws-sdk-go-v2/service/drs v1.16.0 // indirect
	github.com/aws/aws-sdk-go-v2/service/dynamodb v1.22.0 // indirect
	github.com/aws/aws-sdk-go-v2/service/dynamodbstreams v1.15.5 // indirect
	github.com/aws/aws-sdk-go-v2/service/ec2 v1.122.0 // indirect
	github.com/aws/aws-sdk-go-v2/service/ecr v1.20.0 // indirect
	github.com/aws/aws-sdk-go-v2/service/ecrpublic v1.18.0 // indirect
	github.com/aws/aws-sdk-go-v2/service/ecs v1.30.1 // indirect
	github.com/aws/aws-sdk-go-v2/service/efs v1.21.7 // indirect
	github.com/aws/aws-sdk-go-v2/service/eks v1.29.5 // indirect
	github.com/aws/aws-sdk-go-v2/service/elasticache v1.29.3 // indirect
	github.com/aws/aws-sdk-go-v2/service/elasticbeanstalk v1.17.0 // indirect
	github.com/aws/aws-sdk-go-v2/service/elasticloadbalancing v1.17.0 // indirect
	github.com/aws/aws-sdk-go-v2/service/elasticloadbalancingv2 v1.21.4 // indirect
	github.com/aws/aws-sdk-go-v2/service/elasticsearchservice v1.20.6 // indirect
	github.com/aws/aws-sdk-go-v2/service/emr v1.28.6 // indirect
	github.com/aws/aws-sdk-go-v2/service/eventbridge v1.22.0 // indirect
	github.com/aws/aws-sdk-go-v2/service/firehose v1.19.0 // indirect
	github.com/aws/aws-sdk-go-v2/service/fms v1.25.5 // indirect
	github.com/aws/aws-sdk-go-v2/service/fsx v1.32.6 // indirect
	github.com/aws/aws-sdk-go-v2/service/glacier v1.16.0 // indirect
	github.com/aws/aws-sdk-go-v2/service/globalaccelerator v1.17.7 // indirect
	github.com/aws/aws-sdk-go-v2/service/glue v1.62.0 // indirect
	github.com/aws/aws-sdk-go-v2/service/grafana v1.15.5 // indirect
	github.com/aws/aws-sdk-go-v2/service/guardduty v1.28.0 // indirect
	github.com/aws/aws-sdk-go-v2/service/health v1.19.0 // indirect
	github.com/aws/aws-sdk-go-v2/service/identitystore v1.18.2 // indirect
	github.com/aws/aws-sdk-go-v2/service/imagebuilder v1.24.5 // indirect
	github.com/aws/aws-sdk-go-v2/service/inspector v1.15.0 // indirect
	github.com/aws/aws-sdk-go-v2/service/inspector2 v1.16.7 // indirect
	github.com/aws/aws-sdk-go-v2/service/internal/accept-encoding v1.9.14 // indirect
	github.com/aws/aws-sdk-go-v2/service/internal/checksum v1.1.36 // indirect
	github.com/aws/aws-sdk-go-v2/service/internal/endpoint-discovery v1.7.35 // indirect
	github.com/aws/aws-sdk-go-v2/service/internal/presigned-url v1.9.35 // indirect
	github.com/aws/aws-sdk-go-v2/service/internal/s3shared v1.15.4 // indirect
	github.com/aws/aws-sdk-go-v2/service/kafka v1.22.6 // indirect
	github.com/aws/aws-sdk-go-v2/service/keyspaces v1.4.5 // indirect
	github.com/aws/aws-sdk-go-v2/service/kinesis v1.19.0 // indirect
	github.com/aws/aws-sdk-go-v2/service/kinesisanalyticsv2 v1.18.6 // indirect
	github.com/aws/aws-sdk-go-v2/service/kinesisvideo v1.18.4 // indirect
	github.com/aws/aws-sdk-go-v2/service/kms v1.24.5 // indirect
	github.com/aws/aws-sdk-go-v2/service/lightsail v1.28.5 // indirect
	github.com/aws/aws-sdk-go-v2/service/macie2 v1.29.7 // indirect
	github.com/aws/aws-sdk-go-v2/service/mediastore v1.15.0 // indirect
	github.com/aws/aws-sdk-go-v2/service/memorydb v1.14.5 // indirect
	github.com/aws/aws-sdk-go-v2/service/mgn v1.20.6 // indirect
	github.com/aws/aws-sdk-go-v2/service/mq v1.16.5 // indirect
	github.com/aws/aws-sdk-go-v2/service/mwaa v1.17.5 // indirect
	github.com/aws/aws-sdk-go-v2/service/neptune v1.22.0 // indirect
	github.com/aws/aws-sdk-go-v2/service/networkfirewall v1.30.1 // indirect
	github.com/aws/aws-sdk-go-v2/service/oam v1.3.0 // indirect
	github.com/aws/aws-sdk-go-v2/service/opensearch v1.19.6 // indirect
	github.com/aws/aws-sdk-go-v2/service/opensearchserverless v1.5.0 // indirect
	github.com/aws/aws-sdk-go-v2/service/opsworkscm v1.17.0 // indirect
	github.com/aws/aws-sdk-go-v2/service/pinpoint v1.22.6 // indirect
	github.com/aws/aws-sdk-go-v2/service/pipes v1.4.1 // indirect
	github.com/aws/aws-sdk-go-v2/service/pricing v1.21.7 // indirect
	github.com/aws/aws-sdk-go-v2/service/ram v1.20.5 // indirect
	github.com/aws/aws-sdk-go-v2/service/rds v1.54.0 // indirect
	github.com/aws/aws-sdk-go-v2/service/redshift v1.29.5 // indirect
	github.com/aws/aws-sdk-go-v2/service/redshiftserverless v1.6.0 // indirect
	github.com/aws/aws-sdk-go-v2/service/resourceexplorer2 v1.4.0 // indirect
	github.com/aws/aws-sdk-go-v2/service/resourcegroups v1.16.0 // indirect
	github.com/aws/aws-sdk-go-v2/service/resourcegroupstaggingapi v1.16.0 // indirect
	github.com/aws/aws-sdk-go-v2/service/route53 v1.29.5 // indirect
	github.com/aws/aws-sdk-go-v2/service/route53domains v1.17.3 // indirect
	github.com/aws/aws-sdk-go-v2/service/route53resolver v1.20.0 // indirect
	github.com/aws/aws-sdk-go-v2/service/s3control v1.33.0 // indirect
	github.com/aws/aws-sdk-go-v2/service/sagemaker v1.108.0 // indirect
	github.com/aws/aws-sdk-go-v2/service/secretsmanager v1.21.3 // indirect
	github.com/aws/aws-sdk-go-v2/service/securityhub v1.36.2 // indirect
	github.com/aws/aws-sdk-go-v2/service/securitylake v1.3.6 // indirect
	github.com/aws/aws-sdk-go-v2/service/serverlessapplicationrepository v1.14.0 // indirect
	github.com/aws/aws-sdk-go-v2/service/servicecatalog v1.21.3 // indirect
	github.com/aws/aws-sdk-go-v2/service/servicediscovery v1.24.0 // indirect
	github.com/aws/aws-sdk-go-v2/service/servicequotas v1.16.0 // indirect
	github.com/aws/aws-sdk-go-v2/service/ses v1.16.8 // indirect
	github.com/aws/aws-sdk-go-v2/service/sesv2 v1.20.1 // indirect
	github.com/aws/aws-sdk-go-v2/service/sfn v1.19.5 // indirect
	github.com/aws/aws-sdk-go-v2/service/shield v1.20.0 // indirect
	github.com/aws/aws-sdk-go-v2/service/simspaceweaver v1.5.1 // indirect
	github.com/aws/aws-sdk-go-v2/service/sns v1.22.0 // indirect
	github.com/aws/aws-sdk-go-v2/service/sqs v1.24.5 // indirect
	github.com/aws/aws-sdk-go-v2/service/ssm v1.38.0 // indirect
	github.com/aws/aws-sdk-go-v2/service/sso v1.14.1 // indirect
	github.com/aws/aws-sdk-go-v2/service/ssoadmin v1.18.2 // indirect
	github.com/aws/aws-sdk-go-v2/service/ssooidc v1.17.1 // indirect
	github.com/aws/aws-sdk-go-v2/service/storagegateway v1.20.0 // indirect
	github.com/aws/aws-sdk-go-v2/service/support v1.16.5 // indirect
	github.com/aws/aws-sdk-go-v2/service/synthetics v1.19.0 // indirect
	github.com/aws/aws-sdk-go-v2/service/timestreamwrite v1.19.0 // indirect
	github.com/aws/aws-sdk-go-v2/service/waf v1.14.0 // indirect
	github.com/aws/aws-sdk-go-v2/service/wafregional v1.15.0 // indirect
	github.com/aws/aws-sdk-go-v2/service/wafv2 v1.39.1 // indirect
	github.com/aws/aws-sdk-go-v2/service/wellarchitected v1.22.5 // indirect
	github.com/aws/aws-sdk-go-v2/service/workspaces v1.30.0 // indirect
	github.com/beorn7/perks v1.0.1 // indirect
	github.com/bgentry/go-netrc v0.0.0-20140422174119-9fd32a8b3d3d // indirect
	github.com/bgentry/speakeasy v0.1.0 // indirect
	github.com/bmatcuk/doublestar v1.1.5 // indirect
	github.com/bradfitz/gomemcache v0.0.0-20221031212613-62deef7fc822 // indirect
	github.com/btubbs/datetime v0.1.1 // indirect
	github.com/cenkalti/backoff/v4 v4.2.1 // indirect
	github.com/cespare/xxhash/v2 v2.2.0 // indirect
	github.com/cjlapao/common-go v0.0.25 // indirect
	github.com/cloudflare/circl v1.3.3 // indirect
	github.com/cncf/xds/go v0.0.0-20230607035331-e9ce68804cb4 // indirect
	github.com/containerd/continuity v0.3.0 // indirect
	github.com/coreos/go-systemd v0.0.0-20190719114852-fd7a80b32e1f // indirect
	github.com/coreos/pkg v0.0.0-20180928190104-399ea9e2e55f // indirect
	github.com/danwakefield/fnmatch v0.0.0-20160403171240-cbb64ac3d964 // indirect
	github.com/davecgh/go-spew v1.1.1 // indirect
	github.com/dgraph-io/ristretto v0.1.1 // indirect
	github.com/dgryski/go-rendezvous v0.0.0-20200823014737-9f7001d12a5f // indirect
	github.com/dimchansky/utfbom v1.1.1 // indirect
	github.com/docker/cli v20.10.17+incompatible // indirect
	github.com/docker/docker v24.0.4+incompatible // indirect
	github.com/docker/go-connections v0.4.0 // indirect
	github.com/docker/go-units v0.5.0 // indirect
	github.com/dustin/go-humanize v1.0.1 // indirect
	github.com/eko/gocache/v3 v3.1.2 // indirect
	github.com/elastic/elastic-transport-go/v8 v8.0.0-20230329154755-1a3c63de0db6 // indirect
	github.com/emicklei/go-restful/v3 v3.9.0 // indirect
	github.com/emirpasic/gods v1.18.1 // indirect
	github.com/envoyproxy/protoc-gen-validate v1.0.2 // indirect
	github.com/evanphx/json-patch v5.6.0+incompatible // indirect
	github.com/evanphx/json-patch/v5 v5.6.0 // indirect
	github.com/fatih/color v1.15.0 // indirect
	github.com/fatih/structs v1.1.0 // indirect
	github.com/fluxcd/pkg/apis/kustomize v1.1.1 // indirect
	github.com/fsnotify/fsnotify v1.6.0 // indirect
	github.com/gertd/go-pluralize v0.2.1 // indirect
	github.com/ghodss/yaml v1.0.0 // indirect
	github.com/globocom/echo-prometheus v0.1.2 // indirect
	github.com/go-git/gcfg v1.5.0 // indirect
	github.com/go-git/go-billy/v5 v5.4.1 // indirect
	github.com/go-logr/logr v1.2.4 // indirect
	github.com/go-logr/stdr v1.2.2 // indirect
	github.com/go-openapi/jsonpointer v0.19.6 // indirect
	github.com/go-openapi/jsonreference v0.20.2 // indirect
	github.com/go-openapi/spec v0.20.9 // indirect
	github.com/go-openapi/swag v0.22.4 // indirect
	github.com/go-playground/locales v0.14.0 // indirect
	github.com/go-playground/universal-translator v0.18.0 // indirect
	github.com/go-sql-driver/mysql v1.7.0 // indirect
	github.com/gocarina/gocsv v0.0.0-20211203214250-4735fba0c1d9 // indirect
	github.com/gofrs/uuid v4.4.0+incompatible // indirect
	github.com/gogo/protobuf v1.3.2 // indirect
	github.com/golang-jwt/jwt/v4 v4.5.0 // indirect
	github.com/golang-jwt/jwt/v5 v5.0.0 // indirect
	github.com/golang/glog v1.1.2 // indirect
	github.com/golang/groupcache v0.0.0-20210331224755-41bb18bfe9da // indirect
	github.com/golang/protobuf v1.5.3 // indirect
	github.com/google/gnostic-models v0.6.8 // indirect
	github.com/google/go-cmp v0.5.9 // indirect
	github.com/google/go-querystring v1.1.0 // indirect
	github.com/google/gofuzz v1.2.0 // indirect
	github.com/google/s2a-go v0.1.4 // indirect
	github.com/google/shlex v0.0.0-20191202100458-e7afc7fbc510 // indirect
	github.com/googleapis/enterprise-certificate-proxy v0.2.3 // indirect
	github.com/googleapis/gax-go/v2 v2.11.0 // indirect
	github.com/grpc-ecosystem/grpc-gateway/v2 v2.16.0 // indirect
	github.com/hashicorp/aws-sdk-go-base v0.7.1 // indirect
	github.com/hashicorp/errwrap v1.1.0 // indirect
	github.com/hashicorp/go-azure-helpers v0.43.0 // indirect
	github.com/hashicorp/go-cleanhttp v0.5.2 // indirect
	github.com/hashicorp/go-getter v1.7.2 // indirect
	github.com/hashicorp/go-hclog v1.5.0 // indirect
	github.com/hashicorp/go-multierror v1.1.1 // indirect
	github.com/hashicorp/go-plugin v1.5.2 // indirect
	github.com/hashicorp/go-retryablehttp v0.7.2 // indirect
	github.com/hashicorp/go-safetemp v1.0.0 // indirect
	github.com/hashicorp/go-uuid v1.0.3 // indirect
	github.com/hashicorp/go-version v1.6.0 // indirect
	github.com/hashicorp/terraform-registry-address v0.0.0-20220623143253-7d51757b572c // indirect
	github.com/hashicorp/terraform-svchost v0.1.0 // indirect
	github.com/hashicorp/yamux v0.0.0-20211028200310-0bc27b27de87 // indirect
	github.com/huandu/xstrings v1.3.3 // indirect
	github.com/iancoleman/strcase v0.3.0 // indirect
	github.com/imdario/mergo v0.3.13 // indirect
	github.com/inconshreveable/mousetrap v1.1.0 // indirect
	github.com/jackc/chunkreader/v2 v2.0.1 // indirect
	github.com/jackc/pgio v1.0.0 // indirect
	github.com/jackc/pgpassfile v1.0.0 // indirect
	github.com/jackc/pgproto3/v2 v2.3.1 // indirect
	github.com/jackc/pgservicefile v0.0.0-20221227161230-091c0ba34f0a // indirect
	github.com/jackc/pgx/v5 v5.3.0 // indirect
	github.com/jackc/puddle v1.3.0 // indirect
	github.com/jbenet/go-context v0.0.0-20150711004518-d14ea06fba99 // indirect
	github.com/jinzhu/inflection v1.0.0 // indirect
	github.com/jinzhu/now v1.1.5 // indirect
	github.com/jmespath/go-jmespath v0.4.0 // indirect
	github.com/josharian/intern v1.0.0 // indirect
	github.com/json-iterator/go v1.1.12 // indirect
	github.com/kevinburke/ssh_config v1.2.0 // indirect
	github.com/klauspost/compress v1.15.11 // indirect
	github.com/kylelemons/godebug v1.1.0 // indirect
	github.com/leodido/go-urn v1.2.1 // indirect
	github.com/mailru/easyjson v0.7.7 // indirect
	github.com/manicminer/hamilton v0.44.0 // indirect
	github.com/manicminer/hamilton-autorest v0.3.0 // indirect
	github.com/mattn/go-colorable v0.1.13 // indirect
	github.com/mattn/go-ieproxy v0.0.1 // indirect
	github.com/mattn/go-isatty v0.0.19 // indirect
	github.com/mattn/go-runewidth v0.0.13 // indirect
	github.com/matttproud/golang_protobuf_extensions v1.0.4 // indirect
	github.com/microsoft/kiota-http-go v0.7.0 // indirect
	github.com/microsoft/kiota-serialization-json-go v0.5.6 // indirect
	github.com/microsoft/kiota-serialization-text-go v0.4.2 // indirect
	github.com/microsoftgraph/msgraph-sdk-go-core v0.28.0 // indirect
	github.com/mitchellh/cli v1.1.5 // indirect
	github.com/mitchellh/colorstring v0.0.0-20190213212951-d06e56a500db // indirect
	github.com/mitchellh/copystructure v1.2.0 // indirect
	github.com/mitchellh/go-homedir v1.1.0 // indirect
	github.com/mitchellh/go-testing-interface v1.14.1 // indirect
	github.com/mitchellh/go-wordwrap v1.0.1 // indirect
	github.com/mitchellh/mapstructure v1.5.0 // indirect
	github.com/mitchellh/reflectwalk v1.0.2 // indirect
	github.com/moby/term v0.0.0-20221205130635-1aeaba878587 // indirect
	github.com/modern-go/concurrent v0.0.0-20180306012644-bacd9c7ef1dd // indirect
	github.com/modern-go/reflect2 v1.0.2 // indirect
	github.com/munnerz/goautoneg v0.0.0-20191010083416-a7dc8b61c822 // indirect
	github.com/oklog/run v1.1.0 // indirect
	github.com/olekukonko/tablewriter v0.0.5 // indirect
	github.com/opencontainers/go-digest v1.0.0 // indirect
	github.com/opencontainers/image-spec v1.0.3-0.20211202183452-c5a74bcca799 // indirect
	github.com/opencontainers/runc v1.1.5 // indirect
	github.com/pegasus-kv/thrift v0.13.0 // indirect
	github.com/pganalyze/pg_query_go/v4 v4.2.3 // indirect
	github.com/pjbgf/sha1cd v0.3.0 // indirect
	github.com/pkg/browser v0.0.0-20210911075715-681adbf594b8 // indirect
	github.com/pkg/errors v0.9.1 // indirect
	github.com/pmezard/go-difflib v1.0.0 // indirect
	github.com/posener/complete v1.2.3 // indirect
	github.com/prometheus/client_model v0.4.0 // indirect
	github.com/prometheus/common v0.44.0 // indirect
	github.com/prometheus/procfs v0.10.1 // indirect
	github.com/rabbitmq/amqp091-go v1.9.0 // indirect
	github.com/rivo/uniseg v0.2.0 // indirect
	github.com/sendgrid/rest v2.6.9+incompatible // indirect
	github.com/sendgrid/sendgrid-go v3.12.0+incompatible // indirect
	github.com/sergi/go-diff v1.2.0 // indirect
	github.com/sethvargo/go-retry v0.2.4 // indirect
	github.com/shopspring/decimal v1.3.1 // indirect
	github.com/sirupsen/logrus v1.9.0 // indirect
	github.com/skeema/knownhosts v1.1.0 // indirect
	github.com/spf13/afero v1.9.2 // indirect
	github.com/spf13/cast v1.5.0 // indirect
	github.com/spf13/pflag v1.0.5 // indirect
	github.com/stevenle/topsort v0.2.0 // indirect
	github.com/streadway/amqp v1.0.0 // indirect
	github.com/swaggo/files v0.0.0-20210815190702-a29dd2bc99b2 // indirect
	github.com/tkrajina/go-reflector v0.5.6 // indirect
	github.com/tombuildsstuff/giovanni v0.18.0 // indirect
	github.com/trivago/tgo v1.0.7 // indirect
<<<<<<< HEAD
	github.com/turbot/go-kit v0.6.0 // indirect
=======
	github.com/turbot/go-kit v0.8.0-rc.0 // indirect
>>>>>>> 520c8eff
	github.com/ulikunitz/xz v0.5.11 // indirect
	github.com/valyala/bytebufferpool v1.0.0 // indirect
	github.com/valyala/fasttemplate v1.2.2 // indirect
	github.com/vmihailenco/go-tinylfu v0.2.2 // indirect
	github.com/vmihailenco/msgpack/v5 v5.3.5 // indirect
	github.com/vmihailenco/tagparser/v2 v2.0.0 // indirect
	github.com/xanzy/ssh-agent v0.3.3 // indirect
	github.com/xeipuuv/gojsonpointer v0.0.0-20180127040702-4e3ac2762d5f // indirect
	github.com/xeipuuv/gojsonreference v0.0.0-20180127040603-bd5ef7bd5415 // indirect
	github.com/xeipuuv/gojsonschema v1.2.0 // indirect
	github.com/yosida95/uritemplate/v3 v3.0.2 // indirect
	github.com/zclconf/go-cty v1.14.0 // indirect
	github.com/zclconf/go-cty-yaml v1.0.3 // indirect
	go.opencensus.io v0.24.0 // indirect
	go.opentelemetry.io/otel/exporters/otlp/internal/retry v1.17.0 // indirect
	go.opentelemetry.io/otel/exporters/otlp/otlpmetric v0.40.0 // indirect
	go.opentelemetry.io/otel/exporters/otlp/otlpmetric/otlpmetricgrpc v0.40.0 // indirect
	go.opentelemetry.io/otel/exporters/otlp/otlptrace v1.16.0 // indirect
	go.opentelemetry.io/otel/exporters/otlp/otlptrace/otlptracegrpc v1.16.0 // indirect
	go.opentelemetry.io/otel/metric v1.17.0 // indirect
	go.opentelemetry.io/otel/sdk/metric v0.40.0 // indirect
	go.opentelemetry.io/proto/otlp v1.0.0 // indirect
	go.uber.org/multierr v1.11.0 // indirect
	golang.org/x/crypto v0.14.0 // indirect
	golang.org/x/exp v0.0.0-20230522175609-2e198f4a06a1 // indirect
	golang.org/x/mod v0.11.0 // indirect
	golang.org/x/oauth2 v0.11.0 // indirect
	golang.org/x/sync v0.3.0 // indirect
	golang.org/x/sys v0.13.0 // indirect
	golang.org/x/term v0.13.0 // indirect
	golang.org/x/text v0.13.0 // indirect
	golang.org/x/time v0.3.0 // indirect
	golang.org/x/tools v0.10.0 // indirect
	golang.org/x/xerrors v0.0.0-20220907171357-04be3eba64a2 // indirect
	gomodules.xyz/jsonpatch/v2 v2.4.0 // indirect
	google.golang.org/api v0.126.0 // indirect
	google.golang.org/appengine v1.6.7 // indirect
	google.golang.org/genproto v0.0.0-20230822172742-b8732ec3820d // indirect
	google.golang.org/genproto/googleapis/api v0.0.0-20230822172742-b8732ec3820d // indirect
	google.golang.org/protobuf v1.31.0 // indirect
	gopkg.in/go-playground/assert.v1 v1.2.1 // indirect
	gopkg.in/inf.v0 v0.9.1 // indirect
	gopkg.in/natefinch/lumberjack.v2 v2.2.1 // indirect
	gopkg.in/square/go-jose.v2 v2.6.0 // indirect
	gopkg.in/tomb.v2 v2.0.0-20161208151619-d5d1b5820637 // indirect
	gopkg.in/warnings.v0 v0.1.2 // indirect
	gopkg.in/yaml.v2 v2.4.0 // indirect
	gopkg.in/yaml.v3 v3.0.1 // indirect
	gorm.io/driver/mysql v1.4.4 // indirect
	gorm.io/driver/postgres v1.5.0 // indirect
	gorm.io/plugin/prometheus v0.0.0-20230504115745-1aec2356381b // indirect
	k8s.io/client-go v0.28.1 // indirect
	k8s.io/component-base v0.28.1 // indirect
	k8s.io/klog/v2 v2.100.1 // indirect
	k8s.io/kube-openapi v0.0.0-20230717233707-2695361300d9 // indirect
	k8s.io/utils v0.0.0-20230406110748-d93618cff8a2 // indirect
	moul.io/zapgorm2 v1.3.0 // indirect
	sigs.k8s.io/json v0.0.0-20221116044647-bc3834ca7abd // indirect
	sigs.k8s.io/structured-merge-diff/v4 v4.2.3 // indirect
	sigs.k8s.io/yaml v1.3.0 // indirect
)

replace github.com/spf13/afero => github.com/spf13/afero v1.2.2<|MERGE_RESOLUTION|>--- conflicted
+++ resolved
@@ -496,11 +496,7 @@
 	github.com/tkrajina/go-reflector v0.5.6 // indirect
 	github.com/tombuildsstuff/giovanni v0.18.0 // indirect
 	github.com/trivago/tgo v1.0.7 // indirect
-<<<<<<< HEAD
-	github.com/turbot/go-kit v0.6.0 // indirect
-=======
 	github.com/turbot/go-kit v0.8.0-rc.0 // indirect
->>>>>>> 520c8eff
 	github.com/ulikunitz/xz v0.5.11 // indirect
 	github.com/valyala/bytebufferpool v1.0.0 // indirect
 	github.com/valyala/fasttemplate v1.2.2 // indirect
