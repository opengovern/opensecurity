module gitlab.com/keibiengine/keibi-engine

go 1.17

require (
	github.com/Azure/azure-sdk-for-go v59.3.0+incompatible
	github.com/Azure/go-autorest/autorest v0.11.22
	github.com/Azure/go-autorest/autorest/azure/auth v0.5.9
	github.com/aws/aws-sdk-go v1.42.48
	github.com/aws/aws-sdk-go-v2 v1.13.0
	github.com/aws/aws-sdk-go-v2/config v1.10.2
	github.com/aws/aws-sdk-go-v2/credentials v1.6.2
	github.com/aws/aws-sdk-go-v2/service/accessanalyzer v1.12.0
	github.com/aws/aws-sdk-go-v2/service/acm v1.10.0
	github.com/aws/aws-sdk-go-v2/service/apigateway v1.11.0
	github.com/aws/aws-sdk-go-v2/service/apigatewayv2 v1.10.0
	github.com/aws/aws-sdk-go-v2/service/applicationautoscaling v1.11.0
	github.com/aws/aws-sdk-go-v2/service/applicationinsights v1.8.0
	github.com/aws/aws-sdk-go-v2/service/autoscaling v1.17.0
	github.com/aws/aws-sdk-go-v2/service/backup v1.9.1
	github.com/aws/aws-sdk-go-v2/service/cloudfront v1.11.1
	github.com/aws/aws-sdk-go-v2/service/cloudtrail v1.11.0
	github.com/aws/aws-sdk-go-v2/service/cloudwatch v1.12.0
	github.com/aws/aws-sdk-go-v2/service/cloudwatchlogs v1.10.1
	github.com/aws/aws-sdk-go-v2/service/codebuild v1.15.0
	github.com/aws/aws-sdk-go-v2/service/configservice v1.13.0
	github.com/aws/aws-sdk-go-v2/service/databasemigrationservice v1.14.0
	github.com/aws/aws-sdk-go-v2/service/dax v1.7.2
	github.com/aws/aws-sdk-go-v2/service/dynamodb v1.11.0
	github.com/aws/aws-sdk-go-v2/service/ec2 v1.26.0
	github.com/aws/aws-sdk-go-v2/service/ecr v1.10.1
	github.com/aws/aws-sdk-go-v2/service/ecrpublic v1.8.1
	github.com/aws/aws-sdk-go-v2/service/ecs v1.12.1
	github.com/aws/aws-sdk-go-v2/service/efs v1.10.1
	github.com/aws/aws-sdk-go-v2/service/eks v1.14.0
	github.com/aws/aws-sdk-go-v2/service/elasticache v1.16.0
	github.com/aws/aws-sdk-go-v2/service/elasticbeanstalk v1.10.0
	github.com/aws/aws-sdk-go-v2/service/elasticloadbalancing v1.9.1
	github.com/aws/aws-sdk-go-v2/service/elasticloadbalancingv2 v1.12.1
	github.com/aws/aws-sdk-go-v2/service/elasticsearchservice v1.11.0
	github.com/aws/aws-sdk-go-v2/service/emr v1.14.0
	github.com/aws/aws-sdk-go-v2/service/fsx v1.17.0
	github.com/aws/aws-sdk-go-v2/service/guardduty v1.9.0
	github.com/aws/aws-sdk-go-v2/service/iam v1.15.0
	github.com/aws/aws-sdk-go-v2/service/kms v1.11.0
	github.com/aws/aws-sdk-go-v2/service/lambda v1.13.0
	github.com/aws/aws-sdk-go-v2/service/organizations v1.10.0
	github.com/aws/aws-sdk-go-v2/service/rds v1.12.1
	github.com/aws/aws-sdk-go-v2/service/redshift v1.15.0
	github.com/aws/aws-sdk-go-v2/service/route53 v1.14.1
	github.com/aws/aws-sdk-go-v2/service/route53resolver v1.10.1
	github.com/aws/aws-sdk-go-v2/service/s3 v1.22.0
	github.com/aws/aws-sdk-go-v2/service/s3control v1.17.0
	github.com/aws/aws-sdk-go-v2/service/sagemaker v1.21.0
	github.com/aws/aws-sdk-go-v2/service/secretsmanager v1.11.0
	github.com/aws/aws-sdk-go-v2/service/securityhub v1.16.0
	github.com/aws/aws-sdk-go-v2/service/ses v1.9.1
	github.com/aws/aws-sdk-go-v2/service/sesv2 v1.8.1
	github.com/aws/aws-sdk-go-v2/service/sns v1.12.0
	github.com/aws/aws-sdk-go-v2/service/sqs v1.12.1
	github.com/aws/aws-sdk-go-v2/service/ssm v1.16.0
	github.com/aws/aws-sdk-go-v2/service/sts v1.10.1
	github.com/aws/aws-sdk-go-v2/service/support v1.11.0
	github.com/aws/aws-sdk-go-v2/service/synthetics v1.9.1
	github.com/aws/aws-sdk-go-v2/service/wafregional v1.8.1
	github.com/aws/aws-sdk-go-v2/service/wafv2 v1.14.0
	github.com/aws/aws-sdk-go-v2/service/workspaces v1.10.1
	github.com/aws/smithy-go v1.10.0
	github.com/brpaz/echozap v1.1.2
	github.com/cenkalti/backoff/v3 v3.2.2
	github.com/coreos/go-oidc/v3 v3.1.0
	github.com/elastic/go-elasticsearch/v7 v7.16.0
	github.com/envoyproxy/go-control-plane v0.10.1
	github.com/fluxcd/helm-controller/api v0.21.0
	github.com/fluxcd/pkg/apis/meta v0.13.0
	github.com/gocarina/gocsv v0.0.0-20211203214250-4735fba0c1d9
	github.com/gofrs/uuid v4.0.0+incompatible
	github.com/gogo/googleapis v1.4.1
	github.com/golang/protobuf v1.5.2
	github.com/google/uuid v1.3.0
	github.com/gorilla/mux v1.8.0
	github.com/hashicorp/go-hclog v1.0.0
	github.com/hashicorp/vault/api v1.3.0
	github.com/hashicorp/vault/api/auth/kubernetes v0.1.0
	github.com/jackc/pgx/v4 v4.13.0
	github.com/labstack/echo/v4 v4.6.1
	github.com/labstack/gommon v0.3.1
	github.com/lib/pq v1.10.2
	github.com/manicminer/hamilton v0.41.1
	github.com/ory/dockertest/v3 v3.8.1
	github.com/spf13/cobra v1.3.0
	github.com/streadway/amqp v1.0.0
	github.com/stretchr/testify v1.7.0
	github.com/swaggo/echo-swagger v1.3.0
	github.com/swaggo/swag v1.8.0
	github.com/tombuildsstuff/giovanni v0.18.0
	github.com/turbot/go-kit v0.3.0
	github.com/turbot/steampipe-plugin-sdk v1.8.3
	gitlab.com/keibiengine/steampipe-plugin-aws v0.0.0-20220401174834-4d29274e8abe
	gitlab.com/keibiengine/steampipe-plugin-azure v0.23.2-0.20220401174801-d61359c2d790
	gitlab.com/keibiengine/steampipe-plugin-azuread v0.1.1-0.20220401174905-60626bc2deea
	go.uber.org/zap v1.21.0
	google.golang.org/genproto v0.0.0-20211208223120-3a66f561d7aa
	google.golang.org/grpc v1.42.0
	gopkg.in/Shopify/sarama.v1 v1.20.1
	gopkg.in/go-playground/validator.v9 v9.31.0
	gorm.io/driver/postgres v1.2.2
	gorm.io/gorm v1.22.3
<<<<<<< HEAD
	k8s.io/apiextensions-apiserver v0.23.6
	k8s.io/apimachinery v0.24.0
	sigs.k8s.io/controller-runtime v0.11.2
=======
	k8s.io/apimachinery v0.24.0
>>>>>>> e5ea92a5
)

require (
	github.com/Azure/azure-pipeline-go v0.2.3 // indirect
	github.com/Azure/azure-storage-blob-go v0.12.0 // indirect
	github.com/Azure/go-ansiterm v0.0.0-20210617225240-d185dfc1b5a1 // indirect
	github.com/Azure/go-autorest v14.2.0+incompatible // indirect
	github.com/Azure/go-autorest/autorest/adal v0.9.14 // indirect
	github.com/Azure/go-autorest/autorest/azure/cli v0.4.2 // indirect
	github.com/Azure/go-autorest/autorest/date v0.3.0 // indirect
	github.com/Azure/go-autorest/autorest/to v0.4.0 // indirect
	github.com/Azure/go-autorest/autorest/validation v0.3.1 // indirect
	github.com/Azure/go-autorest/logger v0.2.1 // indirect
	github.com/Azure/go-autorest/tracing v0.6.0 // indirect
	github.com/DataDog/zstd v1.5.0 // indirect
	github.com/KyleBanks/depth v1.2.1 // indirect
	github.com/Microsoft/go-winio v0.5.1 // indirect
	github.com/Nvveen/Gotty v0.0.0-20120604004816-cd527374f1e5 // indirect
	github.com/PuerkitoBio/purell v1.1.1 // indirect
	github.com/PuerkitoBio/urlesc v0.0.0-20170810143723-de5bf2ad4578 // indirect
	github.com/Shopify/toxiproxy v2.1.4+incompatible // indirect
	github.com/acarl005/stripansi v0.0.0-20180116102854-5a71ef0e047d // indirect
	github.com/agext/levenshtein v1.2.1 // indirect
	github.com/apparentlymart/go-textseg/v13 v13.0.0 // indirect
	github.com/armon/go-metrics v0.3.10 // indirect
	github.com/armon/go-radix v1.0.0 // indirect
	github.com/aws/aws-sdk-go-v2/aws/protocol/eventstream v1.0.0 // indirect
	github.com/aws/aws-sdk-go-v2/feature/ec2/imds v1.8.1 // indirect
	github.com/aws/aws-sdk-go-v2/internal/configsources v1.1.4 // indirect
	github.com/aws/aws-sdk-go-v2/internal/endpoints/v2 v2.2.0 // indirect
	github.com/aws/aws-sdk-go-v2/internal/ini v1.3.1 // indirect
	github.com/aws/aws-sdk-go-v2/service/internal/accept-encoding v1.5.0 // indirect
	github.com/aws/aws-sdk-go-v2/service/internal/endpoint-discovery v1.3.3 // indirect
	github.com/aws/aws-sdk-go-v2/service/internal/presigned-url v1.5.2 // indirect
	github.com/aws/aws-sdk-go-v2/service/internal/s3shared v1.10.0 // indirect
	github.com/aws/aws-sdk-go-v2/service/sso v1.6.1 // indirect
	github.com/beorn7/perks v1.0.1 // indirect
	github.com/btubbs/datetime v0.1.1 // indirect
	github.com/cenkalti/backoff/v4 v4.1.2 // indirect
	github.com/cespare/xxhash/v2 v2.1.2 // indirect
	github.com/cncf/xds/go v0.0.0-20211130200136-a8f946100490 // indirect
	github.com/containerd/continuity v0.2.2 // indirect
	github.com/davecgh/go-spew v1.1.1 // indirect
	github.com/dgraph-io/ristretto v0.1.0 // indirect
	github.com/dimchansky/utfbom v1.1.1 // indirect
	github.com/docker/cli v20.10.11+incompatible // indirect
	github.com/docker/docker v20.10.7+incompatible // indirect
	github.com/docker/go-connections v0.4.0 // indirect
	github.com/docker/go-units v0.4.0 // indirect
	github.com/dustin/go-humanize v1.0.0 // indirect
	github.com/eapache/go-resiliency v1.2.0 // indirect
	github.com/eapache/go-xerial-snappy v0.0.0-20180814174437-776d5712da21 // indirect
	github.com/eapache/queue v1.1.0 // indirect
	github.com/emicklei/go-restful v2.9.5+incompatible // indirect
	github.com/envoyproxy/protoc-gen-validate v0.6.2 // indirect
	github.com/ettle/strcase v0.1.1 // indirect
	github.com/evanphx/json-patch v4.12.0+incompatible // indirect
	github.com/fatih/color v1.13.0 // indirect
	github.com/fluxcd/pkg/apis/kustomize v0.3.3 // indirect
	github.com/form3tech-oss/jwt-go v3.2.3+incompatible // indirect
	github.com/frankban/quicktest v1.14.0 // indirect
	github.com/fsnotify/fsnotify v1.5.1 // indirect
	github.com/gertd/go-pluralize v0.1.7 // indirect
	github.com/ghodss/yaml v1.0.0 // indirect
	github.com/go-logr/logr v1.2.2 // indirect
	github.com/go-openapi/jsonpointer v0.19.5 // indirect
	github.com/go-openapi/jsonreference v0.19.6 // indirect
	github.com/go-openapi/spec v0.20.4 // indirect
	github.com/go-openapi/swag v0.21.1 // indirect
	github.com/go-playground/locales v0.14.0 // indirect
	github.com/go-playground/universal-translator v0.18.0 // indirect
	github.com/gogo/protobuf v1.3.2 // indirect
	github.com/golang-jwt/jwt v3.2.2+incompatible // indirect
	github.com/golang/glog v1.0.0 // indirect
	github.com/golang/groupcache v0.0.0-20210331224755-41bb18bfe9da // indirect
	github.com/golang/snappy v0.0.4 // indirect
	github.com/google/gnostic v0.5.7-v3refs // indirect
	github.com/google/go-cmp v0.5.6 // indirect
	github.com/google/gofuzz v1.2.0 // indirect
	github.com/google/shlex v0.0.0-20191202100458-e7afc7fbc510 // indirect
	github.com/hashicorp/errwrap v1.1.0 // indirect
	github.com/hashicorp/go-cleanhttp v0.5.2 // indirect
	github.com/hashicorp/go-immutable-radix v1.3.1 // indirect
	github.com/hashicorp/go-multierror v1.1.1 // indirect
	github.com/hashicorp/go-plugin v1.4.3 // indirect
	github.com/hashicorp/go-retryablehttp v0.7.0 // indirect
	github.com/hashicorp/go-rootcerts v1.0.2 // indirect
	github.com/hashicorp/go-secure-stdlib/mlock v0.1.2 // indirect
	github.com/hashicorp/go-secure-stdlib/parseutil v0.1.2 // indirect
	github.com/hashicorp/go-secure-stdlib/strutil v0.1.2 // indirect
	github.com/hashicorp/go-sockaddr v1.0.2 // indirect
	github.com/hashicorp/go-uuid v1.0.2 // indirect
	github.com/hashicorp/go-version v1.3.0 // indirect
	github.com/hashicorp/golang-lru v0.5.4 // indirect
	github.com/hashicorp/hcl v1.0.0 // indirect
	github.com/hashicorp/hcl/v2 v2.9.1 // indirect
	github.com/hashicorp/vault/sdk v0.3.0 // indirect
	github.com/hashicorp/yamux v0.0.0-20211028200310-0bc27b27de87 // indirect
	github.com/iancoleman/strcase v0.2.0 // indirect
	github.com/imdario/mergo v0.3.12 // indirect
	github.com/inconshreveable/mousetrap v1.0.0 // indirect
	github.com/jackc/chunkreader/v2 v2.0.1 // indirect
	github.com/jackc/pgconn v1.10.0 // indirect
	github.com/jackc/pgio v1.0.0 // indirect
	github.com/jackc/pgpassfile v1.0.0 // indirect
	github.com/jackc/pgproto3/v2 v2.1.1 // indirect
	github.com/jackc/pgservicefile v0.0.0-20200714003250-2b9c44734f2b // indirect
	github.com/jackc/pgtype v1.8.1 // indirect
	github.com/jackc/puddle v1.1.3 // indirect
	github.com/jinzhu/inflection v1.0.0 // indirect
	github.com/jinzhu/now v1.1.2 // indirect
	github.com/jmespath/go-jmespath v0.4.0 // indirect
	github.com/josharian/intern v1.0.0 // indirect
	github.com/json-iterator/go v1.1.12 // indirect
	github.com/kr/pretty v0.3.0 // indirect
	github.com/kylelemons/godebug v1.1.0 // indirect
	github.com/leodido/go-urn v1.2.1 // indirect
	github.com/mailru/easyjson v0.7.7 // indirect
	github.com/mattn/go-colorable v0.1.12 // indirect
	github.com/mattn/go-ieproxy v0.0.1 // indirect
	github.com/mattn/go-isatty v0.0.14 // indirect
	github.com/mattn/go-runewidth v0.0.13 // indirect
	github.com/matttproud/golang_protobuf_extensions v1.0.2-0.20181231171920-c182affec369 // indirect
	github.com/mitchellh/copystructure v1.2.0 // indirect
	github.com/mitchellh/go-homedir v1.1.0 // indirect
	github.com/mitchellh/go-testing-interface v1.14.1 // indirect
	github.com/mitchellh/go-wordwrap v1.0.0 // indirect
	github.com/mitchellh/mapstructure v1.4.3 // indirect
	github.com/mitchellh/reflectwalk v1.0.2 // indirect
	github.com/moby/term v0.0.0-20210610120745-9d4ed1856297 // indirect
	github.com/modern-go/concurrent v0.0.0-20180306012644-bacd9c7ef1dd // indirect
	github.com/modern-go/reflect2 v1.0.2 // indirect
	github.com/munnerz/goautoneg v0.0.0-20191010083416-a7dc8b61c822 // indirect
	github.com/oklog/run v1.1.0 // indirect
	github.com/olekukonko/tablewriter v0.0.4 // indirect
	github.com/opencontainers/go-digest v1.0.0 // indirect
	github.com/opencontainers/image-spec v1.0.2 // indirect
	github.com/opencontainers/runc v1.1.0 // indirect
	github.com/pierrec/lz4 v2.6.1+incompatible // indirect
	github.com/pkg/errors v0.9.1 // indirect
	github.com/pmezard/go-difflib v1.0.0 // indirect
	github.com/prometheus/client_golang v1.11.0 // indirect
	github.com/prometheus/client_model v0.2.0 // indirect
	github.com/prometheus/common v0.28.0 // indirect
	github.com/prometheus/procfs v0.6.0 // indirect
	github.com/rcrowley/go-metrics v0.0.0-20201227073835-cf1acfcdf475 // indirect
	github.com/rivo/uniseg v0.2.0 // indirect
	github.com/ryanuber/go-glob v1.0.0 // indirect
	github.com/sethvargo/go-retry v0.1.0 // indirect
	github.com/sirupsen/logrus v1.8.1 // indirect
	github.com/spf13/pflag v1.0.5 // indirect
	github.com/stevenle/topsort v0.0.0-20130922064739-8130c1d7596b // indirect
	github.com/stretchr/objx v0.2.0 // indirect
	github.com/swaggo/files v0.0.0-20210815190702-a29dd2bc99b2 // indirect
	github.com/tkrajina/go-reflector v0.5.4 // indirect
	github.com/valyala/bytebufferpool v1.0.0 // indirect
	github.com/valyala/fasttemplate v1.2.1 // indirect
	github.com/xeipuuv/gojsonpointer v0.0.0-20180127040702-4e3ac2762d5f // indirect
	github.com/xeipuuv/gojsonreference v0.0.0-20180127040603-bd5ef7bd5415 // indirect
	github.com/xeipuuv/gojsonschema v1.2.0 // indirect
	github.com/zclconf/go-cty v1.8.2 // indirect
	go.uber.org/atomic v1.9.0 // indirect
	go.uber.org/multierr v1.6.0 // indirect
	golang.org/x/crypto v0.0.0-20220214200702-86341886e292 // indirect
	golang.org/x/net v0.0.0-20220225172249-27dd8689420f // indirect
	golang.org/x/oauth2 v0.0.0-20211104180415-d3ed0bb246c8 // indirect
	golang.org/x/sys v0.0.0-20220310020820-b874c991c1a5 // indirect
	golang.org/x/term v0.0.0-20210927222741-03fcf44c2211 // indirect
	golang.org/x/text v0.3.7 // indirect
	golang.org/x/time v0.0.0-20220210224613-90d013bbcef8 // indirect
	golang.org/x/tools v0.1.9 // indirect
	gomodules.xyz/jsonpatch/v2 v2.2.0 // indirect
	google.golang.org/appengine v1.6.7 // indirect
	google.golang.org/protobuf v1.27.1 // indirect
	gopkg.in/go-playground/assert.v1 v1.2.1 // indirect
	gopkg.in/inf.v0 v0.9.1 // indirect
	gopkg.in/square/go-jose.v2 v2.6.0 // indirect
	gopkg.in/yaml.v2 v2.4.0 // indirect
	gopkg.in/yaml.v3 v3.0.0-20210107192922-496545a6307b // indirect
<<<<<<< HEAD
	k8s.io/api v0.24.0 // indirect
	k8s.io/client-go v0.24.0 // indirect
	k8s.io/component-base v0.23.6 // indirect
	k8s.io/klog/v2 v2.60.1 // indirect
	k8s.io/kube-openapi v0.0.0-20220328201542-3ee0da9b0b42 // indirect
	k8s.io/utils v0.0.0-20220210201930-3a6ce19ff2f9 // indirect
	sigs.k8s.io/json v0.0.0-20211208200746-9f7c6b3444d2 // indirect
	sigs.k8s.io/structured-merge-diff/v4 v4.2.1 // indirect
	sigs.k8s.io/yaml v1.3.0 // indirect
=======
	k8s.io/utils v0.0.0-20220210201930-3a6ce19ff2f9 // indirect
>>>>>>> e5ea92a5
)<|MERGE_RESOLUTION|>--- conflicted
+++ resolved
@@ -106,13 +106,9 @@
 	gopkg.in/go-playground/validator.v9 v9.31.0
 	gorm.io/driver/postgres v1.2.2
 	gorm.io/gorm v1.22.3
-<<<<<<< HEAD
 	k8s.io/apiextensions-apiserver v0.23.6
 	k8s.io/apimachinery v0.24.0
 	sigs.k8s.io/controller-runtime v0.11.2
-=======
-	k8s.io/apimachinery v0.24.0
->>>>>>> e5ea92a5
 )
 
 require (
@@ -292,7 +288,6 @@
 	gopkg.in/square/go-jose.v2 v2.6.0 // indirect
 	gopkg.in/yaml.v2 v2.4.0 // indirect
 	gopkg.in/yaml.v3 v3.0.0-20210107192922-496545a6307b // indirect
-<<<<<<< HEAD
 	k8s.io/api v0.24.0 // indirect
 	k8s.io/client-go v0.24.0 // indirect
 	k8s.io/component-base v0.23.6 // indirect
@@ -302,7 +297,4 @@
 	sigs.k8s.io/json v0.0.0-20211208200746-9f7c6b3444d2 // indirect
 	sigs.k8s.io/structured-merge-diff/v4 v4.2.1 // indirect
 	sigs.k8s.io/yaml v1.3.0 // indirect
-=======
-	k8s.io/utils v0.0.0-20220210201930-3a6ce19ff2f9 // indirect
->>>>>>> e5ea92a5
 )