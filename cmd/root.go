package cmd

import (
	"fmt"
	tea "github.com/charmbracelet/bubbletea"
	"github.com/kaytu-io/kaytu/cmd/plugin"
	"github.com/kaytu-io/kaytu/cmd/predef"
	"github.com/kaytu-io/kaytu/controller"
	plugin2 "github.com/kaytu-io/kaytu/pkg/plugin"
	"github.com/kaytu-io/kaytu/pkg/plugin/proto/src/golang"
	"github.com/kaytu-io/kaytu/pkg/server"
	"github.com/kaytu-io/kaytu/pkg/utils"
	"github.com/kaytu-io/kaytu/preferences"
	"github.com/kaytu-io/kaytu/view"
	"github.com/spf13/cobra"
	"gopkg.in/yaml.v2"
	"os"
	"time"
)

var optimizeCmd = &cobra.Command{
	Use: "optimize",
	RunE: func(cmd *cobra.Command, args []string) error {
		return cmd.Help()
	},
}

// rootCmd represents the base command when called without any subcommands
var rootCmd = &cobra.Command{
	Use: "kaytu",
	RunE: func(cmd *cobra.Command, args []string) error {
		return cmd.Help()
	},
}

func init() {
	rootCmd.AddCommand(plugin.PluginCmd)
	rootCmd.AddCommand(predef.VersionCmd)
	rootCmd.AddCommand(predef.LoginCmd)
	rootCmd.AddCommand(predef.LogoutCmd)
	rootCmd.AddCommand(optimizeCmd)

	optimizeCmd.PersistentFlags().String("preferences", "", "Path to preferences file (yaml)")
	optimizeCmd.PersistentFlags().Bool("non-interactive-view", false, "Show optimization results in non-interactive mode")
	optimizeCmd.PersistentFlags().Bool("csv-export", false, "Get CSV export")
	optimizeCmd.PersistentFlags().Bool("json-export", false, "Get json export")
	optimizeCmd.PersistentFlags().Bool("plugin-debug-mode", false, "Enable plugin debug mode (manager wont start plugin)")
}

func Execute() {
	err := server.CheckForUpdate()
	if err != nil {
		panic(err)
	}

	plugins, err := server.GetPlugins()
	if err != nil {
		panic(err)
	}

	for _, p := range plugins {
		if p.Config.Name == "aws" {
			server.RemoveConfig()
			Execute()
			return
		}
	}

	if len(plugins) == 0 {
		manager := plugin2.New()
		err := manager.StartServer()
		if err != nil {
			panic(err)
		}

		err = manager.Install("aws")
		if err != nil {
			panic(err)
		}

		plugins, err = server.GetPlugins()
		if err != nil {
			panic(err)
		}
	}

	for _, plg := range plugins {
		for _, loopCmd := range plg.Config.Commands {
			cmd := loopCmd
			theCmd := &cobra.Command{
				Use:  cmd.Name,
				Long: cmd.Description,
				RunE: func(c *cobra.Command, args []string) error {
					cfg, err := server.GetConfig()
					if err != nil {
						return err
					}

					nonInteractiveFlag := utils.ReadBooleanFlag(c, "non-interactive-view")
					csvExportFlag := utils.ReadBooleanFlag(c, "csv-export")
					jsonExportFlag := utils.ReadBooleanFlag(c, "json-export")
					manager := plugin2.New()

					if nonInteractiveFlag || csvExportFlag || jsonExportFlag {
						manager.SetNonInteractiveView()
					}

					pluginDebugMode := utils.ReadBooleanFlag(c, "plugin-debug-mode")
					if pluginDebugMode {
						manager.SetListenPort(30422)
					}

					err = manager.StartServer()
					if err != nil {
						return err
					}

					repoAddr := "github.com/" + plg.Config.Name
					if plg.Config.Name == "aws" {
						repoAddr = "aws"
					}
					err = manager.Install(repoAddr)
					if err != nil {
						fmt.Println("failed due to", err)
					}

					if !pluginDebugMode {
						err = manager.StartPlugin(cmd.Name)
						if err != nil {
							return err
						}
					}
<<<<<<< HEAD

					repoAddr := "github.com/" + plg.Config.Name
					if plg.Config.Name == "aws" {
						repoAddr = "aws"
					}
					err = manager.Install(repoAddr)
					if err != nil {
						fmt.Println("failed due to", err)
					}

=======
>>>>>>> ebd31a1f
					for i := 0; i < 100; i++ {
						runningPlg := manager.GetPlugin(plg.Config.Name)
						if runningPlg != nil {
							break
						}
						time.Sleep(100 * time.Millisecond)
					}
					runningPlg := manager.GetPlugin(plg.Config.Name)
					if runningPlg == nil {
						return fmt.Errorf("running plugin not found: %s", plg.Config.Name)
					}

					flagValues := map[string]string{}
					for _, flag := range cmd.GetFlags() {
						value := utils.ReadStringFlag(c, flag.Name)
						flagValues[flag.Name] = value
					}

					for _, rcmd := range runningPlg.Plugin.Config.Commands {
						if rcmd.Name == cmd.Name {
							preferences.Update(rcmd.DefaultPreferences)
						}
					}

					preferencesFlag := utils.ReadStringFlag(c, "preferences")
					if len(preferencesFlag) > 0 {
						cnt, err := os.ReadFile(preferencesFlag)
						if err != nil {
							return err
						}
						var p []*golang.PreferenceItem
						err = yaml.Unmarshal(cnt, &p)
						if err != nil {
							return err
						}
						preferences.Update(p)
					}

					err = runningPlg.Stream.Send(&golang.ServerMessage{
						ServerMessage: &golang.ServerMessage_Start{
							Start: &golang.StartProcess{
								Command:          cmd.Name,
								Flags:            flagValues,
								KaytuAccessToken: cfg.AccessToken,
							},
						},
					})
					if err != nil {
						return err
					}

					if nonInteractiveFlag || csvExportFlag || jsonExportFlag {
						err := manager.NonInteractiveView.WaitAndShowResults(nonInteractiveFlag, csvExportFlag, jsonExportFlag)
						return err
					} else {
						jobsController := controller.NewJobs()
						statusBar := view.NewStatusBarView(jobsController)
						jobsPage := view.NewJobsPage(jobsController)

						helpController := controller.NewHelp()
						helpPage := view.NewHelpPage(helpController)

						optimizationsController := controller.NewOptimizations()
						optimizationsPage := view.NewOptimizationsView(optimizationsController, helpController, statusBar)
						optimizationsDetailsPage := view.NewOptimizationDetailsView(optimizationsController, helpController, statusBar)
						preferencesPage := view.NewPreferencesConfiguration(helpController, optimizationsController, statusBar)

						manager.SetUI(jobsController, optimizationsController)

						p := tea.NewProgram(view.NewApp(
							optimizationsPage,
							optimizationsDetailsPage,
							preferencesPage,
							helpPage,
							jobsPage,
						), tea.WithFPS(10))
						if _, err := p.Run(); err != nil {
							return err
						}

						return nil
					}
				},
			}

			optimizeCmd.AddCommand(theCmd)
			for _, flag := range cmd.Flags {
				theCmd.Flags().String(flag.Name, flag.Default, flag.Description)
				if flag.Required {
					cobra.MarkFlagRequired(theCmd.Flags(), flag.Name)
				}
			}
		}
	}

	err = rootCmd.Execute()
	if err != nil {
		fmt.Println(err)
		os.Exit(1)
	}
}<|MERGE_RESOLUTION|>--- conflicted
+++ resolved
@@ -130,19 +130,6 @@
 							return err
 						}
 					}
-<<<<<<< HEAD
-
-					repoAddr := "github.com/" + plg.Config.Name
-					if plg.Config.Name == "aws" {
-						repoAddr = "aws"
-					}
-					err = manager.Install(repoAddr)
-					if err != nil {
-						fmt.Println("failed due to", err)
-					}
-
-=======
->>>>>>> ebd31a1f
 					for i := 0; i < 100; i++ {
 						runningPlg := manager.GetPlugin(plg.Config.Name)
 						if runningPlg != nil {
