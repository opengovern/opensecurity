/*
Copyright © 2023 NAME HERE <EMAIL ADDRESS>
*/
package cmd

import (
	"github.com/spf13/cobra"
	iam "gitlab.com/keibiengine/keibi-engine/cmd/cli/cmd/iam"
<<<<<<< HEAD
	onboard "gitlab.com/keibiengine/keibi-engine/cmd/cli/cmd/onboard"
=======
>>>>>>> 8d5492b9
	"os"
)

// rootCmd represents the base command when called without any subcommands
var rootCmd = &cobra.Command{
<<<<<<< HEAD
	Use:   "keibi",
	Short: "Keibi is a program for keeping the companies data without interruption and keep the data the most optimal form .",
	RunE: func(cmd *cobra.Command, args []string) error {
=======
	Use:   "ktucli",
	Short: "Kaytu cli",
	PreRunE: func(cmd *cobra.Command, args []string) error {
>>>>>>> 8d5492b9
		return cmd.Help()
	},
}

func Execute() {
	err := rootCmd.Execute()
	if err != nil {
		os.Exit(1)
	}
}

func init() {

	rootCmd.AddCommand(iam.Get)
	rootCmd.AddCommand(iam.Delete)
	rootCmd.AddCommand(iam.Create)
	rootCmd.AddCommand(iam.Update)
<<<<<<< HEAD
	rootCmd.AddCommand(onboard.Get)
	rootCmd.AddCommand(onboard.Create)
	rootCmd.AddCommand(onboard.Count)
	rootCmd.AddCommand(onboard.Update)
	rootCmd.AddCommand(onboard.Delete)
=======
>>>>>>> 8d5492b9

}<|MERGE_RESOLUTION|>--- conflicted
+++ resolved
@@ -6,24 +6,17 @@
 import (
 	"github.com/spf13/cobra"
 	iam "gitlab.com/keibiengine/keibi-engine/cmd/cli/cmd/iam"
-<<<<<<< HEAD
+	"os"
+	iam "gitlab.com/keibiengine/keibi-engine/cmd/cli/cmd/iam"
 	onboard "gitlab.com/keibiengine/keibi-engine/cmd/cli/cmd/onboard"
-=======
->>>>>>> 8d5492b9
 	"os"
 )
 
 // rootCmd represents the base command when called without any subcommands
 var rootCmd = &cobra.Command{
-<<<<<<< HEAD
-	Use:   "keibi",
-	Short: "Keibi is a program for keeping the companies data without interruption and keep the data the most optimal form .",
-	RunE: func(cmd *cobra.Command, args []string) error {
-=======
 	Use:   "ktucli",
 	Short: "Kaytu cli",
 	PreRunE: func(cmd *cobra.Command, args []string) error {
->>>>>>> 8d5492b9
 		return cmd.Help()
 	},
 }
@@ -41,13 +34,16 @@
 	rootCmd.AddCommand(iam.Delete)
 	rootCmd.AddCommand(iam.Create)
 	rootCmd.AddCommand(iam.Update)
-<<<<<<< HEAD
 	rootCmd.AddCommand(onboard.Get)
 	rootCmd.AddCommand(onboard.Create)
 	rootCmd.AddCommand(onboard.Count)
 	rootCmd.AddCommand(onboard.Update)
 	rootCmd.AddCommand(onboard.Delete)
-=======
->>>>>>> 8d5492b9
+
+
+	rootCmd.AddCommand(iam.Get)
+	rootCmd.AddCommand(iam.Delete)
+	rootCmd.AddCommand(iam.Create)
+	rootCmd.AddCommand(iam.Update)
 
 }