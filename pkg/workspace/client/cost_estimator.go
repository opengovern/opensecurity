package client

import (
	"encoding/json"
	"fmt"
	"github.com/kaytu-io/kaytu-engine/pkg/internal/httpclient"
	"github.com/kaytu-io/kaytu-engine/pkg/workspace/api"
	"net/http"
)

type CostEstimatorPricesClient interface {
	GetEC2InstanceCost(ctx *httpclient.Context, req api.GetEC2InstanceCostRequest) (float64, error)
	GetEC2VolumeCost(ctx *httpclient.Context, req api.GetEC2VolumeCostRequest) (float64, error)
	GetLBCost(ctx *httpclient.Context, req api.GetLBCostRequest) (float64, error)
	GetRDSInstance(ctx *httpclient.Context, req api.GetRDSInstanceRequest) (float64, error)
	GetAzureVm(ctx *httpclient.Context, req api.GetAzureVmRequest) (float64, error)
	GetAzureManagedStorage(ctx *httpclient.Context, req api.GetAzureManagedStorageRequest) (float64, error)
<<<<<<< HEAD
	GetAzureSqlServerDatabase(ctx *httpclient.Context, req api.GetAzureSqlServersDatabasesRequest) (float64, error)
=======
	GetAzureLoadBalancer(ctx *httpclient.Context, req api.GetAzureLoadBalancerRequest) (float64, error)
>>>>>>> 0b061358
}

type costEstimatorClient struct {
	baseURL string
}

func NewCostEstimatorClient(baseURL string) CostEstimatorPricesClient {
	return &costEstimatorClient{baseURL: baseURL}
}

func (s *costEstimatorClient) GetEC2InstanceCost(ctx *httpclient.Context, req api.GetEC2InstanceCostRequest) (float64, error) {
	url := fmt.Sprintf("%s/api/v1/costestimator/aws/ec2instance", s.baseURL)

	payload, err := json.Marshal(req)
	if err != nil {
		return 0, err
	}
	var response float64
	if _, err := httpclient.DoRequest(http.MethodGet, url, ctx.ToHeaders(), payload, &response); err != nil {
		return 0, err
	}
	return response, nil
}

func (s *costEstimatorClient) GetEC2VolumeCost(ctx *httpclient.Context, req api.GetEC2VolumeCostRequest) (float64, error) {
	url := fmt.Sprintf("%s/api/v1/costestimator/aws/ec2volume", s.baseURL)

	payload, err := json.Marshal(req)
	if err != nil {
		return 0, err
	}
	var response float64
	if _, err := httpclient.DoRequest(http.MethodGet, url, ctx.ToHeaders(), payload, &response); err != nil {
		return 0, err
	}
	return response, nil
}

func (s *costEstimatorClient) GetLBCost(ctx *httpclient.Context, req api.GetLBCostRequest) (float64, error) {
	url := fmt.Sprintf("%s/api/v1/costestimator/aws/loadbalancer", s.baseURL)

	payload, err := json.Marshal(req)
	if err != nil {
		return 0, err
	}
	var response float64
	if _, err := httpclient.DoRequest(http.MethodGet, url, ctx.ToHeaders(), payload, &response); err != nil {
		return 0, err
	}
	return response, nil
}

func (s *costEstimatorClient) GetRDSInstance(ctx *httpclient.Context, req api.GetRDSInstanceRequest) (float64, error) {
	url := fmt.Sprintf("%s/api/v1/costestimator/aws/rdsinstance", s.baseURL)

	payload, err := json.Marshal(req)
	if err != nil {
		return 0, err
	}
	var response float64
	if _, err := httpclient.DoRequest(http.MethodGet, url, ctx.ToHeaders(), payload, &response); err != nil {
		return 0, err
	}
	return response, nil
}

func (s *costEstimatorClient) GetAzureVm(ctx *httpclient.Context, req api.GetAzureVmRequest) (float64, error) {
	url := fmt.Sprintf("%s/api/v1/costestimator/azure/virtualmachine", s.baseURL)

	payload, err := json.Marshal(req)
	if err != nil {
		return 0, err
	}
	var response float64
	if _, err := httpclient.DoRequest(http.MethodGet, url, ctx.ToHeaders(), payload, &response); err != nil {
		return 0, err
	}
	return response, nil
}

func (s *costEstimatorClient) GetAzureManagedStorage(ctx *httpclient.Context, req api.GetAzureManagedStorageRequest) (float64, error) {
	url := fmt.Sprintf("%s/api/v1/costestimator/azure/managedstorage", s.baseURL)

	payload, err := json.Marshal(req)
	if err != nil {
		return 0, err
	}
	var response float64
	if _, err := httpclient.DoRequest(http.MethodGet, url, ctx.ToHeaders(), payload, &response); err != nil {
		return 0, err
	}
	return response, nil
}

<<<<<<< HEAD
func (s *costEstimatorClient) GetAzureSqlServerDatabase(ctx *httpclient.Context, req api.GetAzureSqlServersDatabasesRequest) (float64, error) {
	url := fmt.Sprintf("%s/api/v1/costestimator/azure/sqlserverdatabse", s.baseURL)
=======
func (s *costEstimatorClient) GetAzureLoadBalancer(ctx *httpclient.Context, req api.GetAzureLoadBalancerRequest) (float64, error) {
	url := fmt.Sprintf("%s/api/v1/costestimator/azure/loadbalancer", s.baseURL)

>>>>>>> 0b061358
	payload, err := json.Marshal(req)
	if err != nil {
		return 0, err
	}
	var response float64
	if _, err := httpclient.DoRequest(http.MethodGet, url, ctx.ToHeaders(), payload, &response); err != nil {
		return 0, err
	}
	return response, nil
}<|MERGE_RESOLUTION|>--- conflicted
+++ resolved
@@ -15,11 +15,8 @@
 	GetRDSInstance(ctx *httpclient.Context, req api.GetRDSInstanceRequest) (float64, error)
 	GetAzureVm(ctx *httpclient.Context, req api.GetAzureVmRequest) (float64, error)
 	GetAzureManagedStorage(ctx *httpclient.Context, req api.GetAzureManagedStorageRequest) (float64, error)
-<<<<<<< HEAD
+	GetAzureLoadBalancer(ctx *httpclient.Context, req api.GetAzureLoadBalancerRequest) (float64, error)
 	GetAzureSqlServerDatabase(ctx *httpclient.Context, req api.GetAzureSqlServersDatabasesRequest) (float64, error)
-=======
-	GetAzureLoadBalancer(ctx *httpclient.Context, req api.GetAzureLoadBalancerRequest) (float64, error)
->>>>>>> 0b061358
 }
 
 type costEstimatorClient struct {
@@ -114,14 +111,22 @@
 	return response, nil
 }
 
-<<<<<<< HEAD
-func (s *costEstimatorClient) GetAzureSqlServerDatabase(ctx *httpclient.Context, req api.GetAzureSqlServersDatabasesRequest) (float64, error) {
-	url := fmt.Sprintf("%s/api/v1/costestimator/azure/sqlserverdatabse", s.baseURL)
-=======
 func (s *costEstimatorClient) GetAzureLoadBalancer(ctx *httpclient.Context, req api.GetAzureLoadBalancerRequest) (float64, error) {
 	url := fmt.Sprintf("%s/api/v1/costestimator/azure/loadbalancer", s.baseURL)
 
->>>>>>> 0b061358
+	payload, err := json.Marshal(req)
+	if err != nil {
+		return 0, err
+	}
+	var response float64
+	if _, err := httpclient.DoRequest(http.MethodGet, url, ctx.ToHeaders(), payload, &response); err != nil {
+		return 0, err
+	}
+	return response, nil
+}
+
+func (s *costEstimatorClient) GetAzureSqlServerDatabase(ctx *httpclient.Context, req api.GetAzureSqlServersDatabasesRequest) (float64, error) {
+	url := fmt.Sprintf("%s/api/v1/costestimator/azure/sqlserverdatabse", s.baseURL)
 	payload, err := json.Marshal(req)
 	if err != nil {
 		return 0, err
