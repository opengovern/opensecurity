package workspace

import (
	"context"
	"encoding/json"
	"errors"
	"fmt"
	"github.com/Azure/azure-sdk-for-go/sdk/azidentity"
	"github.com/Azure/azure-sdk-for-go/sdk/resourcemanager/subscription/armsubscription"
	"github.com/aws/aws-sdk-go-v2/service/organizations/types"
	"github.com/aws/smithy-go"
	kaytuAws "github.com/kaytu-io/kaytu-aws-describer/aws"
	"github.com/kaytu-io/kaytu-aws-describer/aws/describer"
	kaytuAzure "github.com/kaytu-io/kaytu-azure-describer/azure"
	api5 "github.com/kaytu-io/kaytu-engine/pkg/analytics/api"
	"github.com/kaytu-io/kaytu-engine/pkg/describe"
	api3 "github.com/kaytu-io/kaytu-engine/pkg/describe/api"
	client3 "github.com/kaytu-io/kaytu-engine/pkg/describe/client"
	api4 "github.com/kaytu-io/kaytu-engine/pkg/insight/api"
	api2 "github.com/kaytu-io/kaytu-engine/pkg/onboard/api"
	"github.com/kaytu-io/kaytu-engine/pkg/workspace/config"
	"github.com/kaytu-io/kaytu-engine/pkg/workspace/db"
	db2 "github.com/kaytu-io/kaytu-engine/pkg/workspace/db"
	"github.com/kaytu-io/kaytu-engine/pkg/workspace/statemanager"
	"net/http"
	"regexp"
	"strconv"
	"strings"
	"time"

	"github.com/aws/aws-sdk-go-v2/aws"
	"github.com/kaytu-io/kaytu-engine/pkg/internal/httpclient"
	httpserver2 "github.com/kaytu-io/kaytu-engine/pkg/internal/httpserver"

	"github.com/kaytu-io/kaytu-util/pkg/source"

	"github.com/go-redis/cache/v8"
	"github.com/kaytu-io/kaytu-engine/pkg/onboard/client"

	client2 "github.com/kaytu-io/kaytu-engine/pkg/inventory/client"

	v1 "k8s.io/api/apps/v1"

	"github.com/labstack/gommon/log"

	corev1 "k8s.io/api/core/v1"

	"github.com/go-redis/redis/v8"
	authapi "github.com/kaytu-io/kaytu-engine/pkg/auth/api"
	authclient "github.com/kaytu-io/kaytu-engine/pkg/auth/client"
	"github.com/kaytu-io/kaytu-engine/pkg/workspace/api"
	"github.com/labstack/echo/v4"
	contourv1 "github.com/projectcontour/contour/apis/projectcontour/v1"
	"go.uber.org/zap"
	"gorm.io/gorm"
	k8sclient "sigs.k8s.io/controller-runtime/pkg/client"

	"github.com/sony/sonyflake"
)

var (
	ErrInternalServer = errors.New("internal server error")
)

type Server struct {
	logger       *zap.Logger
	e            *echo.Echo
	cfg          config.Config
	db           *db.Database
	authClient   authclient.AuthServiceClient
	kubeClient   k8sclient.Client // the kubernetes client
	rdb          *redis.Client
	cache        *cache.Cache
	StateManager *statemanager.Service
}

func NewServer(cfg config.Config) (*Server, error) {
	s := &Server{
		cfg: cfg,
	}

	logger, err := zap.NewProduction()
	if err != nil {
		return nil, fmt.Errorf("new zap logger: %s", err)
	}
	s.e, _ = httpserver2.Register(logger, s)

	dbs, err := db.NewDatabase(cfg, logger)
	if err != nil {
		return nil, fmt.Errorf("new database: %w", err)
	}
	s.db = dbs

	kubeClient, err := statemanager.NewKubeClient()
	if err != nil {
		return nil, fmt.Errorf("new kube client: %w", err)
	}
	s.kubeClient = kubeClient

	err = contourv1.AddToScheme(s.kubeClient.Scheme())
	if err != nil {
		return nil, fmt.Errorf("add contourv1 to scheme: %w", err)
	}

	err = v1.AddToScheme(s.kubeClient.Scheme())
	if err != nil {
		return nil, fmt.Errorf("add v1 to scheme: %w", err)
	}

	s.authClient = authclient.NewAuthServiceClient(cfg.Auth.BaseURL)

	s.rdb = redis.NewClient(&redis.Options{
		Addr:     cfg.Redis.Address,
		Password: "", // no password set
		DB:       0,  // use default DB
	})

	s.cache = cache.New(&cache.Options{
		Redis:      s.rdb,
		LocalCache: cache.NewTinyLFU(2000, 1*time.Minute),
	})

	s.logger = logger

	s.StateManager, err = statemanager.New(cfg)
	if err != nil {
		return nil, err
	}

	return s, nil
}

func (s *Server) Register(e *echo.Echo) {
	v1Group := e.Group("/api/v1")

	workspaceGroup := v1Group.Group("/workspace")
	workspaceGroup.POST("", httpserver2.AuthorizeHandler(s.CreateWorkspace, authapi.EditorRole))
	workspaceGroup.DELETE("/:workspace_id", httpserver2.AuthorizeHandler(s.DeleteWorkspace, authapi.EditorRole))
	workspaceGroup.POST("/:workspace_id/suspend", httpserver2.AuthorizeHandler(s.SuspendWorkspace, authapi.EditorRole))
	workspaceGroup.POST("/:workspace_id/resume", httpserver2.AuthorizeHandler(s.ResumeWorkspace, authapi.EditorRole))
	workspaceGroup.GET("/current", httpserver2.AuthorizeHandler(s.GetCurrentWorkspace, authapi.ViewerRole))
	workspaceGroup.POST("/:workspace_id/owner", httpserver2.AuthorizeHandler(s.ChangeOwnership, authapi.EditorRole))
	workspaceGroup.POST("/:workspace_id/name", httpserver2.AuthorizeHandler(s.ChangeName, authapi.KaytuAdminRole))
	workspaceGroup.POST("/:workspace_id/tier", httpserver2.AuthorizeHandler(s.ChangeTier, authapi.KaytuAdminRole))
	workspaceGroup.POST("/:workspace_id/organization", httpserver2.AuthorizeHandler(s.ChangeOrganization, authapi.KaytuAdminRole))

	bootstrapGroup := v1Group.Group("/bootstrap")
	bootstrapGroup.GET("/:workspace_name", httpserver2.AuthorizeHandler(s.GetBootstrapStatus, authapi.EditorRole))
	bootstrapGroup.POST("/:workspace_name/credential", httpserver2.AuthorizeHandler(s.AddCredential, authapi.EditorRole))
	bootstrapGroup.POST("/:workspace_name/finish", httpserver2.AuthorizeHandler(s.FinishBootstrap, authapi.EditorRole))

	workspacesGroup := v1Group.Group("/workspaces")
	workspacesGroup.GET("/limits/:workspace_name", httpserver2.AuthorizeHandler(s.GetWorkspaceLimits, authapi.ViewerRole))
	workspacesGroup.GET("/limits/byid/:workspace_id", httpserver2.AuthorizeHandler(s.GetWorkspaceLimitsByID, authapi.ViewerRole))
	workspacesGroup.GET("/byid/:workspace_id", httpserver2.AuthorizeHandler(s.GetWorkspaceByID, authapi.ViewerRole))
	workspacesGroup.GET("", httpserver2.AuthorizeHandler(s.ListWorkspaces, authapi.ViewerRole))
	workspacesGroup.GET("/:workspace_id", httpserver2.AuthorizeHandler(s.GetWorkspace, authapi.ViewerRole))

	organizationGroup := v1Group.Group("/organization")
	organizationGroup.GET("", httpserver2.AuthorizeHandler(s.ListOrganization, authapi.EditorRole))
	organizationGroup.POST("", httpserver2.AuthorizeHandler(s.CreateOrganization, authapi.EditorRole))
	organizationGroup.DELETE("/:organizationId", httpserver2.AuthorizeHandler(s.DeleteOrganization, authapi.EditorRole))

	costEstimatorGroup := v1Group.Group("/costestimator")
	costEstimatorGroup.GET("/aws/ec2instance", httpserver2.AuthorizeHandler(s.GetEC2InstanceCost, authapi.InternalRole))
	costEstimatorGroup.GET("/aws/ec2volume", httpserver2.AuthorizeHandler(s.GetEC2VolumeCost, authapi.InternalRole))
	costEstimatorGroup.GET("/aws/loadbalancer", httpserver2.AuthorizeHandler(s.GetLBCost, authapi.InternalRole))
	costEstimatorGroup.GET("/aws/rdsinstance", httpserver2.AuthorizeHandler(s.GetRDSInstanceCost, authapi.InternalRole))
	costEstimatorGroup.GET("/azure/virtualmachine", httpserver2.AuthorizeHandler(s.GetAzureVmCost, authapi.InternalRole))
	costEstimatorGroup.GET("/azure/managedstorage", httpserver2.AuthorizeHandler(s.GetAzureManagedStorageCost, authapi.InternalRole))
	costEstimatorGroup.GET("/azure/loadbalancer", httpserver2.AuthorizeHandler(s.GetAzureLoadBalancerCost, authapi.InternalRole))
}

func (s *Server) Start() error {
	go s.StateManager.StartReconciler()

	s.e.Logger.SetLevel(log.DEBUG)
	s.e.Logger.Infof("workspace service is started on %s", s.cfg.Http.Address)
	return s.e.Start(s.cfg.Http.Address)
}

// CreateWorkspace godoc
//
//	@Summary		Create workspace for workspace service
//	@Description	Returns workspace created
//	@Security		BearerToken
//	@Tags			workspace
//	@Accept			json
//	@Produce		json
//	@Param			request	body		api.CreateWorkspaceRequest	true	"Create workspace request"
//	@Success		200		{object}	api.CreateWorkspaceResponse
//	@Router			/workspace/api/v1/workspace [post]
func (s *Server) CreateWorkspace(c echo.Context) error {
	userID := httpserver2.GetUserID(c)

	var request api.CreateWorkspaceRequest
	if err := c.Bind(&request); err != nil {
		c.Logger().Errorf("bind the request: %v", err)
		return echo.NewHTTPError(http.StatusBadRequest, "invalid request")
	}
	if request.Name == "" {
		return echo.NewHTTPError(http.StatusBadRequest, "name is empty")
	}
	if request.Name == "kaytu" || request.Name == "workspaces" {
		return echo.NewHTTPError(http.StatusBadRequest, "name cannot be kaytu or workspaces")
	}
	if !regexp.MustCompile(`^[a-zA-Z0-9\-]*$`).MatchString(request.Name) {
		return echo.NewHTTPError(http.StatusBadRequest, "name is invalid")
	}
	if len(request.Name) > 150 {
		return echo.NewHTTPError(http.StatusBadRequest, "name over 150 characters")
	}

	switch request.Tier {
	case string(api.Tier_Free), string(api.Tier_Teams):
	default:
		return echo.NewHTTPError(http.StatusBadRequest, "Invalid Tier")
	}
	uri := strings.ToLower("https://" + s.cfg.DomainSuffix + "/" + request.Name)
	sf := sonyflake.NewSonyflake(sonyflake.Settings{})
	id, err := sf.NextID()
	if err != nil {
		return err
	}

	var organizationID *int
	if request.OrganizationID != -1 {
		organizationID = &request.OrganizationID
	}

	workspace := &db.Workspace{
		ID:             fmt.Sprintf("ws-%d", id),
		Name:           strings.ToLower(request.Name),
		OwnerId:        &userID,
		URI:            uri,
		Status:         api.StatusBootstrapping,
		Description:    request.Description,
		Size:           api.SizeXS,
		Tier:           api.Tier(request.Tier),
		OrganizationID: organizationID,
	}

	rs, err := s.db.GetReservedWorkspace()
	if err != nil {
		return err
	}

	if rs == nil {
		if err := s.db.CreateWorkspace(workspace); err != nil {
			if strings.Contains(err.Error(), "duplicate key value") {
				return echo.NewHTTPError(http.StatusFound, "workspace already exists")
			}
			c.Logger().Errorf("create workspace: %v", err)
			return echo.NewHTTPError(http.StatusInternalServerError, ErrInternalServer)
		}
	} else {
		workspace.ID = rs.ID
		if err := s.db.UpdateWorkspace(workspace); err != nil {
			if strings.Contains(err.Error(), "duplicate key value") {
				return echo.NewHTTPError(http.StatusFound, "workspace already exists")
			}
			c.Logger().Errorf("create workspace: %v", err)
			return echo.NewHTTPError(http.StatusInternalServerError, ErrInternalServer)
		}

		limits := api.GetLimitsByTier(workspace.Tier)
		authCtx := &httpclient.Context{
			UserID:         *workspace.OwnerId,
			UserRole:       authapi.AdminRole,
			WorkspaceName:  workspace.Name,
			WorkspaceID:    workspace.ID,
			MaxUsers:       limits.MaxUsers,
			MaxConnections: limits.MaxConnections,
			MaxResources:   limits.MaxResources,
		}

		if err := s.authClient.PutRoleBinding(authCtx, &authapi.PutRoleBindingRequest{
			UserID:   *workspace.OwnerId,
			RoleName: authapi.AdminRole,
		}); err != nil {
			return fmt.Errorf("put role binding: %w", err)
		}

		helmRelease, err := s.StateManager.FindHelmRelease(context.Background(), workspace)
		if err != nil {
			return fmt.Errorf("find helm release: %w", err)
		}
		if helmRelease == nil {
			return fmt.Errorf("helm release not found")
		}

		values := helmRelease.GetValues()
		valuesJSON, err := json.Marshal(values)
		if err != nil {
			return err
		}

		var settings statemanager.KaytuWorkspaceSettings
		err = json.Unmarshal(valuesJSON, &settings)
		if err != nil {
			return err
		}

		settings.Kaytu.Workspace.Name = workspace.Name
		b, err := json.Marshal(settings)
		if err != nil {
			return fmt.Errorf("marshalling values: %w", err)
		}
		helmRelease.Spec.Values.Raw = b
		err = s.kubeClient.Update(context.Background(), helmRelease)
		if err != nil {
			return fmt.Errorf("updating workspace name: %w", err)
		}

		var res corev1.PodList
		err = s.kubeClient.List(context.Background(), &res)
		if err != nil {
			return fmt.Errorf("listing pods: %w", err)
		}
		for _, pod := range res.Items {
			if strings.HasPrefix(pod.Name, "describe-scheduler") {
				err = s.kubeClient.Delete(context.Background(), &pod)
				if err != nil {
					return fmt.Errorf("deleting pods: %w", err)
				}
			}
		}
	}

	return c.JSON(http.StatusOK, api.CreateWorkspaceResponse{
		ID: workspace.ID,
	})
}

func (s *Server) getBootstrapStatus(ws *db2.Workspace) (api.BootstrapStatus, error) {
	hctx := &httpclient.Context{UserRole: authapi.InternalRole}

	if ws.Status == api.StatusBootstrapping {
		if !ws.IsBootstrapInputFinished {
			return api.BootstrapStatus_OnboardConnection, nil
		}
		if !ws.IsCreated {
			return api.BootstrapStatus_CreatingWorkspace, nil
		}

		schedulerURL := strings.ReplaceAll(s.cfg.Scheduler.BaseURL, "%NAMESPACE%", ws.ID)
		schedulerClient := client3.NewSchedulerServiceClient(schedulerURL)

		status, err := schedulerClient.GetDescribeAllJobsStatus(hctx)
		if err != nil {
			return api.BootstrapStatus_WaitingForDiscovery, err
		}

		if status == nil || *status != api3.DescribeAllJobsStatusResourcesPublished {
			return api.BootstrapStatus_WaitingForDiscovery, nil
		}

		job, err := schedulerClient.GetAnalyticsJob(hctx, ws.AnalyticsJobID)
		if err != nil {
			return api.BootstrapStatus_WaitingForAnalytics, err
		}
		if job == nil {
			return api.BootstrapStatus_WaitingForAnalytics, nil
		}
		if job.Status == api5.JobCreated || job.Status == api5.JobInProgress {
			return api.BootstrapStatus_WaitingForAnalytics, nil
		}

		complianceJob, err := schedulerClient.GetLatestComplianceJobForBenchmark(hctx, "aws_cis_v200")
		if err != nil {
			return api.BootstrapStatus_WaitingForCompliance, err
		}

		if complianceJob == nil || (complianceJob.Status != api3.ComplianceJobSucceeded && complianceJob.Status != api3.ComplianceJobFailed) {
			return api.BootstrapStatus_WaitingForCompliance, nil
		}

		complianceJob, err = schedulerClient.GetLatestComplianceJobForBenchmark(hctx, "azure_cis_v200")
		if err != nil {
			return api.BootstrapStatus_WaitingForCompliance, err
		}

		if complianceJob == nil || (complianceJob.Status != api3.ComplianceJobSucceeded && complianceJob.Status != api3.ComplianceJobFailed) {
			return api.BootstrapStatus_WaitingForCompliance, nil
		}

		for _, insJobID := range ws.InsightJobsID {
			job, err := schedulerClient.GetInsightJob(hctx, uint(insJobID))
			if err != nil {
				return api.BootstrapStatus_WaitingForInsights, err
			}
			if job == nil {
				return api.BootstrapStatus_WaitingForInsights, errors.New("insight job not found")
			}
			if job.Status == api4.InsightJobSucceeded {
				break
			}
			if job.Status == api4.InsightJobInProgress {
				return api.BootstrapStatus_WaitingForInsights, nil
			}
		}

		return api.BootstrapStatus_Finished, nil
	}

	return api.BootstrapStatus_Finished, nil
}

// GetBootstrapStatus godoc
//
//	@Summary	Get bootstrap status
//	@Security	BearerToken
//	@Tags		workspace
//	@Accept		json
//	@Produce	json
//	@Param		workspace_name	path		string	true	"Workspace Name"
//	@Success	200				{object}	api.BootstrapStatusResponse
//	@Router		/workspace/api/v1/bootstrap/{workspace_name} [get]
func (s *Server) GetBootstrapStatus(c echo.Context) error {
	workspaceName := c.Param("workspace_name")

	ws, err := s.db.GetWorkspaceByName(workspaceName)
	if err != nil {
		return err
	}

	if ws == nil {
		return echo.NewHTTPError(http.StatusBadRequest, errors.New("workspace not found"))
	}

	status, err := s.getBootstrapStatus(ws)
	if err != nil {
		return err
	}

	currentConnectionCount := map[source.Type]int64{}
	awsCount, err := s.db.CountConnectionsByConnector(source.CloudAWS)
	if err != nil {
		return err
	}
	currentConnectionCount[source.CloudAWS] = awsCount

	azureCount, err := s.db.CountConnectionsByConnector(source.CloudAzure)
	if err != nil {
		return err
	}
	currentConnectionCount[source.CloudAzure] = azureCount

	limits := api.GetLimitsByTier(ws.Tier)

	return c.JSON(http.StatusOK, api.BootstrapStatusResponse{
		MinRequiredConnections: 3,
		MaxConnections:         limits.MaxConnections,
		ConnectionCount:        currentConnectionCount,
		Status:                 status,
	})
}

// FinishBootstrap godoc
//
//	@Summary	finish bootstrap
//	@Security	BearerToken
//	@Tags		workspace
//	@Accept		json
//	@Produce	json
//	@Param		workspace_name	path		string	true	"Workspace Name"
//	@Success	200				{object}	string
//	@Router		/workspace/api/v1/bootstrap/{workspace_name}/finish [post]
func (s *Server) FinishBootstrap(c echo.Context) error {
	workspaceName := c.Param("workspace_name")

	ws, err := s.db.GetWorkspaceByName(workspaceName)
	if err != nil {
		return err
	}

	err = s.db.SetWorkspaceBootstrapInputFinished(ws.ID)
	if err != nil {
		return err
	}

	return c.JSON(http.StatusOK, "")
}

func ignoreAwsOrgError(err error) bool {
	var ae smithy.APIError
	return errors.As(err, &ae) &&
		(ae.ErrorCode() == (&types.AWSOrganizationsNotInUseException{}).ErrorCode() ||
			ae.ErrorCode() == (&types.AccessDeniedException{}).ErrorCode())
}

// AddCredential godoc
//
//	@Summary	Add credential for workspace to be onboarded
//	@Security	BearerToken
//	@Tags		workspace
//	@Accept		json
//	@Produce	json
//	@Param		workspace_name	path		string						true	"Workspace Name"
//	@Param		request			body		api.AddCredentialRequest	true	"Request"
//	@Success	200				{object}	uint
//	@Router		/workspace/api/v1/bootstrap/{workspace_name}/credential [post]
func (s *Server) AddCredential(ctx echo.Context) error {
	workspaceName := ctx.Param("workspace_name")
	var request api.AddCredentialRequest
	if err := ctx.Bind(&request); err != nil {
		return echo.NewHTTPError(http.StatusBadRequest, "invalid request")
	}

	ws, err := s.db.GetWorkspaceByName(workspaceName)
	if err != nil {
		return err
	}

	configStr, err := json.Marshal(request.Config)
	if err != nil {
		return err
	}

	count := 0
	switch request.ConnectorType {
	case source.CloudAWS:
		cfg := api2.AWSCredentialConfig{}
		err = json.Unmarshal(configStr, &cfg)
		if err != nil {
			return ctx.JSON(http.StatusBadRequest, "invalid config")
		}

		awsConfig, err := describe.AWSAccountConfigFromMap(cfg.AsMap())
		if err != nil {
			return echo.NewHTTPError(http.StatusInternalServerError, err.Error())
		}
		var sdkCnf aws.Config
		sdkCnf, err = kaytuAws.GetConfig(context.Background(), awsConfig.AccessKey, awsConfig.SecretKey, "", awsConfig.AssumeAdminRoleName, nil)
		if err != nil {
			return echo.NewHTTPError(http.StatusBadRequest, err.Error())
		}
		err = kaytuAws.CheckGetUserPermission(s.logger, sdkCnf)
		if err != nil {
			return echo.NewHTTPError(http.StatusBadRequest, err.Error())
		}

		if sdkCnf.Region == "" {
			sdkCnf.Region = "us-east-1"
		}
		accounts, err := describer.OrganizationAccounts(context.Background(), sdkCnf)
		if err != nil {
			if !ignoreAwsOrgError(err) {
				return err
			}
		}

		for _, account := range accounts {
			if account.Id == nil {
				continue
			}
			count++
		}
	case source.CloudAzure:
		cfg := api2.AzureCredentialConfig{}
		err = json.Unmarshal(configStr, &cfg)
		if err != nil {
			return ctx.JSON(http.StatusBadRequest, "invalid config")
		}

		var azureConfig describe.AzureSubscriptionConfig
		azureConfig, err = describe.AzureSubscriptionConfigFromMap(cfg.AsMap())
		if err != nil {
			return echo.NewHTTPError(http.StatusInternalServerError, err.Error())
		}
		err = kaytuAzure.CheckSPNAccessPermission(kaytuAzure.AuthConfig{
			TenantID:            azureConfig.TenantID,
			ObjectID:            azureConfig.ObjectID,
			SecretID:            azureConfig.SecretID,
			ClientID:            azureConfig.ClientID,
			ClientSecret:        azureConfig.ClientSecret,
			CertificatePath:     azureConfig.CertificatePath,
			CertificatePassword: azureConfig.CertificatePass,
			Username:            azureConfig.Username,
			Password:            azureConfig.Password,
		})
		if err != nil {
			return echo.NewHTTPError(http.StatusBadRequest, err.Error())
		}

		identity, err := azidentity.NewClientSecretCredential(
			azureConfig.TenantID,
			azureConfig.ClientID,
			azureConfig.ClientSecret,
			nil)
		if err != nil {
			return err
		}

		subClient, err := armsubscription.NewSubscriptionsClient(identity, nil)
		if err != nil {
			return err
		}

		ctx2 := context.Background()
		it := subClient.NewListPager(nil)
		for it.More() {
			page, err := it.NextPage(ctx2)
			if err != nil {
				return err
			}
			for _, v := range page.Value {
				if v == nil || v.State == nil {
					continue
				}
				count++
			}
		}
	}

	cred := db2.Credential{
		ConnectorType:   request.ConnectorType,
		WorkspaceID:     ws.ID,
		Metadata:        configStr,
		ConnectionCount: count,
	}
	err = s.db.CreateCredential(&cred)
	if err != nil {
		return err
	}

	return ctx.JSON(http.StatusOK, cred.ID)
}

// DeleteWorkspace godoc
//
//	@Summary		Delete workspace for workspace service
//	@Description	Delete workspace with workspace id
//	@Security		BearerToken
//	@Tags			workspace
//	@Accept			json
//	@Produce		json
//	@Param			workspace_id	path	string	true	"Workspace ID"
//	@Success		200
//	@Router			/workspace/api/v1/workspace/{workspace_id} [delete]
func (s *Server) DeleteWorkspace(c echo.Context) error {
	userID := httpserver2.GetUserID(c)

	id := c.Param("workspace_id")
	if id == "" {
		return echo.NewHTTPError(http.StatusBadRequest, "workspace id is empty")
	}

	workspace, err := s.db.GetWorkspace(id)
	if err != nil {
		if errors.Is(err, gorm.ErrRecordNotFound) {
			return echo.NewHTTPError(http.StatusNotFound, "workspace not found")
		}
		c.Logger().Errorf("find workspace: %v", err)
		return echo.NewHTTPError(http.StatusInternalServerError, ErrInternalServer)
	}
	if *workspace.OwnerId != userID {
		return echo.NewHTTPError(http.StatusForbidden, "operation is forbidden")
	}

	if err := s.db.UpdateWorkspaceStatus(id, api.StatusDeleting); err != nil {
		c.Logger().Errorf("delete workspace: %v", err)
		return echo.NewHTTPError(http.StatusInternalServerError, ErrInternalServer)
	}
	return c.JSON(http.StatusOK, map[string]string{"message": "success"})
}

// GetWorkspace godoc
//
//	@Summary		Get workspace for workspace service
//	@Description	Get workspace with workspace id
//	@Security		BearerToken
//	@Tags			workspace
//	@Accept			json
//	@Produce		json
//	@Param			workspace_id	path	string	true	"Workspace ID"
//	@Success		200
//	@Router			/workspace/api/v1/workspaces/{workspace_id} [get]
func (s *Server) GetWorkspace(c echo.Context) error {
	userId := httpserver2.GetUserID(c)
	resp, err := s.authClient.GetUserRoleBindings(httpclient.FromEchoContext(c))
	if err != nil {
		return fmt.Errorf("GetUserRoleBindings: %v", err)
	}

	id := c.Param("workspace_id")
	if id == "" {
		return echo.NewHTTPError(http.StatusBadRequest, "workspace id is empty")
	}

	workspace, err := s.db.GetWorkspace(id)
	if err != nil {
		if errors.Is(err, gorm.ErrRecordNotFound) {
			return echo.NewHTTPError(http.StatusNotFound, "workspace not found")
		}
		c.Logger().Errorf("find workspace: %v", err)
		return echo.NewHTTPError(http.StatusInternalServerError, ErrInternalServer)
	}

	hasRoleInWorkspace := false
	for _, roleBinding := range resp.RoleBindings {
		if roleBinding.WorkspaceID == workspace.ID {
			hasRoleInWorkspace = true
		}
	}
	if resp.GlobalRoles != nil {
		hasRoleInWorkspace = true
	}

	if *workspace.OwnerId != userId && !hasRoleInWorkspace {
		return echo.NewHTTPError(http.StatusForbidden, "operation is forbidden")
	}

	version := "unspecified"
	var kaytuVersionConfig corev1.ConfigMap
	err = s.kubeClient.Get(context.Background(), k8sclient.ObjectKey{
		Namespace: workspace.ID,
		Name:      "kaytu-version",
	}, &kaytuVersionConfig)
	if err == nil {
		version = kaytuVersionConfig.Data["version"]
	} else {
		fmt.Printf("failed to load version due to %v\n", err)
	}

	return c.JSON(http.StatusOK, api.WorkspaceResponse{
		Workspace: workspace.ToAPI(),
		Version:   version,
	})
}

// ResumeWorkspace godoc
//
//	@Summary	Resume workspace
//	@Tags		workspace
//	@Security	BearerToken
//	@Accept		json
//	@Produce	json
//	@Param		workspace_id	path	string	true	"Workspace ID"
//	@Success	200
//	@Router		/workspace/api/v1/workspace/{workspace_id}/resume [post]
func (s *Server) ResumeWorkspace(c echo.Context) error {
	id := c.Param("workspace_id")
	if id == "" {
		return echo.NewHTTPError(http.StatusBadRequest, "workspace id is empty")
	}

	workspace, err := s.db.GetWorkspace(id)
	if err != nil {
		if errors.Is(err, gorm.ErrRecordNotFound) {
			return echo.NewHTTPError(http.StatusNotFound, "workspace not found")
		}
		c.Logger().Errorf("find workspace: %v", err)
		return echo.NewHTTPError(http.StatusInternalServerError, ErrInternalServer)
	}

	if workspace.Status != api.StatusSuspended {
		return echo.NewHTTPError(http.StatusBadRequest, "workspace is not suspended")
	}

	err = s.rdb.SetEX(context.Background(), "last_access_"+workspace.Name, time.Now().UnixMilli(),
		30*24*time.Hour).Err()
	if err != nil {
		return err
	}

	if err := s.db.UpdateWorkspaceStatus(workspace.ID, api.StatusProvisioning); err != nil {
		return fmt.Errorf("update workspace status: %w", err)
	}

	return c.JSON(http.StatusOK, map[string]string{"message": "success"})
}

// SuspendWorkspace godoc
//
//	@Summary	Suspend workspace
//	@Tags		workspace
//	@Security	BearerToken
//	@Accept		json
//	@Produce	json
//	@Param		workspace_id	path	string	true	"Workspace ID"
//	@Success	200
//	@Router		/workspace/api/v1/workspace/{workspace_id}/suspend [post]
func (s *Server) SuspendWorkspace(c echo.Context) error {
	id := c.Param("workspace_id")
	if id == "" {
		return echo.NewHTTPError(http.StatusBadRequest, "workspace id is empty")
	}

	workspace, err := s.db.GetWorkspace(id)
	if err != nil {
		if errors.Is(err, gorm.ErrRecordNotFound) {
			return echo.NewHTTPError(http.StatusNotFound, "workspace not found")
		}
		c.Logger().Errorf("find workspace: %v", err)
		return echo.NewHTTPError(http.StatusInternalServerError, ErrInternalServer)
	}

	if workspace.Status != api.StatusProvisioned {
		return echo.NewHTTPError(http.StatusBadRequest, "workspace is not provisioned")
	}

	err = s.rdb.Del(context.Background(), "last_access_"+workspace.Name).Err()
	if err != nil {
		return err
	}
	if err := s.db.UpdateWorkspaceStatus(workspace.ID, api.StatusSuspending); err != nil {
		return fmt.Errorf("update workspace status: %w", err)
	}

	return c.JSON(http.StatusOK, map[string]string{"message": "success"})
}

// ListWorkspaces godoc
//
//	@Summary		List all workspaces with owner id
//	@Description	Returns all workspaces with owner id
//	@Security		BearerToken
//	@Tags			workspace
//	@Accept			json
//	@Produce		json
//	@Success		200	{array}	api.WorkspaceResponse
//	@Router			/workspace/api/v1/workspaces [get]
func (s *Server) ListWorkspaces(c echo.Context) error {
	userId := httpserver2.GetUserID(c)
	resp, err := s.authClient.GetUserRoleBindings(httpclient.FromEchoContext(c))
	if err != nil {
		return fmt.Errorf("GetUserRoleBindings: %v", err)
	}

	dbWorkspaces, err := s.db.ListWorkspaces()
	if err != nil {
		return fmt.Errorf("ListWorkspaces: %v", err)
	}

	workspaces := make([]*api.WorkspaceResponse, 0)
	for _, workspace := range dbWorkspaces {
		if workspace.Status == api.StatusDeleted {
			continue
		}

		hasRoleInWorkspace := false
		for _, rb := range resp.RoleBindings {
			if rb.WorkspaceID == workspace.ID {
				hasRoleInWorkspace = true
			}
		}
		if resp.GlobalRoles != nil {
			hasRoleInWorkspace = true
		}

<<<<<<< HEAD
		if *workspace.OwnerId != userId && !hasRoleInWorkspace {
=======
		if workspace.OwnerId == nil || (*workspace.OwnerId != userId && !hasRoleInWorkspace) {
>>>>>>> db9ab357
			continue
		}

		version := "unspecified"
		var kaytuVersionConfig corev1.ConfigMap
		err = s.kubeClient.Get(context.Background(), k8sclient.ObjectKey{
			Namespace: workspace.ID,
			Name:      "kaytu-version",
		}, &kaytuVersionConfig)
		if err == nil {
			version = kaytuVersionConfig.Data["version"]
		} else {
			fmt.Printf("failed to load version due to %v\n", err)
		}

		workspaces = append(workspaces, &api.WorkspaceResponse{
			Workspace: workspace.ToAPI(),
			Version:   version,
		})
	}
	return c.JSON(http.StatusOK, workspaces)
}

// GetCurrentWorkspace godoc
//
//	@Summary		List all workspaces with owner id
//	@Description	Returns all workspaces with owner id
//	@Security		BearerToken
//	@Tags			workspace
//	@Accept			json
//	@Produce		json
//	@Success		200	{object}	api.WorkspaceResponse
//	@Router			/workspace/api/v1/workspace/current [get]
func (s *Server) GetCurrentWorkspace(c echo.Context) error {
	wsName := httpserver2.GetWorkspaceName(c)

	workspace, err := s.db.GetWorkspaceByName(wsName)
	if err != nil {
		return fmt.Errorf("ListWorkspaces: %v", err)
	}

	version := "unspecified"
	var kaytuVersionConfig corev1.ConfigMap
	err = s.kubeClient.Get(context.Background(), k8sclient.ObjectKey{
		Namespace: workspace.ID,
		Name:      "kaytu-version",
	}, &kaytuVersionConfig)
	if err == nil {
		version = kaytuVersionConfig.Data["version"]
	} else {
		fmt.Printf("failed to load version due to %v\n", err)
	}

	return c.JSON(http.StatusOK, api.WorkspaceResponse{
		Workspace: workspace.ToAPI(),
		Version:   version,
	})
}

// ChangeOwnership godoc
//
//	@Summary	Change ownership of workspace
//	@Tags		workspace
//	@Security	BearerToken
//	@Accept		json
//	@Produce	json
//	@Param		request			body	api.ChangeWorkspaceOwnershipRequest	true	"Change ownership request"
//	@Param		workspace_id	path	string								true	"WorkspaceID"
//	@Success	200
//	@Router		/workspace/api/v1/workspace/{workspace_id}/owner [post]
func (s *Server) ChangeOwnership(c echo.Context) error {
	userID := httpserver2.GetUserID(c)
	workspaceID := c.Param("workspace_id")

	var request api.ChangeWorkspaceOwnershipRequest
	if err := c.Bind(&request); err != nil {
		c.Logger().Errorf("bind the request: %v", err)
		return echo.NewHTTPError(http.StatusBadRequest, "invalid request")
	}
	if workspaceID == "" {
		return echo.NewHTTPError(http.StatusBadRequest, "workspace id is empty")
	}

	w, err := s.db.GetWorkspace(workspaceID)
	if err != nil {
		if errors.Is(err, gorm.ErrRecordNotFound) {
			return echo.NewHTTPError(http.StatusNotFound, "workspace not found")
		}
		return err
	}

	if *w.OwnerId != userID {
		return echo.NewHTTPError(http.StatusForbidden, "operation is forbidden")
	}

	err = s.db.UpdateWorkspaceOwner(workspaceID, request.NewOwnerUserID)
	if err != nil {
		return err
	}

	return c.NoContent(http.StatusOK)
}

// ChangeName godoc
//
//	@Summary	Change name of workspace
//	@Security	BearerToken
//	@Tags		workspace
//	@Accept		json
//	@Produce	json
//	@Param		request			body	api.ChangeWorkspaceNameRequest	true	"Change name request"
//	@Param		workspace_id	path	string							true	"WorkspaceID"
//	@Success	200
//	@Router		/workspace/api/v1/workspace/{workspace_id}/name [post]
func (s *Server) ChangeName(c echo.Context) error {
	workspaceID := c.Param("workspace_id")

	var request api.ChangeWorkspaceNameRequest
	if err := c.Bind(&request); err != nil {
		c.Logger().Errorf("bind the request: %v", err)
		return echo.NewHTTPError(http.StatusBadRequest, "invalid request")
	}
	if workspaceID == "" {
		return echo.NewHTTPError(http.StatusBadRequest, "workspace id is empty")
	}

	_, err := s.db.GetWorkspace(workspaceID)
	if err != nil {
		if errors.Is(err, gorm.ErrRecordNotFound) {
			return echo.NewHTTPError(http.StatusNotFound, "workspace not found")
		}
		return err
	}

	err = s.db.UpdateWorkspaceName(workspaceID, request.NewName)
	if err != nil {
		return err
	}

	return c.NoContent(http.StatusOK)
}

// ChangeTier godoc
//
//	@Summary	Change Tier of workspace
//	@Security	BearerToken
//	@Tags		workspace
//	@Accept		json
//	@Produce	json
//	@Param		request			body	api.ChangeWorkspaceTierRequest	true	"Change tier request"
//	@Param		workspace_id	path	string							true	"WorkspaceID"
//	@Success	200
//	@Router		/workspace/api/v1/workspace/{workspace_id}/tier [post]
func (s *Server) ChangeTier(c echo.Context) error {
	workspaceID := c.Param("workspace_id")

	var request api.ChangeWorkspaceTierRequest
	if err := c.Bind(&request); err != nil {
		c.Logger().Errorf("bind the request: %v", err)
		return echo.NewHTTPError(http.StatusBadRequest, "invalid request")
	}
	if workspaceID == "" {
		return echo.NewHTTPError(http.StatusBadRequest, "workspace id is empty")
	}

	_, err := s.db.GetWorkspace(workspaceID)
	if err != nil {
		if errors.Is(err, gorm.ErrRecordNotFound) {
			return echo.NewHTTPError(http.StatusNotFound, "workspace not found")
		}
		return err
	}

	err = s.db.UpdateWorkspaceTier(workspaceID, request.NewTier)
	if err != nil {
		return err
	}

	return c.NoContent(http.StatusOK)
}

// ChangeOrganization godoc
//
//	@Summary	Change organization of workspace
//	@Security	BearerToken
//	@Tags		workspace
//	@Accept		json
//	@Produce	json
//	@Param		request			body	api.ChangeWorkspaceOrganizationRequest	true	"Change organization request"
//	@Param		workspace_id	path	string									true	"WorkspaceID"
//	@Success	200
//	@Router		/workspace/api/v1/workspace/{workspace_id}/organization [post]
func (s *Server) ChangeOrganization(c echo.Context) error {
	workspaceID := c.Param("workspace_id")

	var request api.ChangeWorkspaceOrganizationRequest
	if err := c.Bind(&request); err != nil {
		c.Logger().Errorf("bind the request: %v", err)
		return echo.NewHTTPError(http.StatusBadRequest, "invalid request")
	}
	if workspaceID == "" {
		return echo.NewHTTPError(http.StatusBadRequest, "workspace id is empty")
	}

	_, err := s.db.GetWorkspace(workspaceID)
	if err != nil {
		if errors.Is(err, gorm.ErrRecordNotFound) {
			return echo.NewHTTPError(http.StatusNotFound, "workspace not found")
		}
		return err
	}

	_, err = s.db.GetOrganization(request.NewOrgID)
	if err != nil {
		if errors.Is(err, gorm.ErrRecordNotFound) {
			return echo.NewHTTPError(http.StatusNotFound, "organization not found")
		}
		return err
	}

	err = s.db.UpdateWorkspaceOrganization(workspaceID, request.NewOrgID)
	if err != nil {
		return err
	}

	return c.NoContent(http.StatusOK)
}

// GetWorkspaceLimits godoc
//
//	@Summary	Get workspace limits
//	@Security	BearerToken
//	@Tags		workspace
//	@Accept		json
//	@Produce	json
//	@Param		workspace_name	path		string	true	"Workspace Name"
//	@Param		ignore_usage	query		bool	false	"Ignore usage"
//	@Success	200				{object}	api.WorkspaceLimitsUsage
//	@Router		/workspace/api/v1/workspaces/limits/{workspace_name} [get]
func (s *Server) GetWorkspaceLimits(c echo.Context) error {
	var response api.WorkspaceLimitsUsage

	workspaceName := c.Param("workspace_name")
	ignoreUsage := c.QueryParam("ignore_usage")

	dbWorkspace, err := s.db.GetWorkspaceByName(workspaceName)
	if err != nil {
		return err
	}

	if ignoreUsage != "true" {
		ectx := httpclient.FromEchoContext(c)
		ectx.UserRole = authapi.AdminRole
		resp, err := s.authClient.GetWorkspaceRoleBindings(ectx, workspaceName, dbWorkspace.ID)
		if err != nil {
			return fmt.Errorf("GetWorkspaceRoleBindings: %v", err)
		}
		response.CurrentUsers = int64(len(resp))

		inventoryURL := strings.ReplaceAll(s.cfg.Inventory.BaseURL, "%NAMESPACE%", dbWorkspace.ID)
		inventoryClient := client2.NewInventoryServiceClient(inventoryURL)
		resourceCount, err := inventoryClient.CountResources(httpclient.FromEchoContext(c))
		response.CurrentResources = resourceCount

		onboardURL := strings.ReplaceAll(s.cfg.Onboard.BaseURL, "%NAMESPACE%", dbWorkspace.ID)
		onboardClient := client.NewOnboardServiceClient(onboardURL, s.cache)
		count, err := onboardClient.CountSources(httpclient.FromEchoContext(c), source.Nil)
		response.CurrentConnections = count
	}

	limits := api.GetLimitsByTier(dbWorkspace.Tier)
	response.MaxUsers = limits.MaxUsers
	response.MaxConnections = limits.MaxConnections
	response.MaxResources = limits.MaxResources
	response.ID = dbWorkspace.ID
	response.Name = dbWorkspace.Name
	return c.JSON(http.StatusOK, response)
}

// GetWorkspaceLimitsByID godoc
//
//	@Summary	Get workspace limits
//	@Security	BearerToken
//	@Tags		workspace
//	@Accept		json
//	@Produce	json
//	@Param		workspace_id	path		string	true	"Workspace ID"
//	@Success	200				{object}	api.WorkspaceLimits
//	@Router		/workspace/api/v1/workspaces/limits/byid/{workspace_id} [get]
func (s *Server) GetWorkspaceLimitsByID(c echo.Context) error {
	workspaceID := c.Param("workspace_id")

	dbWorkspace, err := s.db.GetWorkspace(workspaceID)
	if err != nil {
		return err
	}
	return c.JSON(http.StatusOK, api.GetLimitsByTier(dbWorkspace.Tier))
}

// GetWorkspaceByID godoc
//
//	@Summary	Get workspace
//	@Security	BearerToken
//	@Tags		workspace
//	@Accept		json
//	@Produce	json
//	@Param		workspace_id	path		string	true	"Workspace ID"
//	@Success	200				{object}	api.Workspace
//	@Router		/workspace/api/v1/workspaces/byid/{workspace_id} [get]
func (s *Server) GetWorkspaceByID(c echo.Context) error {
	workspaceID := c.Param("workspace_id")

	dbWorkspace, err := s.db.GetWorkspace(workspaceID)
	if err != nil {
		return err
	}

	return c.JSON(http.StatusOK, dbWorkspace.ToAPI())
}

// CreateOrganization godoc
//
//	@Summary	Create an organization
//	@Security	BearerToken
//	@Tags		workspace
//	@Accept		json
//	@Produce	json
//	@Param		request	body		api.Organization	true	"Organization"
//	@Success	201		{object}	api.Organization
//	@Router		/workspace/api/v1/organization [post]
func (s *Server) CreateOrganization(c echo.Context) error {
	var request api.Organization
	if err := c.Bind(&request); err != nil {
		return err
	}

	dbOrg := db.Organization{
		CompanyName:  request.CompanyName,
		Url:          request.Url,
		Address:      request.Address,
		City:         request.City,
		State:        request.State,
		Country:      request.Country,
		ContactPhone: request.ContactPhone,
		ContactEmail: request.ContactEmail,
		ContactName:  request.ContactName,
	}
	err := s.db.CreateOrganization(&dbOrg)
	if err != nil {
		return err
	}

	return c.JSON(http.StatusCreated, dbOrg.ToAPI())
}

// ListOrganization godoc
//
//	@Summary	List all organizations
//	@Security	BearerToken
//	@Tags		workspace
//	@Accept		json
//	@Produce	json
//	@Success	201	{object}	[]api.Organization
//	@Router		/workspace/api/v1/organization [get]
func (s *Server) ListOrganization(c echo.Context) error {
	orgs, err := s.db.ListOrganizations()
	if err != nil {
		return err
	}

	var apiOrg []api.Organization
	for _, org := range orgs {
		apiOrg = append(apiOrg, org.ToAPI())
	}
	return c.JSON(http.StatusCreated, apiOrg)
}

// DeleteOrganization godoc
//
//	@Summary	Create an organization
//	@Security	BearerToken
//	@Tags		workspace
//	@Accept		json
//	@Produce	json
//	@Param		organizationId	path	int	true	"Organization ID"
//	@Success	202
//	@Router		/workspace/api/v1/organization/{organizationId} [delete]
func (s *Server) DeleteOrganization(c echo.Context) error {
	organizationIDStr := c.Param("organizationId")
	organizationID, err := strconv.ParseInt(organizationIDStr, 10, 64)
	if err != nil {
		return echo.NewHTTPError(http.StatusBadRequest, "Invalid organization ID")
	}
	_, err = s.db.GetOrganization(uint(organizationID))
	if err != nil {
		if err == gorm.ErrRecordNotFound {
			return echo.NewHTTPError(http.StatusNotFound, "Organization not found")
		}
		return err
	}

	err = s.db.DeleteOrganization(uint(organizationID))
	if err != nil {
		return err
	}

	return c.NoContent(http.StatusAccepted)
}<|MERGE_RESOLUTION|>--- conflicted
+++ resolved
@@ -849,11 +849,7 @@
 			hasRoleInWorkspace = true
 		}
 
-<<<<<<< HEAD
-		if *workspace.OwnerId != userId && !hasRoleInWorkspace {
-=======
 		if workspace.OwnerId == nil || (*workspace.OwnerId != userId && !hasRoleInWorkspace) {
->>>>>>> db9ab357
 			continue
 		}
 
