--- conflicted
+++ resolved
@@ -138,10 +138,7 @@
 	bootstrapGroup := v1Group.Group("/bootstrap")
 	bootstrapGroup.GET("/:workspace_name", httpserver2.AuthorizeHandler(s.GetBootstrapStatus, authapi.EditorRole))
 	bootstrapGroup.POST("/:workspace_name/credential", httpserver2.AuthorizeHandler(s.AddCredential, authapi.EditorRole))
-<<<<<<< HEAD
-=======
 	bootstrapGroup.POST("/:workspace_name/finish", httpserver2.AuthorizeHandler(s.FinishBootstrap, authapi.EditorRole))
->>>>>>> baae2f77
 
 	workspacesGroup := v1Group.Group("/workspaces")
 	workspacesGroup.GET("/limits/:workspace_name", httpserver2.AuthorizeHandler(s.GetWorkspaceLimits, authapi.ViewerRole))
@@ -215,14 +212,11 @@
 		return err
 	}
 
-<<<<<<< HEAD
-=======
 	var organizationID *int
 	if request.OrganizationID != -1 {
 		organizationID = &request.OrganizationID
 	}
 
->>>>>>> baae2f77
 	workspace := &db.Workspace{
 		ID:             fmt.Sprintf("ws-%d", id),
 		Name:           strings.ToLower(request.Name),
@@ -297,8 +291,6 @@
 	})
 }
 
-<<<<<<< HEAD
-=======
 // FinishBootstrap godoc
 //
 //	@Summary	finish bootstrap
@@ -325,7 +317,6 @@
 	return c.JSON(http.StatusOK, "")
 }
 
->>>>>>> baae2f77
 // AddCredential godoc
 //
 //	@Summary	Add credential for workspace to be onboarded
@@ -333,12 +324,8 @@
 //	@Tags		workspace
 //	@Accept		json
 //	@Produce	json
-<<<<<<< HEAD
-//	@Param		workspace_name	path		string	true	"Workspace Name"
-=======
 //	@Param		workspace_name	path		string						true	"Workspace Name"
 //	@Param		request			body		api.AddCredentialRequest	true	"Request"
->>>>>>> baae2f77
 //	@Success	200				{object}	uint
 //	@Router		/workspace/api/v1/bootstrap/{workspace_name}/credential [post]
 func (s *Server) AddCredential(ctx echo.Context) error {
@@ -366,11 +353,7 @@
 			return echo.NewHTTPError(http.StatusInternalServerError, err.Error())
 		}
 		var sdkCnf aws.Config
-<<<<<<< HEAD
-		sdkCnf, err = kaytuAws.GetConfig(context.Background(), awsConfig.AccessKey, awsConfig.SecretKey, "", "", nil)
-=======
 		sdkCnf, err = kaytuAws.GetConfig(context.Background(), awsConfig.AccessKey, awsConfig.SecretKey, "", awsConfig.AssumeAdminRoleName, nil)
->>>>>>> baae2f77
 		if err != nil {
 			return echo.NewHTTPError(http.StatusBadRequest, err.Error())
 		}
