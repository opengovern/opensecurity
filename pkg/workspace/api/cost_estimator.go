package api

import (
	aws "github.com/kaytu-io/kaytu-aws-describer/aws/model"
	azure "github.com/kaytu-io/kaytu-azure-describer/azure/model"
)

type GetEC2InstanceCostRequest struct {
	RegionCode string
	Instance   aws.EC2InstanceDescription
}

type GetEC2VolumeCostRequest struct {
	RegionCode string
	Volume     aws.EC2VolumeDescription
}

type GetLBCostRequest struct {
	RegionCode string
	LBType     string
}

type GetRDSInstanceRequest struct {
	RegionCode string
	DBInstance aws.RDSDBInstanceDescription
}

type GetAzureVmRequest struct {
	RegionCode string
	VM         azure.ComputeVirtualMachineDescription
}

type GetAzureManagedStorageRequest struct {
	RegionCode     string
	ManagedStorage azure.ComputeDiskDescription
}

<<<<<<< HEAD
type GetAzureSqlServersDatabasesRequest struct {
	RegionCode  string
	SqlServerDB azure.SqlDatabaseDescription
=======
type GetAzureLoadBalancerRequest struct {
	RegionCode         string
	DailyDataProceeded *int64 // (GB)
	LoadBalancer       azure.LoadBalancerDescription
>>>>>>> 0b061358
}<|MERGE_RESOLUTION|>--- conflicted
+++ resolved
@@ -35,14 +35,13 @@
 	ManagedStorage azure.ComputeDiskDescription
 }
 
-<<<<<<< HEAD
-type GetAzureSqlServersDatabasesRequest struct {
-	RegionCode  string
-	SqlServerDB azure.SqlDatabaseDescription
-=======
 type GetAzureLoadBalancerRequest struct {
 	RegionCode         string
 	DailyDataProceeded *int64 // (GB)
 	LoadBalancer       azure.LoadBalancerDescription
->>>>>>> 0b061358
+}
+
+type GetAzureSqlServersDatabasesRequest struct {
+	RegionCode  string
+	SqlServerDB azure.SqlDatabaseDescription
 }