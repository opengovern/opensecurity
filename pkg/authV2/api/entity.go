--- conflicted
+++ resolved
@@ -16,7 +16,6 @@
 	Blocked       bool      `json:"blocked" example:"false"`                               // Is the user blocked or not
 }
 type GetUsersResponse struct {
-<<<<<<< HEAD
 	ID        uint   `json:"id" example:"1"`                      // Unique identifier for the user
 	UserName      string   `json:"username" example:"John Doe"`                          // Username
 	Email         string   `json:"email" example:"johndoe@example.com"`                  // Email address of the user
@@ -28,18 +27,6 @@
 	IsActive     bool       `json:"is_active"`
 	FullName 	string `json:"full_name"`
 
-=======
-	ID            uint      `json:"id" example:"1"`                      // Unique identifier for the user
-	UserName      string    `json:"username" example:"John Doe"`         // Username
-	Email         string    `json:"email" example:"johndoe@example.com"` // Email address of the user
-	EmailVerified bool      `json:"email_verified" example:"true"`       // Is email verified or not
-	ExternalId    string    `json:"external_id"`
-	LastActivity  any       `json:"last_activity" example:"2023-04-21T08:53:09.928Z"`      // Last activity timestamp in UTC
-	RoleName      api.Role  `json:"role_name" enums:"admin,editor,viewer" example:"admin"` // Name of the role
-	CreatedAt     time.Time `json:"createdAt" example:"2023-03-31T09:36:09.855Z"`          // Creation timestamp in UTC
-	IsActive      bool      `json:"is_active"`
-	FullName      string    `json:"full_name"`
->>>>>>> 7c2d6f54
 }
 
 type GetUsersRequest struct {
