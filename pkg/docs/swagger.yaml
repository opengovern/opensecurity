x-tagGroups:
  - name: auth
    tags:
    - users
    - roles
    - keys
  - name: compliance
    tags:
    - compliance
    - benchmarks_assignemnt
  - name: inventory
    tags:
    - insights
    - benchmarks
    - inventory
    - cost
    - location
    - smart_query
    - resource
    - metadata
    - services
  - name: onboard
    tags:
    - onboard
  - name: schedule
    tags:
    - describe
    - schedule
    - jobs
    - stack
  - name: workspace
    tags:
    - workspace
definitions:
  echo.HTTPError:
    properties:
      message: {}
    type: object
  github_com_kaytu-io_kaytu-engine_pkg_auth_api.CreateAPIKeyRequest:
    properties:
      name:
        description: Name of the key
        type: string
      roleName:
        allOf:
        - $ref: '#/definitions/github_com_kaytu-io_kaytu-engine_pkg_auth_api.Role'
        description: Name of the role
        enum:
        - admin
        - editor
        - viewer
        example: admin
    type: object
  github_com_kaytu-io_kaytu-engine_pkg_auth_api.CreateAPIKeyResponse:
    properties:
      active:
        description: Activity state of the key
        example: true
        type: boolean
      createdAt:
        description: Creation timestamp in UTC
        example: "2023-03-31T09:36:09.855Z"
        type: string
      id:
        description: Unique identifier for the key
        example: 1
        type: integer
      name:
        description: Name of the key
        example: example
        type: string
      roleName:
        allOf:
        - $ref: '#/definitions/github_com_kaytu-io_kaytu-engine_pkg_auth_api.Role'
        description: Name of the role
        enum:
        - admin
        - editor
        - viewer
        example: admin
      token:
        description: Token of the key
        type: string
    type: object
  github_com_kaytu-io_kaytu-engine_pkg_auth_api.GetRoleBindingsResponse:
    properties:
      globalRoles:
        allOf:
        - $ref: '#/definitions/github_com_kaytu-io_kaytu-engine_pkg_auth_api.Role'
        description: Global Access
        enum:
        - admin
        - editor
        - viewer
        example: admin
      roleBindings:
        description: List of user roles in each workspace
        items:
          $ref: '#/definitions/github_com_kaytu-io_kaytu-engine_pkg_auth_api.UserRoleBinding'
        type: array
    type: object
  github_com_kaytu-io_kaytu-engine_pkg_auth_api.GetUserResponse:
    properties:
      blocked:
        description: Is the user blocked or not
        example: false
        type: boolean
      createdAt:
        description: Creation timestamp in UTC
        example: "2023-03-31T09:36:09.855Z"
        type: string
      email:
        description: Email address of the user
        example: johndoe@example.com
        type: string
      emailVerified:
        description: Is email verified or not
        example: true
        type: boolean
      lastActivity:
        description: Last activity timestamp in UTC
        example: "2023-04-21T08:53:09.928Z"
        type: string
      roleName:
        allOf:
        - $ref: '#/definitions/github_com_kaytu-io_kaytu-engine_pkg_auth_api.Role'
        description: Name of the role
        enum:
        - admin
        - editor
        - viewer
        example: admin
      status:
        allOf:
        - $ref: '#/definitions/github_com_kaytu-io_kaytu-engine_pkg_auth_api.InviteStatus'
        description: Invite status
        enum:
        - accepted
        - pending
        example: accepted
      userId:
        description: Unique identifier for the user
        example: auth|123456789
        type: string
      userName:
        description: Username
        example: John Doe
        type: string
    type: object
  github_com_kaytu-io_kaytu-engine_pkg_auth_api.GetUsersRequest:
    properties:
      email:
        example: johndoe@example.com
        type: string
      emailVerified:
        description: Filter by
        example: true
        type: boolean
      roleName:
        allOf:
        - $ref: '#/definitions/github_com_kaytu-io_kaytu-engine_pkg_auth_api.Role'
        description: Filter by role name
        enum:
        - admin
        - editor
        - viewer
        example: admin
    type: object
  github_com_kaytu-io_kaytu-engine_pkg_auth_api.GetUsersResponse:
    properties:
      email:
        description: Email address of the user
        example: johndoe@example.com
        type: string
      emailVerified:
        description: Is email verified or not
        example: true
        type: boolean
      roleName:
        allOf:
        - $ref: '#/definitions/github_com_kaytu-io_kaytu-engine_pkg_auth_api.Role'
        description: Name of the role
        enum:
        - admin
        - editor
        - viewer
        example: admin
      userId:
        description: Unique identifier for the user
        example: auth|123456789
        type: string
      userName:
        description: Username
        example: John Doe
        type: string
    type: object
  github_com_kaytu-io_kaytu-engine_pkg_auth_api.InviteRequest:
    properties:
      email:
        description: User email address
        example: johndoe@example.com
        type: string
      roleName:
        allOf:
        - $ref: '#/definitions/github_com_kaytu-io_kaytu-engine_pkg_auth_api.Role'
        description: Name of the role
        enum:
        - admin
        - editor
        - viewer
        example: admin
    required:
    - email
    type: object
  github_com_kaytu-io_kaytu-engine_pkg_auth_api.InviteStatus:
    enum:
    - accepted
    - pending
    type: string
    x-enum-varnames:
    - InviteStatus_ACCEPTED
    - InviteStatus_PENDING
  github_com_kaytu-io_kaytu-engine_pkg_auth_api.PutRoleBindingRequest:
    properties:
      roleName:
        allOf:
        - $ref: '#/definitions/github_com_kaytu-io_kaytu-engine_pkg_auth_api.Role'
        description: Name of the role
        enum:
        - admin
        - editor
        - viewer
        example: admin
      userId:
        description: Unique identifier for the User
        example: auth|123456789
        type: string
    required:
    - roleName
    - userId
    type: object
  github_com_kaytu-io_kaytu-engine_pkg_auth_api.Role:
    enum:
    - internal
    - admin
    - editor
    - viewer
    type: string
    x-enum-varnames:
    - InternalRole
    - AdminRole
    - EditorRole
    - ViewerRole
  github_com_kaytu-io_kaytu-engine_pkg_auth_api.UserRoleBinding:
    properties:
      roleName:
        allOf:
        - $ref: '#/definitions/github_com_kaytu-io_kaytu-engine_pkg_auth_api.Role'
        description: Name of the binding Role
        enum:
        - admin
        - editor
        - viewer
        example: admin
      workspaceID:
        description: Unique identifier for the Workspace
        example: ws123456789
        type: string
    type: object
  github_com_kaytu-io_kaytu-engine_pkg_auth_api.WorkspaceApiKey:
    properties:
      active:
        description: Activity state of the key
        example: true
        type: boolean
      createdAt:
        description: Creation timestamp in UTC
        example: "2023-03-31T09:36:09.855Z"
        type: string
      creatorUserID:
        description: Unique identifier of the user who created the key
        example: auth|123456789
        type: string
      id:
        description: Unique identifier for the key
        example: 1
        type: integer
      maskedKey:
        description: Masked key
        example: abc...de
        type: string
      name:
        description: Name of the key
        example: example
        type: string
      roleName:
        allOf:
        - $ref: '#/definitions/github_com_kaytu-io_kaytu-engine_pkg_auth_api.Role'
        description: Name of the role
        enum:
        - admin
        - editor
        - viewer
        example: admin
      updatedAt:
        description: Last update timestamp in UTC
        example: "2023-04-21T08:53:09.928Z"
        type: string
    type: object
  github_com_kaytu-io_kaytu-engine_pkg_auth_api.WorkspaceRoleBinding:
    properties:
      createdAt:
        description: Creation timestamp in UTC
        example: "2023-03-31T09:36:09.855Z"
        type: string
      email:
        description: Email address of the user
        example: johndoe@example.com
        type: string
      lastActivity:
        description: Last activity timestamp in UTC
        example: "2023-04-21T08:53:09.928Z"
        type: string
      roleName:
        allOf:
        - $ref: '#/definitions/github_com_kaytu-io_kaytu-engine_pkg_auth_api.Role'
        description: Name of the role
        enum:
        - admin
        - editor
        - viewer
        example: admin
      status:
        allOf:
        - $ref: '#/definitions/github_com_kaytu-io_kaytu-engine_pkg_auth_api.InviteStatus'
        description: Invite status
        enum:
        - accepted
        - pending
        example: accepted
      userId:
        description: Unique identifier for the user
        example: auth|123456789
        type: string
      userName:
        description: Username
        example: John Doe
        type: string
    type: object
  github_com_kaytu-io_kaytu-engine_pkg_compliance_api.BenchmarkAssignedSource:
    properties:
      connectionID:
        description: Connection ID
        example: 8e0f8e7a-1b1c-4e6f-b7e4-9c6af9d2b1c8
        type: string
      connector:
        allOf:
        - $ref: '#/definitions/source.Type'
        description: Clout Provider
        example: Azure
      providerConnectionID:
        description: Provider Connection ID
        example: "1283192749"
        type: string
      providerConnectionName:
        description: Provider Connection Name
        type: string
      status:
        description: Status
        example: true
        type: boolean
    type: object
  github_com_kaytu-io_kaytu-engine_pkg_compliance_api.BenchmarkAssignment:
    properties:
      assignedAt:
        description: Unix timestamp
        type: string
      benchmarkId:
        description: Benchmark ID
        example: azure_cis_v140
        type: string
      sourceId:
        description: Connection ID
        example: 8e0f8e7a-1b1c-4e6f-b7e4-9c6af9d2b1c8
        type: string
    type: object
  github_com_kaytu-io_kaytu-engine_pkg_compliance_api.BenchmarkEvaluationSummary:
    properties:
      checks:
        allOf:
        - $ref: '#/definitions/types.SeverityResult'
        description: Checks summary
      connectors:
        description: Cloud providers
        example:
        - '[Azure]'
        items:
          $ref: '#/definitions/source.Type'
        type: array
      description:
        description: Benchmark description
        example: The CIS Microsoft Azure Foundations Security Benchmark provides prescriptive
          guidance for establishing a secure baseline configuration for Microsoft
          Azure.
        type: string
      enabled:
        description: Enabled
        example: true
        type: boolean
      evaluatedAt:
        description: Evaluated at
        example: "2020-01-01T00:00:00Z"
        type: string
      id:
        description: Benchmark ID
        example: azure_cis_v140
        type: string
      result:
        allOf:
        - $ref: '#/definitions/types.ComplianceResultSummary'
        description: Compliance result summary
      tags:
        additionalProperties:
          items:
            type: string
          type: array
        description: Tags
        type: object
      title:
        description: Benchmark title
        example: Azure CIS v1.4.0
        type: string
    type: object
  github_com_kaytu-io_kaytu-engine_pkg_compliance_api.BenchmarkTree:
    properties:
      children:
        items:
          $ref: '#/definitions/github_com_kaytu-io_kaytu-engine_pkg_compliance_api.BenchmarkTree'
        type: array
      id:
        description: Benchmark ID
        example: azure_cis_v140
        type: string
      policies:
        items:
          $ref: '#/definitions/github_com_kaytu-io_kaytu-engine_pkg_compliance_api.PolicyTree'
        type: array
      title:
        description: Benchmark title
        example: CIS v1.4.0
        type: string
    type: object
  github_com_kaytu-io_kaytu-engine_pkg_compliance_api.BenchmarkTrendDatapoint:
    properties:
      checks:
        $ref: '#/definitions/types.SeverityResult'
      result:
        $ref: '#/definitions/types.ComplianceResultSummary'
      timestamp:
        description: Time
        example: 1686346668
        type: integer
    type: object
  github_com_kaytu-io_kaytu-engine_pkg_compliance_api.DirectionType:
    enum:
    - asc
    - desc
    type: string
    x-enum-varnames:
    - DirectionAscending
    - DirectionDescending
  github_com_kaytu-io_kaytu-engine_pkg_compliance_api.FindingFilters:
    properties:
      benchmarkID:
        description: Benchmark ID
        example:
        - azure_cis_v140
        items:
          type: string
        type: array
      connectionID:
        description: Connection ID
        example:
        - 8e0f8e7a-1b1c-4e6f-b7e4-9c6af9d2b1c8
        items:
          type: string
        type: array
      connector:
        description: Clout Provider
        example:
        - Azure
        items:
          $ref: '#/definitions/source.Type'
        type: array
      policyID:
        description: Policy ID
        example:
        - azure_cis_v140_7_5
        items:
          type: string
        type: array
      resourceID:
        description: Resource unique identifier
        example:
        - /subscriptions/123/resourceGroups/rg-1/providers/Microsoft.Compute/virtualMachines/vm-1
        items:
          type: string
        type: array
      resourceTypeID:
        description: Resource type
        example:
        - /subscriptions/123/resourceGroups/rg-1/providers/Microsoft.Compute/virtualMachines
        items:
          type: string
        type: array
      severity:
        description: Severity
        example:
        - low
        items:
          type: string
        type: array
      status:
        description: Compliance result status
        example:
        - alarm
        items:
          $ref: '#/definitions/types.ComplianceResult'
        type: array
    type: object
  github_com_kaytu-io_kaytu-engine_pkg_compliance_api.FindingSortItem:
    properties:
      direction:
        allOf:
        - $ref: '#/definitions/github_com_kaytu-io_kaytu-engine_pkg_compliance_api.DirectionType'
        description: Sort direction
        enum:
        - asc
        - desc
        example: asc
      field:
        allOf:
        - $ref: '#/definitions/github_com_kaytu-io_kaytu-engine_pkg_compliance_api.SortFieldType'
        description: Field to sort by
        enum:
        - resourceID
        - resourceName
        - resourceType
        - serviceName
        - category
        - resourceLocation
        - status
        - describedAt
        - evaluatedAt
        - sourceID
        - connectionProviderID
        - connectionProviderName
        - sourceType
        - benchmarkID
        - policyID
        - policySeverity
        example: status
    type: object
  github_com_kaytu-io_kaytu-engine_pkg_compliance_api.GetBenchmarksSummaryResponse:
    properties:
      benchmarkSummary:
        items:
          $ref: '#/definitions/github_com_kaytu-io_kaytu-engine_pkg_compliance_api.BenchmarkEvaluationSummary'
        type: array
      totalChecks:
        $ref: '#/definitions/types.SeverityResult'
      totalResult:
        $ref: '#/definitions/types.ComplianceResultSummary'
    type: object
  github_com_kaytu-io_kaytu-engine_pkg_compliance_api.GetFindingsRequest:
    properties:
      filters:
        $ref: '#/definitions/github_com_kaytu-io_kaytu-engine_pkg_compliance_api.FindingFilters'
      page:
        $ref: '#/definitions/github_com_kaytu-io_kaytu-engine_pkg_compliance_api.Page'
      sorts:
        items:
          $ref: '#/definitions/github_com_kaytu-io_kaytu-engine_pkg_compliance_api.FindingSortItem'
        type: array
    required:
    - page
    type: object
  github_com_kaytu-io_kaytu-engine_pkg_compliance_api.GetFindingsResponse:
    properties:
      findings:
        items:
          $ref: '#/definitions/types.Finding'
        type: array
      totalCount:
        example: 100
        type: integer
    type: object
  github_com_kaytu-io_kaytu-engine_pkg_compliance_api.GetTopFieldResponse:
    properties:
      records:
        items:
          $ref: '#/definitions/github_com_kaytu-io_kaytu-engine_pkg_compliance_api.TopFieldRecord'
        type: array
      totalCount:
        example: 100
        type: integer
    type: object
  github_com_kaytu-io_kaytu-engine_pkg_compliance_api.Insight:
    properties:
      connector:
        allOf:
        - $ref: '#/definitions/source.Type'
        description: Cloud Provider
        example: Azure
      description:
        description: Description
        example: List clusters that have role-based access control (RBAC) disabled
        type: string
      enabled:
        example: true
        type: boolean
      firstOldResultDate:
        description: Old Total Result Date
        type: string
      id:
        description: Insight ID
        example: 23
        type: integer
      internal:
        example: false
        type: boolean
      links:
        description: Links
        items:
          type: string
        type: array
      logoURL:
        description: Logo URL
        type: string
      longTitle:
        description: Long Title
        example: List clusters that have role-based access control (RBAC) disabled
        type: string
      oldTotalResultValue:
        description: Number of Old Total Result Value
        example: 0
        type: integer
      query:
        allOf:
        - $ref: '#/definitions/github_com_kaytu-io_kaytu-engine_pkg_compliance_api.Query'
        description: Query
      result:
        description: Insight Results
        items:
          $ref: '#/definitions/github_com_kaytu-io_kaytu-engine_pkg_compliance_api.InsightResult'
        type: array
      shortTitle:
        description: Short Title
        example: Clusters with no RBAC
        type: string
      tags:
        additionalProperties:
          items:
            type: string
          type: array
        description: Tags
        type: object
      totalResultValue:
        description: Number of Total Result Value
        example: 10
        type: integer
    type: object
  github_com_kaytu-io_kaytu-engine_pkg_compliance_api.InsightConnection:
    properties:
      connection_id:
        type: string
      original_id:
        type: string
    type: object
  github_com_kaytu-io_kaytu-engine_pkg_compliance_api.InsightDetail:
    properties:
      headers:
        items:
          type: string
        type: array
      rows:
        items:
          items: {}
          type: array
        type: array
    type: object
  github_com_kaytu-io_kaytu-engine_pkg_compliance_api.InsightGroup:
    properties:
      connectors:
        example:
        - '["Azure"'
        - ' "AWS"]'
        items:
          $ref: '#/definitions/source.Type'
        type: array
      description:
        example: List clusters that have role-based access control (RBAC) disabled
        type: string
      firstOldResultDate:
        example: "2023-04-21T08:53:09.928Z"
        type: string
      id:
        example: 23
        type: integer
      insights:
        items:
          $ref: '#/definitions/github_com_kaytu-io_kaytu-engine_pkg_compliance_api.Insight'
        type: array
      logoURL:
        example: https://kaytu.io/logo.png
        type: string
      longTitle:
        example: List clusters that have role-based access control (RBAC) disabled
        type: string
      oldTotalResultValue:
        example: 0
        type: integer
      shortTitle:
        example: Clusters with no RBAC
        type: string
      tags:
        additionalProperties:
          items:
            type: string
          type: array
        type: object
      totalResultValue:
        example: 10
        type: integer
    type: object
  github_com_kaytu-io_kaytu-engine_pkg_compliance_api.InsightResult:
    properties:
      connectionID:
        description: Connection ID
        example: 8e0f8e7a-1b1c-4e6f-b7e4-9c6af9d2b1c8
        type: string
      connections:
        description: Connections
        items:
          $ref: '#/definitions/github_com_kaytu-io_kaytu-engine_pkg_compliance_api.InsightConnection'
        type: array
      details:
        allOf:
        - $ref: '#/definitions/github_com_kaytu-io_kaytu-engine_pkg_compliance_api.InsightDetail'
        description: Insight Details
      executedAt:
        description: Time of Execution
        example: "2023-04-21T08:53:09.928Z"
        type: string
      insightID:
        description: Insight ID
        example: 23
        type: integer
      jobID:
        description: Job ID
        example: 1
        type: integer
      locations:
        description: Locations
        items:
          type: string
        type: array
      result:
        description: Result
        example: 1000
        type: integer
    type: object
  github_com_kaytu-io_kaytu-engine_pkg_compliance_api.InsightTrendDatapoint:
    properties:
      timestamp:
        description: Time
        example: 1686346668
        type: integer
      value:
        description: Resource Count
        example: 1000
        type: integer
    type: object
  github_com_kaytu-io_kaytu-engine_pkg_compliance_api.Page:
    properties:
      "no":
        description: Number of pages
        example: 5
        type: integer
      size:
        description: Number of items per page
        example: 100
        type: integer
    type: object
  github_com_kaytu-io_kaytu-engine_pkg_compliance_api.PolicyTree:
    properties:
      id:
        description: Policy ID
        example: azure_cis_v140_7_5
        type: string
      lastChecked:
        description: Last checked
        example: 0
        type: integer
      severity:
        allOf:
        - $ref: '#/definitions/types.FindingSeverity'
        description: Severity
        example: low
      status:
        allOf:
        - $ref: '#/definitions/types.PolicyStatus'
        description: Status
        example: passed
      title:
        description: Policy title
        example: 7.5 Ensure that the latest OS Patches for all Virtual Machines are
          applied
        type: string
    type: object
  github_com_kaytu-io_kaytu-engine_pkg_compliance_api.Query:
    properties:
      connector:
        example: Azure
        type: string
      createdAt:
        example: "2023-06-07T14:00:15.677558Z"
        type: string
      engine:
        example: steampipe-v0.5
        type: string
      id:
        example: azure_ad_manual_control
        type: string
      listOfTables:
        example:
        - "null"
        items:
          type: string
        type: array
      queryToExecute:
        example: |
          select
            -- Required Columns
            'active_directory' as resource,
            'info' as status,
            'Manual verification required.' as reason;
        type: string
      updatedAt:
        example: "2023-06-16T14:58:08.759554Z"
        type: string
    type: object
  github_com_kaytu-io_kaytu-engine_pkg_compliance_api.SortFieldType:
    enum:
    - resourceID
    - resourceName
    - resourceType
    - serviceName
    - category
    - resourceLocation
    - status
    - describedAt
    - evaluatedAt
    - sourceID
    - connectionProviderID
    - connectionProviderName
    - sourceType
    - benchmarkID
    - policyID
    - policySeverity
    type: string
    x-enum-varnames:
    - FieldResourceID
    - FieldResourceName
    - FieldResourceType
    - FieldServiceName
    - FieldCategory
    - FieldResourceLocation
    - FieldStatus
    - FieldDescribedAt
    - FieldEvaluatedAt
    - FieldSourceID
    - FieldConnectionProviderID
    - FieldConnectionProviderName
    - FieldSourceType
    - FieldBenchmarkID
    - FieldPolicyID
    - FieldPolicySeverity
  github_com_kaytu-io_kaytu-engine_pkg_compliance_api.TopFieldRecord:
    properties:
      count:
        type: integer
      value:
        type: string
    type: object
  github_com_kaytu-io_kaytu-engine_pkg_describe_api.EvaluationType:
    enum:
    - INSIGHT
    - BENCHMARK
    type: string
    x-enum-varnames:
    - EvaluationTypeInsight
    - EvaluationTypeBenchmark
  github_com_kaytu-io_kaytu-engine_pkg_describe_api.GetStackFindings:
    properties:
      benchmarkIds:
        description: Benchmark IDs to filter
        example:
        - azure_cis_v140
        items:
          type: string
        type: array
      page:
        allOf:
        - $ref: '#/definitions/github_com_kaytu-io_kaytu-engine_pkg_compliance_api.Page'
        description: Pages count to retrieve
      sorts:
        description: Sorts to apply
        items:
          $ref: '#/definitions/github_com_kaytu-io_kaytu-engine_pkg_compliance_api.FindingSortItem'
        type: array
    required:
    - page
    type: object
  github_com_kaytu-io_kaytu-engine_pkg_describe_api.Stack:
    properties:
      accountIds:
        description: Accounts included in the stack
        example:
        - '[0123456789]'
        items:
          type: string
        type: array
      createdAt:
        description: Stack creation date
        example: "2023-06-01T17:00:00.000000Z"
        type: string
      evaluations:
        description: Stack evaluations history, including insight evaluations and
          compliance evaluations
        items:
          $ref: '#/definitions/github_com_kaytu-io_kaytu-engine_pkg_describe_api.StackEvaluation'
        type: array
      failureMessage:
        description: Stack failure message
        example: error message
        type: string
      resourceTypes:
        description: Stack resource types
        example:
        - '[Microsoft.Compute/virtualMachines]'
        items:
          type: string
        type: array
      resources:
        description: Stack resources list
        example:
        - '[/subscriptions/123/resourceGroups/rg-1/providers/Microsoft.Compute/virtualMachines/vm-1]'
        items:
          type: string
        type: array
      sourceType:
        allOf:
        - $ref: '#/definitions/source.Type'
        description: Source type
        example: Azure
      stackId:
        description: Stack unique identifier
        example: stack-twr32a5d-5as5-4ffe-b1cc-e32w1ast87s0
        type: string
      status:
        allOf:
        - $ref: '#/definitions/github_com_kaytu-io_kaytu-engine_pkg_describe_api.StackStatus'
        description: Stack status. CREATED, EVALUATED, IN_PROGRESS, FAILED
        example: CREATED
      tags:
        additionalProperties:
          items:
            type: string
          type: array
        description: Stack tags
        type: object
      updatedAt:
        description: Stack last update date
        example: "2023-06-01T17:00:00.000000Z"
        type: string
    required:
    - stackId
    type: object
  github_com_kaytu-io_kaytu-engine_pkg_describe_api.StackEvaluation:
    properties:
      createdAt:
        description: Evaluation creation date
        example: "2020-01-01T00:00:00Z"
        type: string
      evaluatorId:
        description: Benchmark ID or Insight ID
        example: azure_cis_v140
        type: string
      jobId:
        description: Evaluation Job ID to find the job results
        example: 1
        type: integer
      status:
        $ref: '#/definitions/github_com_kaytu-io_kaytu-engine_pkg_describe_api.StackEvaluationStatus'
      type:
        allOf:
        - $ref: '#/definitions/github_com_kaytu-io_kaytu-engine_pkg_describe_api.EvaluationType'
        description: BENCHMARK or INSIGHT
        example: BENCHMARK
    type: object
  github_com_kaytu-io_kaytu-engine_pkg_describe_api.StackEvaluationStatus:
    enum:
    - IN_PROGRESS
    - COMPLETED_WITH_FAILURE
    - COMPLETED
    type: string
    x-enum-varnames:
    - StackEvaluationStatusInProgress
    - StackEvaluationStatusFailed
    - StackEvaluationStatusCompleted
  github_com_kaytu-io_kaytu-engine_pkg_describe_api.StackStatus:
    enum:
    - PENDING
    - STALLED
    - CREATED
    - DESCRIBING
    - DESCRIBED_RESOURCES
    - EVALUATING
    - FAILED
    - COMPLETED
    - COMPLETED_WITH_FAILURE
    type: string
    x-enum-varnames:
    - StackStatusPending
    - StackStatusStalled
    - StackStatusCreated
    - StackStatusDescribing
    - StackStatusDescribed
    - StackStatusEvaluating
    - StackStatusFailed
    - StackStatusCompleted
    - StackStatusCompletedWithFailure
  github_com_kaytu-io_kaytu-engine_pkg_inventory_api.AnalyticsCategoriesResponse:
    properties:
      categoryResourceType:
        additionalProperties:
          items:
            type: string
          type: array
        type: object
    type: object
  github_com_kaytu-io_kaytu-engine_pkg_inventory_api.CostMetric:
    properties:
      connector:
        example:
        - Azure
        items:
          $ref: '#/definitions/source.Type'
        type: array
      cost_dimension_name:
        example: microsoft.compute/disks
        type: string
      daily_cost_at_end_time:
        example: 14118.81523108568
        minimum: 0
        type: number
      daily_cost_at_start_time:
        example: 21232.10443638001
        minimum: 0
        type: number
      total_cost:
        example: 621041.2436112489
        minimum: 0
        type: number
    type: object
  github_com_kaytu-io_kaytu-engine_pkg_inventory_api.CostTrendDatapoint:
    properties:
      count:
        minimum: 0
        type: number
      date:
        format: date-time
        type: string
    type: object
  github_com_kaytu-io_kaytu-engine_pkg_inventory_api.CountPair:
    properties:
      count:
        minimum: 0
        type: integer
      old_count:
        minimum: 0
        type: integer
    type: object
  github_com_kaytu-io_kaytu-engine_pkg_inventory_api.DirectionType:
    enum:
    - asc
    - desc
    type: string
    x-enum-varnames:
    - DirectionAscending
    - DirectionDescending
  github_com_kaytu-io_kaytu-engine_pkg_inventory_api.ListCostCompositionResponse:
    properties:
      others:
        example: 100
        minimum: 0
        type: number
      top_values:
        additionalProperties:
          type: number
        type: object
      total_cost_value:
        example: 1000
        minimum: 0
        type: number
      total_count:
        example: 10
        minimum: 0
        type: integer
    type: object
  github_com_kaytu-io_kaytu-engine_pkg_inventory_api.ListCostMetricsResponse:
    properties:
      metrics:
        items:
          $ref: '#/definitions/github_com_kaytu-io_kaytu-engine_pkg_inventory_api.CostMetric'
        type: array
      total_cost:
        example: 1000
        minimum: 0
        type: number
      total_count:
        example: 10
        minimum: 0
        type: integer
    type: object
  github_com_kaytu-io_kaytu-engine_pkg_inventory_api.ListMetricsResponse:
    properties:
      metrics:
        items:
          $ref: '#/definitions/github_com_kaytu-io_kaytu-engine_pkg_inventory_api.Metric'
        type: array
      total_count:
        type: integer
      total_metrics:
        type: integer
      total_old_count:
        type: integer
    type: object
  github_com_kaytu-io_kaytu-engine_pkg_inventory_api.ListQueryRequest:
    properties:
      connectorsFilter:
        description: Specifies the Connectors
        items:
          $ref: '#/definitions/source.Type'
        type: array
      titleFilter:
        description: Specifies the Title
        type: string
    type: object
  github_com_kaytu-io_kaytu-engine_pkg_inventory_api.ListResourceTypeCompositionResponse:
    properties:
      others:
        $ref: '#/definitions/github_com_kaytu-io_kaytu-engine_pkg_inventory_api.CountPair'
      top_values:
        additionalProperties:
          $ref: '#/definitions/github_com_kaytu-io_kaytu-engine_pkg_inventory_api.CountPair'
        type: object
      total_count:
        minimum: 0
        type: integer
      total_value_count:
        minimum: 0
        type: integer
    type: object
  github_com_kaytu-io_kaytu-engine_pkg_inventory_api.LocationResponse:
    properties:
      location:
        description: Region
        example: na-west
        type: string
      resourceCount:
        description: Number of resources in the region
        example: 100
        minimum: 0
        type: integer
      resourceOldCount:
        example: 50
        minimum: 0
        type: integer
    type: object
  github_com_kaytu-io_kaytu-engine_pkg_inventory_api.Metric:
    properties:
      connectors:
        description: Cloud Provider
        example:
        - '[Azure]'
        items:
          $ref: '#/definitions/source.Type'
        type: array
      count:
        description: Number of Resources of this Resource Type - Metric
        example: 100
        type: integer
      finderQuery:
        example: select * from kaytu_resources where resource_type = 'aws::ec2::instance'
        type: string
      id:
        example: vms
        type: string
      name:
        description: Resource Type
        example: VMs
        type: string
      old_count:
        description: Number of Resources of this Resource Type in the past - Metric
        example: 90
        type: integer
      tags:
        additionalProperties:
          items:
            type: string
          type: array
        description: Tags
        type: object
    type: object
  github_com_kaytu-io_kaytu-engine_pkg_inventory_api.Page:
    properties:
      "no":
        type: integer
      size:
        type: integer
    type: object
  github_com_kaytu-io_kaytu-engine_pkg_inventory_api.RegionsResourceCountResponse:
    properties:
      regions:
        items:
          $ref: '#/definitions/github_com_kaytu-io_kaytu-engine_pkg_inventory_api.LocationResponse'
        type: array
      totalCount:
        minimum: 0
        type: integer
    type: object
  github_com_kaytu-io_kaytu-engine_pkg_inventory_api.ResourceType:
    properties:
      attributes:
        description: List supported steampipe Attributes (columns) for this resource
          type - Metadata (GET only)
        items:
          type: string
        type: array
      compliance:
        description: List of Compliance that support this Resource Type - Metadata
          (GET only)
        items:
          type: string
        type: array
      compliance_count:
        description: Number of Compliance that use this Resource Type - Metadata
        minimum: 0
        type: integer
      connector:
        allOf:
        - $ref: '#/definitions/source.Type'
        description: Cloud Provider
        example: Azure
      count:
        description: Number of Resources of this Resource Type - Metric
        example: 100
        minimum: 0
        type: integer
      insights:
        description: List of Insights that support this Resource Type - Metadata (GET
          only)
        items:
          type: integer
        type: array
      insights_count:
        description: Number of Insights that use this Resource Type - Metadata
        minimum: 0
        type: integer
      logo_uri:
        description: Logo URI
        example: https://kaytu.io/logo.png
        type: string
      old_count:
        description: Number of Resources of this Resource Type in the past - Metric
        example: 90
        minimum: 0
        type: integer
      resource_name:
        description: Resource Name
        example: VM
        type: string
      resource_type:
        description: Resource Type
        example: Microsoft.Compute/virtualMachines
        type: string
      service_name:
        description: Service Name
        example: compute
        type: string
      tags:
        description: Tags
        example:
        - category:[Data and Analytics
        - Database
        - Integration
        - Management Governance
        - Storage]
        items:
          type: string
        type: array
    type: object
  github_com_kaytu-io_kaytu-engine_pkg_inventory_api.ResourceTypeTrendDatapoint:
    properties:
      count:
        example: 100
        minimum: 0
        type: integer
      date:
        format: date-time
        type: string
    type: object
  github_com_kaytu-io_kaytu-engine_pkg_inventory_api.RunQueryRequest:
    properties:
      page:
        $ref: '#/definitions/github_com_kaytu-io_kaytu-engine_pkg_inventory_api.Page'
      query:
        type: string
      sorts:
        items:
          $ref: '#/definitions/github_com_kaytu-io_kaytu-engine_pkg_inventory_api.SmartQuerySortItem'
        type: array
    required:
    - page
    type: object
  github_com_kaytu-io_kaytu-engine_pkg_inventory_api.RunQueryResponse:
    properties:
      headers:
        description: Column names
        items:
          type: string
        type: array
      query:
        description: Query
        type: string
      result:
        description: Result of query. in order to access a specific cell please use
          Result[Row][Column]
        items:
          items: {}
          type: array
        type: array
      title:
        description: Query Title
        type: string
    type: object
  github_com_kaytu-io_kaytu-engine_pkg_inventory_api.SmartQueryHistory:
    properties:
      executed_at:
        type: string
      query:
        type: string
    type: object
  github_com_kaytu-io_kaytu-engine_pkg_inventory_api.SmartQueryItem:
    properties:
      category:
        description: Category (Tags[category])
        type: string
      description:
        description: Description
        type: string
      id:
        description: Query Id
        type: integer
      provider:
        description: Provider
        type: string
      query:
        description: Query
        type: string
      tags:
        additionalProperties:
          type: string
        description: Tags
        type: object
      title:
        description: Title
        type: string
    type: object
  github_com_kaytu-io_kaytu-engine_pkg_inventory_api.SmartQuerySortItem:
    properties:
      direction:
        allOf:
        - $ref: '#/definitions/github_com_kaytu-io_kaytu-engine_pkg_inventory_api.DirectionType'
        enum:
        - asc
        - desc
      field:
        description: fill this with column name
        type: string
    type: object
  github_com_kaytu-io_kaytu-engine_pkg_metadata_api.SetConfigMetadataRequest:
    properties:
      key:
        type: string
      value: {}
    type: object
  github_com_kaytu-io_kaytu-engine_pkg_metadata_models.ConfigMetadata:
    properties:
      key:
        $ref: '#/definitions/github_com_kaytu-io_kaytu-engine_pkg_metadata_models.MetadataKey'
      type:
        $ref: '#/definitions/github_com_kaytu-io_kaytu-engine_pkg_metadata_models.ConfigMetadataType'
      value:
        type: string
    type: object
  github_com_kaytu-io_kaytu-engine_pkg_metadata_models.ConfigMetadataType:
    enum:
    - string
    - int
    - bool
    - json
    type: string
    x-enum-varnames:
    - ConfigMetadataTypeString
    - ConfigMetadataTypeInt
    - ConfigMetadataTypeBool
    - ConfigMetadataTypeJSON
  github_com_kaytu-io_kaytu-engine_pkg_metadata_models.MetadataKey:
    enum:
    - workspace_ownership
    - workspace_id
    - workspace_name
    - workspace_plan
    - workspace_creation_time
    - workspace_date_time_format
    - workspace_debug_mode
    - workspace_time_window
    - asset_management_enabled
    - compliance_enabled
    - product_management_enabled
    - custom_idp
    - resource_limit
    - connection_limit
    - user_limit
    - allow_invite
    - workspace_key_support
    - workspace_max_keys
    - allowed_email_domains
    - auto_discovery_method
    - describe_job_interval
    - full_discovery_job_interval
    - health_check_job_interval
    - insight_job_interval
    - metrics_job_interval
    - data_retention_duration
    - aws_compliance_git_url
    - azure_compliance_git_url
    - insights_git_url
    - queries_git_url
    - analytics_git_url
    type: string
    x-enum-varnames:
    - MetadataKeyWorkspaceOwnership
    - MetadataKeyWorkspaceID
    - MetadataKeyWorkspaceName
    - MetadataKeyWorkspacePlan
    - MetadataKeyWorkspaceCreationTime
    - MetadataKeyWorkspaceDateTimeFormat
    - MetadataKeyWorkspaceDebugMode
    - MetadataKeyWorkspaceTimeWindow
    - MetadataKeyAssetManagementEnabled
    - MetadataKeyComplianceEnabled
    - MetadataKeyProductManagementEnabled
    - MetadataKeyCustomIDP
    - MetadataKeyResourceLimit
    - MetadataKeyConnectionLimit
    - MetadataKeyUserLimit
    - MetadataKeyAllowInvite
    - MetadataKeyWorkspaceKeySupport
    - MetadataKeyWorkspaceMaxKeys
    - MetadataKeyAllowedEmailDomains
    - MetadataKeyAutoDiscoveryMethod
    - MetadataKeyDescribeJobInterval
    - MetadataKeyFullDiscoveryJobInterval
    - MetadataKeyHealthCheckJobInterval
    - MetadataKeyInsightJobInterval
    - MetadataKeyMetricsJobInterval
    - MetadataKeyDataRetention
    - MetadataKeyAWSComplianceGitURL
    - MetadataKeyAzureComplianceGitURL
    - MetadataKeyInsightsGitURL
    - MetadataKeyQueriesGitURL
    - MetadataKeyAnalyticsGitURL
  github_com_kaytu-io_kaytu-engine_pkg_onboard_api.AWSCredentialConfig:
    properties:
      accessKey:
        type: string
      accountId:
        type: string
      assumeRoleName:
        type: string
      assumeRolePolicyName:
        type: string
      externalId:
        type: string
      regions:
        items:
          type: string
        type: array
      secretKey:
        type: string
    required:
    - accessKey
    - secretKey
    type: object
  github_com_kaytu-io_kaytu-engine_pkg_onboard_api.AzureCredentialConfig:
    properties:
      clientId:
        type: string
      clientSecret:
        type: string
      objectId:
        type: string
      secretId:
        type: string
      subscriptionId:
        type: string
      tenantId:
        type: string
    required:
    - clientId
    - clientSecret
    - objectId
    - secretId
    - tenantId
    type: object
  github_com_kaytu-io_kaytu-engine_pkg_onboard_api.CatalogMetrics:
    properties:
      connectionsEnabled:
        example: 20
        minimum: 0
        type: integer
      healthyConnections:
        example: 15
        minimum: 0
        type: integer
      totalConnections:
        example: 20
        minimum: 0
        type: integer
      unhealthyConnections:
        example: 5
        minimum: 0
        type: integer
    type: object
  github_com_kaytu-io_kaytu-engine_pkg_onboard_api.Connection:
    properties:
      assetDiscoveryMethod:
        allOf:
        - $ref: '#/definitions/source.AssetDiscoveryMethodType'
        example: scheduled
      connector:
        allOf:
        - $ref: '#/definitions/source.Type'
        example: Azure
      cost:
        example: 1000
        maximum: 10000000
        minimum: 0
        type: number
      credential:
        $ref: '#/definitions/github_com_kaytu-io_kaytu-engine_pkg_onboard_api.Credential'
      credentialID:
        example: 7r6123ac-ca1c-434f-b1a3-91w2w9d277c8
        type: string
      credentialName:
        type: string
      credentialType:
        allOf:
        - $ref: '#/definitions/github_com_kaytu-io_kaytu-engine_pkg_onboard_api.CredentialType'
        example: manual
      dailyCostAtEndTime:
        example: 1000
        maximum: 10000000
        minimum: 0
        type: number
      dailyCostAtStartTime:
        example: 1000
        maximum: 10000000
        minimum: 0
        type: number
      description:
        example: This is an example connection
        type: string
      email:
        example: johndoe@example.com
        type: string
      healthReason:
        type: string
      healthState:
        allOf:
        - $ref: '#/definitions/source.HealthStatus'
        example: healthy
      id:
        example: 8e0f8e7a-1b1c-4e6f-b7e4-9c6af9d2b1c8
        type: string
      lastHealthCheckTime:
        example: "2023-05-07T00:00:00Z"
        type: string
      lastInventory:
        example: "2023-05-07T00:00:00Z"
        type: string
      lifecycleState:
        allOf:
        - $ref: '#/definitions/github_com_kaytu-io_kaytu-engine_pkg_onboard_api.ConnectionLifecycleState'
        example: enabled
      metadata:
        additionalProperties: {}
        type: object
      oldResourceCount:
        example: 100
        maximum: 1000000
        minimum: 0
        type: integer
      onboardDate:
        example: "2023-05-07T00:00:00Z"
        type: string
      providerConnectionID:
        example: 8e0f8e7a-1b1c-4e6f-b7e4-9c6af9d2b1c8
        type: string
      providerConnectionName:
        example: example-connection
        type: string
      resourceCount:
        example: 100
        maximum: 1000000
        minimum: 0
        type: integer
    type: object
<<<<<<< HEAD
=======
  github_com_kaytu-io_kaytu-engine_pkg_onboard_api.ConnectionCountRequest:
    properties:
      connectors:
        example:
        - Azure
        items:
          type: string
        type: array
      state:
        allOf:
        - $ref: '#/definitions/github_com_kaytu-io_kaytu-engine_pkg_onboard_api.ConnectionLifecycleState'
        example: enabled
    type: object
  github_com_kaytu-io_kaytu-engine_pkg_onboard_api.ConnectionGroup:
    properties:
      connectionIds:
        example:
        - '["1e8ac3bf-c268-4a87-9374-ce04cc40a596"]'
        items:
          type: string
        type: array
      connections:
        items:
          $ref: '#/definitions/github_com_kaytu-io_kaytu-engine_pkg_onboard_api.Connection'
        type: array
      name:
        example: UltraSightApplication
        type: string
      query:
        example: SELECT kaytu_id FROM kaytu_connections WHERE tags->'application'
          IS NOT NULL AND tags->'application' @> '"UltraSight"'
        type: string
    type: object
>>>>>>> d9529b1d
  github_com_kaytu-io_kaytu-engine_pkg_onboard_api.ConnectionLifecycleState:
    enum:
    - ONBOARD
    - DISABLED
    - DISCOVERED
    - IN_PROGRESS
    - ARCHIVED
    type: string
    x-enum-varnames:
    - ConnectionLifecycleStateOnboard
    - ConnectionLifecycleStateDisabled
    - ConnectionLifecycleStateDiscovered
    - ConnectionLifecycleStateInProgress
    - ConnectionLifecycleStateArchived
  github_com_kaytu-io_kaytu-engine_pkg_onboard_api.ConnectorCount:
    properties:
      allowNewConnections:
        example: true
        type: boolean
      autoOnboardSupport:
        example: false
        type: boolean
      connection_count:
        example: 1024
        minimum: 0
        type: integer
      description:
        example: This is a long volume of words for just showing the case of the description
          for the demo and checking value purposes only and has no meaning whatsoever
        type: string
      direction:
        $ref: '#/definitions/source.ConnectorDirectionType'
      label:
        example: Azure
        type: string
      logo:
        example: https://kaytu.io/logo.png
        type: string
      maxConnectionLimit:
        example: 10000
        minimum: 0
        type: integer
      name:
        allOf:
        - $ref: '#/definitions/source.Type'
        example: Azure
      shortDescription:
        example: This is a short Description for this connector
        type: string
      status:
        allOf:
        - $ref: '#/definitions/source.ConnectorStatus'
        example: enabled
      tags:
        additionalProperties: {}
        type: object
    type: object
  github_com_kaytu-io_kaytu-engine_pkg_onboard_api.CreateCredentialRequest:
    properties:
      config: {}
      source_type:
        allOf:
        - $ref: '#/definitions/source.Type'
        example: Azure
    type: object
  github_com_kaytu-io_kaytu-engine_pkg_onboard_api.CreateCredentialResponse:
    properties:
      id:
        type: string
    type: object
  github_com_kaytu-io_kaytu-engine_pkg_onboard_api.CreateSourceResponse:
    properties:
      id:
        type: string
    type: object
  github_com_kaytu-io_kaytu-engine_pkg_onboard_api.Credential:
    properties:
      autoOnboardEnabled:
        example: false
        type: boolean
      config: {}
      connections:
        items:
          $ref: '#/definitions/github_com_kaytu-io_kaytu-engine_pkg_onboard_api.Connection'
        type: array
      connectorType:
        allOf:
        - $ref: '#/definitions/source.Type'
        example: AWS
      credentialType:
        allOf:
        - $ref: '#/definitions/github_com_kaytu-io_kaytu-engine_pkg_onboard_api.CredentialType'
        example: manual-aws-org
      discovered_connections:
        example: 50
        maximum: 100
        minimum: 0
        type: integer
      enabled:
        example: true
        type: boolean
      enabled_connections:
        example: 250
        maximum: 1000
        minimum: 0
        type: integer
      healthReason:
        example: ""
        type: string
      healthStatus:
        allOf:
        - $ref: '#/definitions/source.HealthStatus'
        example: healthy
      id:
        example: 1028642a-b22e-26ha-c5h2-22nl254678m5
        type: string
      lastHealthCheckTime:
        example: "2023-06-03T12:21:33.406928Z"
        format: date-time
        type: string
      metadata:
        additionalProperties: {}
        type: object
      name:
        example: a-1mahsl7lzk
        type: string
      onboardDate:
        example: "2023-06-03T12:21:33.406928Z"
        format: date-time
        type: string
      total_connections:
        example: 300
        maximum: 1000
        minimum: 0
        type: integer
      unhealthy_connections:
        example: 50
        maximum: 100
        minimum: 0
        type: integer
    type: object
  github_com_kaytu-io_kaytu-engine_pkg_onboard_api.CredentialType:
    enum:
    - auto-azure
    - auto-aws
    - manual-aws-org
    - manual-azure-spn
    type: string
    x-enum-varnames:
    - CredentialTypeAutoAzure
    - CredentialTypeAutoAws
    - CredentialTypeManualAwsOrganization
    - CredentialTypeManualAzureSpn
  github_com_kaytu-io_kaytu-engine_pkg_onboard_api.ListConnectionSummaryResponse:
    properties:
      connectionCount:
        example: 10
        maximum: 1000
        minimum: 0
        type: integer
      connections:
        items:
          $ref: '#/definitions/github_com_kaytu-io_kaytu-engine_pkg_onboard_api.Connection'
        type: array
      oldConnectionCount:
        example: 10
        maximum: 1000
        minimum: 0
        type: integer
      totalCost:
        example: 1000
        maximum: 10000000
        minimum: 0
        type: number
      totalDisabledCount:
        example: 10
        maximum: 100
        minimum: 0
        type: integer
      totalDiscoveredCount:
        example: 10
        maximum: 100
        minimum: 0
        type: integer
      totalOldResourceCount:
        example: 100
        maximum: 1000000
        minimum: 0
        type: integer
      totalResourceCount:
        example: 100
        maximum: 1000000
        minimum: 0
        type: integer
      totalUnhealthyCount:
        example: 10
        maximum: 100
        minimum: 0
        type: integer
    type: object
  github_com_kaytu-io_kaytu-engine_pkg_onboard_api.ListCredentialResponse:
    properties:
      credentials:
        items:
          $ref: '#/definitions/github_com_kaytu-io_kaytu-engine_pkg_onboard_api.Credential'
        type: array
      totalCredentialCount:
        example: 5
        maximum: 20
        minimum: 0
        type: integer
    type: object
  github_com_kaytu-io_kaytu-engine_pkg_onboard_api.SourceAwsRequest:
    properties:
      config:
        $ref: '#/definitions/github_com_kaytu-io_kaytu-engine_pkg_onboard_api.AWSCredentialConfig'
      description:
        type: string
      email:
        type: string
      name:
        type: string
    type: object
  github_com_kaytu-io_kaytu-engine_pkg_onboard_api.SourceAzureRequest:
    properties:
      config:
        $ref: '#/definitions/github_com_kaytu-io_kaytu-engine_pkg_onboard_api.AzureCredentialConfig'
      description:
        type: string
      name:
        type: string
    type: object
  github_com_kaytu-io_kaytu-engine_pkg_onboard_api.UpdateCredentialRequest:
    properties:
      config: {}
      connector:
        allOf:
        - $ref: '#/definitions/source.Type'
        example: Azure
      name:
        type: string
    type: object
  github_com_kaytu-io_kaytu-engine_pkg_workspace_api.ChangeWorkspaceNameRequest:
    properties:
      newName:
        type: string
    type: object
  github_com_kaytu-io_kaytu-engine_pkg_workspace_api.ChangeWorkspaceOrganizationRequest:
    properties:
      newOrgID:
        type: integer
    type: object
  github_com_kaytu-io_kaytu-engine_pkg_workspace_api.ChangeWorkspaceOwnershipRequest:
    properties:
      newOwnerUserID:
        type: string
    type: object
  github_com_kaytu-io_kaytu-engine_pkg_workspace_api.ChangeWorkspaceTierRequest:
    properties:
      newName:
        $ref: '#/definitions/github_com_kaytu-io_kaytu-engine_pkg_workspace_api.Tier'
    type: object
  github_com_kaytu-io_kaytu-engine_pkg_workspace_api.CreateWorkspaceRequest:
    properties:
      description:
        type: string
      name:
        type: string
      tier:
        type: string
    type: object
  github_com_kaytu-io_kaytu-engine_pkg_workspace_api.CreateWorkspaceResponse:
    properties:
      id:
        type: string
    type: object
  github_com_kaytu-io_kaytu-engine_pkg_workspace_api.Organization:
    properties:
      address:
        type: string
      city:
        type: string
      companyName:
        type: string
      contactEmail:
        type: string
      contactName:
        type: string
      contactPhone:
        type: string
      country:
        type: string
      id:
        type: integer
      state:
        type: string
      url:
        type: string
    type: object
  github_com_kaytu-io_kaytu-engine_pkg_workspace_api.Tier:
    enum:
    - FREE
    - TEAMS
    - ENTERPRISE
    type: string
    x-enum-varnames:
    - Tier_Free
    - Tier_Teams
    - Tier_Enterprise
  github_com_kaytu-io_kaytu-engine_pkg_workspace_api.Workspace:
    properties:
      createdAt:
        example: "2023-05-17T14:39:02.707659Z"
        type: string
      description:
        example: Lorem ipsum dolor sit amet, consectetur adipiscing elit.
        type: string
      id:
        example: ws-698542025141040315
        type: string
      name:
        example: kaytu
        type: string
      organization:
        $ref: '#/definitions/github_com_kaytu-io_kaytu-engine_pkg_workspace_api.Organization'
      ownerId:
        example: google-oauth2|204590896945502695694
        type: string
      status:
        allOf:
        - $ref: '#/definitions/github_com_kaytu-io_kaytu-engine_pkg_workspace_api.WorkspaceStatus'
        example: PROVISIONED
      tier:
        allOf:
        - $ref: '#/definitions/github_com_kaytu-io_kaytu-engine_pkg_workspace_api.Tier'
        example: ENTERPRISE
      uri:
        example: https://app.kaytu.dev/kaytu
        type: string
    type: object
  github_com_kaytu-io_kaytu-engine_pkg_workspace_api.WorkspaceLimits:
    properties:
      maxConnections:
        type: integer
      maxResources:
        type: integer
      maxUsers:
        type: integer
    type: object
  github_com_kaytu-io_kaytu-engine_pkg_workspace_api.WorkspaceLimitsUsage:
    properties:
      currentConnections:
        example: 100
        type: integer
      currentResources:
        example: 10000
        type: integer
      currentUsers:
        example: 10
        type: integer
      id:
        example: ws-698542025141040315
        type: string
      maxConnections:
        example: 1000
        type: integer
      maxResources:
        example: 100000
        type: integer
      maxUsers:
        example: 100
        type: integer
      name:
        example: keibi
        type: string
    type: object
  github_com_kaytu-io_kaytu-engine_pkg_workspace_api.WorkspaceResponse:
    properties:
      createdAt:
        example: "2023-05-17T14:39:02.707659Z"
        type: string
      description:
        example: Lorem ipsum dolor sit amet, consectetur adipiscing elit.
        type: string
      id:
        example: ws-698542025141040315
        type: string
      name:
        example: kaytu
        type: string
      organization:
        $ref: '#/definitions/github_com_kaytu-io_kaytu-engine_pkg_workspace_api.Organization'
      ownerId:
        example: google-oauth2|204590896945502695694
        type: string
      status:
        allOf:
        - $ref: '#/definitions/github_com_kaytu-io_kaytu-engine_pkg_workspace_api.WorkspaceStatus'
        example: PROVISIONED
      tier:
        allOf:
        - $ref: '#/definitions/github_com_kaytu-io_kaytu-engine_pkg_workspace_api.Tier'
        example: ENTERPRISE
      uri:
        example: https://app.kaytu.dev/kaytu
        type: string
      version:
        example: v0.45.4
        type: string
    type: object
  github_com_kaytu-io_kaytu-engine_pkg_workspace_api.WorkspaceStatus:
    enum:
    - PROVISIONED
    - PROVISIONING
    - PROVISIONING_FAILED
    - DELETING
    - DELETED
    - SUSPENDING
    - SUSPENDED
    type: string
    x-enum-varnames:
    - StatusProvisioned
    - StatusProvisioning
    - StatusProvisioningFailed
    - StatusDeleting
    - StatusDeleted
    - StatusSuspending
    - StatusSuspended
  source.AssetDiscoveryMethodType:
    enum:
    - scheduled
    type: string
    x-enum-varnames:
    - AssetDiscoveryMethodTypeScheduled
  source.ConnectorDirectionType:
    enum:
    - ingress
    - egress
    - both
    type: string
    x-enum-varnames:
    - ConnectorDirectionTypeIngress
    - ConnectorDirectionTypeEgress
    - ConnectorDirectionTypeBoth
  source.ConnectorStatus:
    enum:
    - enabled
    - disabled
    - coming_soon
    type: string
    x-enum-varnames:
    - ConnectorStatusEnabled
    - ConnectorStatusDisabled
    - ConnectorStatusComingSoon
  source.HealthStatus:
    enum:
    - ""
    - healthy
    - unhealthy
    type: string
    x-enum-varnames:
    - HealthStatusNil
    - HealthStatusHealthy
    - HealthStatusUnhealthy
  source.Type:
    enum:
    - ""
    - AWS
    - Azure
    type: string
    x-enum-varnames:
    - Nil
    - CloudAWS
    - CloudAzure
  types.ComplianceResult:
    enum:
    - ok
    - alarm
    - info
    - skip
    - error
    type: string
    x-enum-varnames:
    - ComplianceResultOK
    - ComplianceResultALARM
    - ComplianceResultINFO
    - ComplianceResultSKIP
    - ComplianceResultERROR
  types.ComplianceResultSummary:
    properties:
      alarmCount:
        example: 1
        type: integer
      errorCount:
        example: 1
        type: integer
      infoCount:
        example: 1
        type: integer
      okCount:
        example: 1
        type: integer
      skipCount:
        example: 1
        type: integer
    type: object
  types.Finding:
    properties:
      ID:
        description: Finding ID
        example: /subscriptions/123/resourceGroups/rg-1/providers/Microsoft.Compute/virtualMachines/vm-1-azure_cis_v140_7_5
        type: string
      benchmarkID:
        description: Benchmark ID
        example: azure_cis_v140
        type: string
      complianceJobID:
        description: Compliance job ID
        example: 1
        type: integer
      connectionID:
        description: Connection ID
        example: 8e0f8e7a-1b1c-4e6f-b7e4-9c6af9d2b1c8
        type: string
      connector:
        allOf:
        - $ref: '#/definitions/source.Type'
        description: Cloud provider
        example: Azure
      describedAt:
        description: Timestamp of the policy description
        example: 1589395200
        type: integer
      evaluatedAt:
        description: Timestamp of the policy evaluation
        example: 1589395200
        type: integer
      evaluator:
        description: Evaluator name
        example: steampipe-v0.5
        type: string
      policyID:
        description: Policy ID
        example: azure_cis_v140_7_5
        type: string
      reason:
        description: Reason for the policy evaluation result
        example: The VM is not using managed disks
        type: string
      resourceID:
        description: Resource ID
        example: /subscriptions/123/resourceGroups/rg-1/providers/Microsoft.Compute/virtualMachines/vm-1
        type: string
      resourceLocation:
        description: Resource location
        example: eastus
        type: string
      resourceName:
        description: Resource name
        example: vm-1
        type: string
      resourceType:
        description: Resource type
        example: Microsoft.Compute/virtualMachines
        type: string
      result:
        allOf:
        - $ref: '#/definitions/types.ComplianceResult'
        description: Compliance result
        example: alarm
      scheduleJobID:
        description: Schedule job ID
        example: 1
        type: integer
      severity:
        allOf:
        - $ref: '#/definitions/types.FindingSeverity'
        description: Compliance severity
        example: low
      stateActive:
        description: Whether the policy is active or not
        example: true
        type: boolean
    type: object
  types.FindingSeverity:
    enum:
    - none
    - low
    - medium
    - high
    - critical
    type: string
    x-enum-varnames:
    - FindingSeverityNone
    - FindingSeverityLow
    - FindingSeverityMedium
    - FindingSeverityHigh
    - FindingSeverityCritical
  types.PolicyStatus:
    enum:
    - passed
    - failed
    - unknown
    type: string
    x-enum-varnames:
    - PolicyStatusPASSED
    - PolicyStatusFAILED
    - PolicyStatusUNKNOWN
  types.SeverityResult:
    properties:
      criticalCount:
        example: 1
        type: integer
      highCount:
        example: 1
        type: integer
      lowCount:
        example: 1
        type: integer
      mediumCount:
        example: 1
        type: integer
      passedCount:
        example: 1
        type: integer
      unknownCount:
        example: 1
        type: integer
    type: object
host: dev-cluster.keibi.io
info:
  contact: {}
  title: Keibi Service API
  version: "1.0"
paths:
  /ai/api/v1/gpt/run:
    post:
      consumes:
      - application/json
      parameters:
      - description: Description of query for KaytuGPT
        in: body
        name: query
        required: true
        schema:
          type: string
      produces:
      - application/json
      responses:
        "200":
          description: OK
          schema:
            additionalProperties:
              items:
                type: string
              type: array
            type: object
      security:
      - BearerToken: []
      summary: Runs the query on KaytuGPT and returns the generated query
      tags:
      - resource
  /auth/api/v1/key/{id}/delete:
    delete:
      description: Deletes the specified workspace key by ID.
      parameters:
      - description: Key ID
        in: path
        name: id
        required: true
        type: string
      produces:
      - application/json
      responses:
        "200":
          description: OK
      security:
      - BearerToken: []
      summary: Delete Workspace Key
      tags:
      - keys
  /auth/api/v1/key/create:
    post:
      description: Creates workspace key for the defined role with the defined name
        in the workspace.
      parameters:
      - description: Request Body
        in: body
        name: request
        required: true
        schema:
          $ref: '#/definitions/github_com_kaytu-io_kaytu-engine_pkg_auth_api.CreateAPIKeyRequest'
      produces:
      - application/json
      responses:
        "200":
          description: OK
          schema:
            $ref: '#/definitions/github_com_kaytu-io_kaytu-engine_pkg_auth_api.CreateAPIKeyResponse'
        "406":
          description: Not Acceptable
          schema:
            $ref: '#/definitions/echo.HTTPError'
      security:
      - BearerToken: []
      summary: Create Workspace Key
      tags:
      - keys
  /auth/api/v1/keys:
    get:
      description: Gets list of all keys in the workspace.
      produces:
      - application/json
      responses:
        "200":
          description: OK
          schema:
            items:
              $ref: '#/definitions/github_com_kaytu-io_kaytu-engine_pkg_auth_api.WorkspaceApiKey'
            type: array
      security:
      - BearerToken: []
      summary: Get Workspace Keys
      tags:
      - keys
  /auth/api/v1/user/{userId}:
    get:
      description: Returns user details by specified user id.
      parameters:
      - description: User ID
        in: path
        name: userId
        required: true
        type: string
      produces:
      - application/json
      responses:
        "200":
          description: OK
          schema:
            $ref: '#/definitions/github_com_kaytu-io_kaytu-engine_pkg_auth_api.GetUserResponse'
      security:
      - BearerToken: []
      summary: Get User details
      tags:
      - users
  /auth/api/v1/user/invite:
    post:
      description: Sends an invitation to a user to join the workspace with a designated
        role.
      parameters:
      - description: Request Body
        in: body
        name: request
        required: true
        schema:
          $ref: '#/definitions/github_com_kaytu-io_kaytu-engine_pkg_auth_api.InviteRequest'
      produces:
      - application/json
      responses:
        "200":
          description: OK
      security:
      - BearerToken: []
      summary: Invite User
      tags:
      - users
  /auth/api/v1/user/role/binding:
    delete:
      description: Revokes a user's access to the workspace
      parameters:
      - description: User ID
        in: query
        name: userId
        required: true
        type: string
      produces:
      - application/json
      responses:
        "200":
          description: OK
      security:
      - BearerToken: []
      summary: Revoke User Access
      tags:
      - users
    put:
      description: Updates the role of a user in the workspace.
      parameters:
      - description: Request Body
        in: body
        name: request
        required: true
        schema:
          $ref: '#/definitions/github_com_kaytu-io_kaytu-engine_pkg_auth_api.PutRoleBindingRequest'
      produces:
      - application/json
      responses:
        "200":
          description: OK
      security:
      - BearerToken: []
      summary: Update User Role
      tags:
      - users
  /auth/api/v1/user/role/bindings:
    get:
      description: Retrieves the roles that the user who sent the request has in all
        workspaces they are a member of.
      produces:
      - application/json
      responses:
        "200":
          description: OK
          schema:
            $ref: '#/definitions/github_com_kaytu-io_kaytu-engine_pkg_auth_api.GetRoleBindingsResponse'
      security:
      - BearerToken: []
      summary: Get User Roles
      tags:
      - users
  /auth/api/v1/users:
    get:
      description: Retrieves a list of users who are members of the workspace.
      parameters:
      - description: Request Body
        in: body
        name: request
        required: true
        schema:
          $ref: '#/definitions/github_com_kaytu-io_kaytu-engine_pkg_auth_api.GetUsersRequest'
      produces:
      - application/json
      responses:
        "200":
          description: OK
          schema:
            items:
              $ref: '#/definitions/github_com_kaytu-io_kaytu-engine_pkg_auth_api.GetUsersResponse'
            type: array
      security:
      - BearerToken: []
      summary: List Users
      tags:
      - users
  /auth/api/v1/workspace/role/bindings:
    get:
      description: Get all the RoleBindings of the workspace. RoleBinding defines
        the roles and actions a user can perform. There are currently three roles
        (admin, editor, viewer). The workspace path is based on the DNS such as (workspace1.app.keibi.io)
      produces:
      - application/json
      responses:
        "200":
          description: OK
          schema:
            items:
              $ref: '#/definitions/github_com_kaytu-io_kaytu-engine_pkg_auth_api.WorkspaceRoleBinding'
            type: array
      security:
      - BearerToken: []
      summary: Workspace user roleBindings.
      tags:
      - users
  /compliance/api/v1/assignments/{benchmark_id}/connection/{connection_id}:
    delete:
      consumes:
      - application/json
      description: Delete benchmark assignment with source id and benchmark id
      parameters:
      - description: Benchmark ID
        in: path
        name: benchmark_id
        required: true
        type: string
      - description: Connection ID or 'all' for everything
        in: path
        name: connection_id
        required: true
        type: string
      produces:
      - application/json
      responses:
        "200":
          description: OK
      security:
      - BearerToken: []
      summary: Delete benchmark assignment for inventory service
      tags:
      - benchmarks_assignment
    post:
      consumes:
      - application/json
      description: Returns benchmark assignment which insert
      parameters:
      - description: Benchmark ID
        in: path
        name: benchmark_id
        required: true
        type: string
      - description: Connection ID or 'all' for everything
        in: path
        name: connection_id
        required: true
        type: string
      produces:
      - application/json
      responses:
        "200":
          description: OK
          schema:
            items:
              $ref: '#/definitions/github_com_kaytu-io_kaytu-engine_pkg_compliance_api.BenchmarkAssignment'
            type: array
      security:
      - BearerToken: []
      summary: Create benchmark assignment for inventory service
      tags:
      - benchmarks_assignment
  /compliance/api/v1/assignments/benchmark/{benchmark_id}:
    get:
      consumes:
      - application/json
      description: Returns all benchmark assigned sources with benchmark id
      parameters:
      - description: Benchmark ID
        in: path
        name: benchmark_id
        required: true
        type: string
      produces:
      - application/json
      responses:
        "200":
          description: OK
          schema:
            items:
              $ref: '#/definitions/github_com_kaytu-io_kaytu-engine_pkg_compliance_api.BenchmarkAssignedSource'
            type: array
      security:
      - BearerToken: []
      summary: Get all benchmark assigned sources with benchmark id
      tags:
      - benchmarks_assignment
  /compliance/api/v1/benchmarks/{benchmark_id}/summary:
    get:
      consumes:
      - application/json
      description: This API enables users to retrieve a summary of a benchmark and
        its associated checks and results. Users can use this API to obtain an overview
        of the benchmark, including its name, description, and other relevant information,
        as well as the checks and their corresponding results.
      parameters:
      - description: Benchmark ID
        in: path
        name: benchmark_id
        required: true
        type: string
      - collectionFormat: csv
        description: Connection IDs to filter by
        in: query
        items:
          type: string
        name: connectionId
        type: array
      - collectionFormat: csv
        description: Connector type to filter by
        in: query
        items:
          enum:
          - ""
          - AWS
          - Azure
          type: string
        name: connector
        type: array
      - description: timestamp for values in epoch seconds
        in: query
        name: timeAt
        type: integer
      produces:
      - application/json
      responses:
        "200":
          description: OK
          schema:
            $ref: '#/definitions/github_com_kaytu-io_kaytu-engine_pkg_compliance_api.BenchmarkEvaluationSummary'
      security:
      - BearerToken: []
      summary: Get benchmark summary
      tags:
      - compliance
  /compliance/api/v1/benchmarks/{benchmark_id}/tree:
    get:
      consumes:
      - application/json
      description: This API retrieves the benchmark tree, including all of its child
        benchmarks. Users can use this API to obtain a comprehensive overview of the
        benchmarks within a particular category or hierarchy.
      parameters:
      - description: Benchmark ID
        in: path
        name: benchmark_id
        required: true
        type: string
      produces:
      - application/json
      responses:
        "200":
          description: OK
          schema:
            $ref: '#/definitions/github_com_kaytu-io_kaytu-engine_pkg_compliance_api.BenchmarkTree'
      security:
      - BearerToken: []
      summary: Get benchmark tree
      tags:
      - compliance
  /compliance/api/v1/benchmarks/{benchmark_id}/trend:
    get:
      consumes:
      - application/json
      description: This API enables users to retrieve a trend of a benchmark result
        and checks
      parameters:
      - description: Benchmark ID
        in: path
        name: benchmark_id
        required: true
        type: string
      - collectionFormat: csv
        description: Connection IDs to filter by
        in: query
        items:
          type: string
        name: connectionId
        type: array
      - collectionFormat: csv
        description: Connector type to filter by
        in: query
        items:
          enum:
          - ""
          - AWS
          - Azure
          type: string
        name: connector
        type: array
      - description: timestamp for start of the chart in epoch seconds
        in: query
        name: startTime
        type: integer
      - description: timestamp for end of the chart in epoch seconds
        in: query
        name: endTime
        type: integer
      produces:
      - application/json
      responses:
        "200":
          description: OK
          schema:
            items:
              $ref: '#/definitions/github_com_kaytu-io_kaytu-engine_pkg_compliance_api.BenchmarkTrendDatapoint'
            type: array
      security:
      - BearerToken: []
      summary: Get benchmark trend
      tags:
      - compliance
  /compliance/api/v1/benchmarks/summary:
    get:
      consumes:
      - application/json
      description: This API enables users to retrieve a summary of all benchmarks
        and their associated checks and results within a specified time interval.
        Users can use this API to obtain an overview of all benchmarks, including
        their names, descriptions, and other relevant information, as well as the
        checks and their corresponding results within the specified time period.
      parameters:
      - collectionFormat: csv
        description: Connection IDs to filter by
        in: query
        items:
          type: string
        name: connectionId
        type: array
      - collectionFormat: csv
        description: Connector type to filter by
        in: query
        items:
          enum:
          - ""
          - AWS
          - Azure
          type: string
        name: connector
        type: array
      - description: timestamp for values in epoch seconds
        in: query
        name: timeAt
        type: integer
      produces:
      - application/json
      responses:
        "200":
          description: OK
          schema:
            $ref: '#/definitions/github_com_kaytu-io_kaytu-engine_pkg_compliance_api.GetBenchmarksSummaryResponse'
      security:
      - BearerToken: []
      summary: List benchmarks summaries
      tags:
      - compliance
  /compliance/api/v1/findings:
    post:
      consumes:
      - application/json
      description: This API enables users to retrieve all compliance run findings
        with respect to filters. Users can use this API to obtain a list of all compliance
        run findings that match specific filters, such as compliance run ID, resource
        ID, results, and other relevant parameters.
      parameters:
      - description: Request Body
        in: body
        name: request
        required: true
        schema:
          $ref: '#/definitions/github_com_kaytu-io_kaytu-engine_pkg_compliance_api.GetFindingsRequest'
      produces:
      - application/json
      responses:
        "200":
          description: OK
          schema:
            $ref: '#/definitions/github_com_kaytu-io_kaytu-engine_pkg_compliance_api.GetFindingsResponse'
      security:
      - BearerToken: []
      summary: Get findings
      tags:
      - compliance
  /compliance/api/v1/findings/{benchmarkId}/{field}/top/{count}:
    get:
      consumes:
      - application/json
      description: This API enables users to retrieve the top field by finding count.
      parameters:
      - description: BenchmarkID
        in: path
        name: benchmarkId
        required: true
        type: string
      - description: Field
        enum:
        - resourceType
        - connectionID
        - resourceID
        - service
        in: path
        name: field
        required: true
        type: string
      - description: Count
        in: path
        name: count
        required: true
        type: integer
      - collectionFormat: csv
        description: Connection IDs to filter by
        in: query
        items:
          type: string
        name: connectionId
        type: array
      - collectionFormat: csv
        description: Connector type to filter by
        in: query
        items:
          enum:
          - ""
          - AWS
          - Azure
          type: string
        name: connector
        type: array
      - collectionFormat: csv
        description: Severities to filter by
        in: query
        items:
          enum:
          - none
          - low
          - medium
          - high
          - critical
          type: string
        name: severities
        type: array
      produces:
      - application/json
      responses:
        "200":
          description: OK
          schema:
            $ref: '#/definitions/github_com_kaytu-io_kaytu-engine_pkg_compliance_api.GetTopFieldResponse'
      security:
      - BearerToken: []
      summary: Get top field by finding count
      tags:
      - compliance
  /compliance/api/v1/insight:
    get:
      description: |-
        This API returns a list of insights based on specified filters. The API provides details of insights, including results during the specified time period for the specified connection.
        Returns "all:provider" job results if connectionId is not defined.
      parameters:
      - collectionFormat: csv
        description: Key-Value tags in key=value format to filter by
        in: query
        items:
          type: string
        name: tag
        type: array
      - collectionFormat: csv
        description: filter insights by connector
        in: query
        items:
          enum:
          - ""
          - AWS
          - Azure
          type: string
        name: connector
        type: array
      - collectionFormat: csv
        description: filter the result by source id
        in: query
        items:
          type: string
        name: connectionId
        type: array
      - description: unix seconds for the start time of the trend
        in: query
        name: startTime
        type: integer
      - description: unix seconds for the end time of the trend
        in: query
        name: endTime
        type: integer
      produces:
      - application/json
      responses:
        "200":
          description: OK
          schema:
            items:
              $ref: '#/definitions/github_com_kaytu-io_kaytu-engine_pkg_compliance_api.Insight'
            type: array
      security:
      - BearerToken: []
      summary: List insights
      tags:
      - insights
  /compliance/api/v1/insight/{insightId}:
    get:
      description: |-
        This API returns the specified insight with ID. The API provides details of the insight, including results during the specified time period for the specified connection.
        Returns "all:provider" job results if connectionId is not defined.
      parameters:
      - description: Insight ID
        in: path
        name: insightId
        required: true
        type: string
      - collectionFormat: csv
        description: filter the result by source id
        in: query
        items:
          type: string
        name: connectionId
        type: array
      - description: unix seconds for the start time of the trend
        in: query
        name: startTime
        type: integer
      - description: unix seconds for the end time of the trend
        in: query
        name: endTime
        type: integer
      produces:
      - application/json
      responses:
        "200":
          description: OK
          schema:
            $ref: '#/definitions/github_com_kaytu-io_kaytu-engine_pkg_compliance_api.Insight'
      security:
      - BearerToken: []
      summary: Get insight
      tags:
      - insights
  /compliance/api/v1/insight/{insightId}/trend:
    get:
      description: |-
        This API allows users to retrieve insight results datapoints for a specified connection during a specified time period.
        Returns "all:provider" job results if connectionId is not defined.
      parameters:
      - description: Insight ID
        in: path
        name: insightId
        required: true
        type: string
      - collectionFormat: csv
        description: filter the result by source id
        in: query
        items:
          type: string
        name: connectionId
        type: array
      - description: unix seconds for the start time of the trend
        in: query
        name: startTime
        type: integer
      - description: unix seconds for the end time of the trend
        in: query
        name: endTime
        type: integer
      - description: number of datapoints to return
        in: query
        name: datapointCount
        type: integer
      produces:
      - application/json
      responses:
        "200":
          description: OK
          schema:
            items:
              $ref: '#/definitions/github_com_kaytu-io_kaytu-engine_pkg_compliance_api.InsightTrendDatapoint'
            type: array
      security:
      - BearerToken: []
      summary: Get insight trend
      tags:
      - insights
  /compliance/api/v1/insight/group:
    get:
      consumes:
      - application/json
      description: |-
        This API returns a list of insight groups based on specified filters. The API provides details of insights, including results during the specified time period for the specified connection.
        Returns "all:provider" job results if connectionId is not defined.
      parameters:
      - collectionFormat: csv
        description: Key-Value tags in key=value format to filter by
        in: query
        items:
          type: string
        name: tag
        type: array
      - collectionFormat: csv
        description: filter insights by connector
        in: query
        items:
          enum:
          - ""
          - AWS
          - Azure
          type: string
        name: connector
        type: array
      - collectionFormat: csv
        description: filter the result by source id
        in: query
        items:
          type: string
        name: connectionId
        type: array
      - description: unix seconds for the start time of the trend
        in: query
        name: startTime
        type: integer
      - description: unix seconds for the end time of the trend
        in: query
        name: endTime
        type: integer
      produces:
      - application/json
      responses:
        "200":
          description: OK
          schema:
            items:
              $ref: '#/definitions/github_com_kaytu-io_kaytu-engine_pkg_compliance_api.InsightGroup'
            type: array
      security:
      - BearerToken: []
      summary: List insight groups
      tags:
      - insights
  /compliance/api/v1/metadata/insight/{insightId}:
    get:
      description: Get insight metadata by id
      parameters:
      - description: Insight ID
        in: path
        name: insightId
        required: true
        type: string
      produces:
      - application/json
      responses:
        "200":
          description: OK
          schema:
            $ref: '#/definitions/github_com_kaytu-io_kaytu-engine_pkg_compliance_api.Insight'
      security:
      - BearerToken: []
      summary: Get insight metadata
      tags:
      - insights
  /compliance/api/v1/metadata/tag/insight:
    get:
      consumes:
      - application/json
      description: This API allows users to retrieve a list of insights tag keys with
        their possible values.
      produces:
      - application/json
      responses:
        "200":
          description: OK
          schema:
            additionalProperties:
              items:
                type: string
              type: array
            type: object
      security:
      - BearerToken: []
      summary: List insights tag keys
      tags:
      - insights
  /compliance/api/v1/queries/sync:
    get:
      consumes:
      - application/json
      description: This API syncs queries with the git backend.
      produces:
      - application/json
      responses:
        "200":
          description: OK
      security:
      - BearerToken: []
      summary: Sync queries
      tags:
      - compliance
  /inventory/api/v1/query:
    get:
      description: Listing smart queries by specified filters
      parameters:
      - description: Request Body
        in: body
        name: request
        required: true
        schema:
          $ref: '#/definitions/github_com_kaytu-io_kaytu-engine_pkg_inventory_api.ListQueryRequest'
      produces:
      - application/json
      responses:
        "200":
          description: OK
          schema:
            items:
              $ref: '#/definitions/github_com_kaytu-io_kaytu-engine_pkg_inventory_api.SmartQueryItem'
            type: array
      security:
      - BearerToken: []
      summary: List smart queries
      tags:
      - smart_query
  /inventory/api/v1/query/run:
    post:
      description: Run provided smart query and returns the result.
      parameters:
      - description: Request Body
        in: body
        name: request
        required: true
        schema:
          $ref: '#/definitions/github_com_kaytu-io_kaytu-engine_pkg_inventory_api.RunQueryRequest'
      - description: Accept header
        enum:
        - application/json
        - text/csv
        in: header
        name: accept
        required: true
        type: string
      produces:
      - application/json
      responses:
        "200":
          description: OK
          schema:
            $ref: '#/definitions/github_com_kaytu-io_kaytu-engine_pkg_inventory_api.RunQueryResponse'
      security:
      - BearerToken: []
      summary: Run provided smart query and returns the result
      tags:
      - smart_query
  /inventory/api/v1/query/run/history:
    get:
      description: Get recently ran queries.
      produces:
      - application/json
      responses:
        "200":
          description: OK
          schema:
            items:
              $ref: '#/definitions/github_com_kaytu-io_kaytu-engine_pkg_inventory_api.SmartQueryHistory'
            type: array
      security:
      - BearerToken: []
      summary: Get recently ran queries
      tags:
      - smart_query
  /inventory/api/v2/analytics/categories:
    get:
      consumes:
      - application/json
      description: Returns list of categories for analytics summary
      parameters:
      - description: 'Metric type, default: assets'
        enum:
        - assets
        - spend
        in: query
        name: metricType
        type: string
      produces:
      - application/json
      responses:
        "200":
          description: OK
          schema:
            $ref: '#/definitions/github_com_kaytu-io_kaytu-engine_pkg_inventory_api.AnalyticsCategoriesResponse'
      security:
      - BearerToken: []
      summary: List Analytics categories
      tags:
      - analytics
  /inventory/api/v2/analytics/composition/{key}:
    get:
      consumes:
      - application/json
      description: This API allows users to retrieve tag values with the most resources
        for the given key.
      parameters:
      - description: Tag key
        in: path
        name: key
        required: true
        type: string
      - description: 'Metric type, default: assets'
        enum:
        - assets
        - spend
        in: query
        name: metricType
        type: string
      - description: How many top values to return default is 5
        in: query
        name: top
        required: true
        type: integer
      - collectionFormat: csv
        description: Connector types to filter by
        in: query
        items:
          enum:
          - ""
          - AWS
          - Azure
          type: string
        name: connector
        type: array
      - collectionFormat: csv
        description: Connection IDs to filter by
        in: query
        items:
          type: string
        name: connectionId
        type: array
      - description: timestamp for resource count in epoch seconds
        in: query
        name: endTime
        type: string
      - description: timestamp for resource count change comparison in epoch seconds
        in: query
        name: startTime
        type: string
      produces:
      - application/json
      responses:
        "200":
          description: OK
          schema:
            $ref: '#/definitions/github_com_kaytu-io_kaytu-engine_pkg_inventory_api.ListResourceTypeCompositionResponse'
      security:
      - BearerToken: []
      summary: List analytics composition
      tags:
      - analytics
  /inventory/api/v2/analytics/metric:
    get:
      consumes:
      - application/json
      description: Get list of analytics with metrics of each type based on the given
        input filters.
      parameters:
      - collectionFormat: csv
        description: Key-Value tags in key=value format to filter by
        in: query
        items:
          type: string
        name: tag
        type: array
      - description: 'Metric type, default: assets'
        enum:
        - assets
        - spend
        in: query
        name: metricType
        type: string
      - collectionFormat: csv
        description: Connector type to filter by
        in: query
        items:
          enum:
          - ""
          - AWS
          - Azure
          type: string
        name: connector
        type: array
      - collectionFormat: csv
        description: Connection IDs to filter by
        in: query
        items:
          type: string
        name: connectionId
        type: array
      - collectionFormat: csv
        description: Metric IDs
        in: query
        items:
          type: string
        name: metricIDs
        type: array
      - description: timestamp for resource count in epoch seconds
        in: query
        name: endTime
        type: string
      - description: timestamp for resource count change comparison in epoch seconds
        in: query
        name: startTime
        type: string
      - description: Minimum number of resources with this tag value, default 1
        in: query
        name: minCount
        type: integer
      - description: Sort by field - default is count
        enum:
        - name
        - count
        - growth
        - growth_rate
        in: query
        name: sortBy
        type: string
      - description: page size - default is 20
        in: query
        name: pageSize
        type: integer
      - description: page number - default is 1
        in: query
        name: pageNumber
        type: integer
      produces:
      - application/json
      responses:
        "200":
          description: OK
          schema:
            $ref: '#/definitions/github_com_kaytu-io_kaytu-engine_pkg_inventory_api.ListMetricsResponse'
      security:
      - BearerToken: []
      summary: List analytics metrics
      tags:
      - analytics
  /inventory/api/v2/analytics/regions/summary:
    get:
      consumes:
      - application/json
      description: Returns list of regions analytics summary
      parameters:
      - collectionFormat: csv
        description: Connector type to filter by
        in: query
        items:
          enum:
          - ""
          - AWS
          - Azure
          type: string
        name: connector
        type: array
      - collectionFormat: csv
        description: Connection IDs to filter by
        in: query
        items:
          type: string
        name: connectionId
        type: array
      - description: start time in unix seconds - default is now
        in: query
        name: startTime
        type: integer
      - description: end time in unix seconds - default is one week ago
        in: query
        name: endTime
        type: integer
      - description: column to sort by - default is resource_count
        enum:
        - resource_count
        - growth
        - growth_rate
        in: query
        name: sortBy
        type: string
      - description: page size - default is 20
        in: query
        name: pageSize
        type: integer
      - description: page number - default is 1
        in: query
        name: pageNumber
        type: integer
      produces:
      - application/json
      responses:
        "200":
          description: OK
          schema:
            $ref: '#/definitions/github_com_kaytu-io_kaytu-engine_pkg_inventory_api.RegionsResourceCountResponse'
      security:
      - BearerToken: []
      summary: List Regions Summary
      tags:
      - analytics
  /inventory/api/v2/analytics/spend/metric:
    get:
      consumes:
      - application/json
      description: This API allows users to retrieve cost metrics with respect to
        specified filters. The API returns information such as the total cost and
        costs per each service based on the specified filters.
      parameters:
      - collectionFormat: csv
        description: Connector type to filter by
        in: query
        items:
          enum:
          - ""
          - AWS
          - Azure
          type: string
        name: connector
        type: array
      - collectionFormat: csv
        description: Connection IDs to filter by
        in: query
        items:
          type: string
        name: connectionId
        type: array
      - description: timestamp for start in epoch seconds
        in: query
        name: startTime
        type: string
      - description: timestamp for end in epoch seconds
        in: query
        name: endTime
        type: string
      - description: Sort by field - default is cost
        enum:
        - dimension
        - cost
        - growth
        - growth_rate
        in: query
        name: sortBy
        type: string
      - description: page size - default is 20
        in: query
        name: pageSize
        type: integer
      - description: page number - default is 1
        in: query
        name: pageNumber
        type: integer
      produces:
      - application/json
      responses:
        "200":
          description: OK
          schema:
            $ref: '#/definitions/github_com_kaytu-io_kaytu-engine_pkg_inventory_api.ListCostMetricsResponse'
      security:
      - BearerToken: []
      summary: List spend metrics
      tags:
      - inventory
  /inventory/api/v2/analytics/tag:
    get:
      consumes:
      - application/json
      description: This API allows users to retrieve a list of tag keys with their
        possible values for all analytic metrics.
      parameters:
      - collectionFormat: csv
        description: Connector type to filter by
        in: query
        items:
          type: string
        name: connector
        type: array
      - collectionFormat: csv
        description: Connection IDs to filter by
        in: query
        items:
          type: string
        name: connectionId
        type: array
      - description: Minimum number of resources with this tag value, default 1
        in: query
        name: minCount
        type: integer
      - description: End time in unix timestamp format, default now
        in: query
        name: endTime
        type: integer
      - description: 'Metric type, default: assets'
        enum:
        - assets
        - spend
        in: query
        name: metricType
        type: string
      produces:
      - application/json
      responses:
        "200":
          description: OK
          schema:
            additionalProperties:
              items:
                type: string
              type: array
            type: object
      security:
      - BearerToken: []
      summary: List analytics tags
      tags:
      - analytics
  /inventory/api/v2/analytics/trend:
    get:
      consumes:
      - application/json
      description: This API allows users to retrieve a list of resource counts over
        the course of the specified time frame based on the given input filters
      parameters:
      - collectionFormat: csv
        description: Key-Value tags in key=value format to filter by
        in: query
        items:
          type: string
        name: tag
        type: array
      - description: 'Metric type, default: assets'
        enum:
        - assets
        - spend
        in: query
        name: metricType
        type: string
      - collectionFormat: csv
        description: Metric IDs to filter by
        in: query
        items:
          type: string
        name: ids
        type: array
      - collectionFormat: csv
        description: Connector type to filter by
        in: query
        items:
          enum:
          - ""
          - AWS
          - Azure
          type: string
        name: connector
        type: array
      - collectionFormat: csv
        description: Connection IDs to filter by
        in: query
        items:
          type: string
        name: connectionId
        type: array
      - description: timestamp for start in epoch seconds
        in: query
        name: startTime
        type: string
      - description: timestamp for end in epoch seconds
        in: query
        name: endTime
        type: string
      - description: maximum number of datapoints to return, default is 30
        in: query
        name: datapointCount
        type: string
      produces:
      - application/json
      responses:
        "200":
          description: OK
          schema:
            items:
              $ref: '#/definitions/github_com_kaytu-io_kaytu-engine_pkg_inventory_api.ResourceTypeTrendDatapoint'
            type: array
      security:
      - BearerToken: []
      summary: Get metric trend
      tags:
      - analytics
  /inventory/api/v2/cost/composition:
    get:
      consumes:
      - application/json
      description: This API allows users to retrieve the cost composition with respect
        to specified filters. The API returns information such as the total cost for
        the given time range, and the top services by cost.
      parameters:
      - collectionFormat: csv
        description: Connector type to filter by
        in: query
        items:
          enum:
          - ""
          - AWS
          - Azure
          type: string
        name: connector
        type: array
      - collectionFormat: csv
        description: Connection IDs to filter by
        in: query
        items:
          type: string
        name: connectionId
        type: array
      - description: How many top values to return default is 5
        in: query
        name: top
        type: integer
      - description: timestamp for start in epoch seconds
        in: query
        name: startTime
        type: string
      - description: timestamp for end in epoch seconds
        in: query
        name: endTime
        type: string
      produces:
      - application/json
      responses:
        "200":
          description: OK
          schema:
            $ref: '#/definitions/github_com_kaytu-io_kaytu-engine_pkg_inventory_api.ListCostCompositionResponse'
      security:
      - BearerToken: []
      summary: List cost composition
      tags:
      - inventory
  /inventory/api/v2/cost/metric:
    get:
      consumes:
      - application/json
      description: This API allows users to retrieve cost metrics with respect to
        specified filters. The API returns information such as the total cost and
        costs per each service based on the specified filters.
      parameters:
      - collectionFormat: csv
        description: Connector type to filter by
        in: query
        items:
          enum:
          - ""
          - AWS
          - Azure
          type: string
        name: connector
        type: array
      - collectionFormat: csv
        description: Connection IDs to filter by
        in: query
        items:
          type: string
        name: connectionId
        type: array
      - description: timestamp for start in epoch seconds
        in: query
        name: startTime
        type: string
      - description: timestamp for end in epoch seconds
        in: query
        name: endTime
        type: string
<<<<<<< HEAD
      - description: Sort by field - default is cost
=======
      produces:
      - application/json
      responses:
        "200":
          description: OK
          schema:
            $ref: '#/definitions/github_com_kaytu-io_kaytu-engine_pkg_compliance_api.Query'
      security:
      - BearerToken: []
      summary: Get query
      tags:
      - compliance
  /compliance/api/v1/queries/sync:
    get:
      consumes:
      - application/json
      description: This API syncs queries with the git backend.
      produces:
      - application/json
      responses:
        "200":
          description: OK
      security:
      - BearerToken: []
      summary: Sync queries
      tags:
      - compliance
  /inventory/api/v1/query:
    get:
      description: Listing smart queries by specified filters
      parameters:
      - description: Request Body
        in: body
        name: request
        required: true
        schema:
          $ref: '#/definitions/github_com_kaytu-io_kaytu-engine_pkg_inventory_api.ListQueryRequest'
      produces:
      - application/json
      responses:
        "200":
          description: OK
          schema:
            items:
              $ref: '#/definitions/github_com_kaytu-io_kaytu-engine_pkg_inventory_api.SmartQueryItem'
            type: array
      security:
      - BearerToken: []
      summary: List smart queries
      tags:
      - smart_query
  /inventory/api/v1/query/run:
    post:
      description: Run provided smart query and returns the result.
      parameters:
      - description: Request Body
        in: body
        name: request
        required: true
        schema:
          $ref: '#/definitions/github_com_kaytu-io_kaytu-engine_pkg_inventory_api.RunQueryRequest'
      - description: Accept header
        enum:
        - application/json
        - text/csv
        in: header
        name: accept
        required: true
        type: string
      produces:
      - application/json
      responses:
        "200":
          description: OK
          schema:
            $ref: '#/definitions/github_com_kaytu-io_kaytu-engine_pkg_inventory_api.RunQueryResponse'
      security:
      - BearerToken: []
      summary: Run provided smart query and returns the result
      tags:
      - smart_query
  /inventory/api/v1/query/run/history:
    get:
      description: Get recently ran queries.
      produces:
      - application/json
      responses:
        "200":
          description: OK
          schema:
            items:
              $ref: '#/definitions/github_com_kaytu-io_kaytu-engine_pkg_inventory_api.SmartQueryHistory'
            type: array
      security:
      - BearerToken: []
      summary: Get recently ran queries
      tags:
      - smart_query
  /inventory/api/v2/analytics/categories:
    get:
      consumes:
      - application/json
      description: Returns list of categories for analytics summary
      parameters:
      - description: 'Metric type, default: assets'
        enum:
        - assets
        - spend
        in: query
        name: metricType
        type: string
      produces:
      - application/json
      responses:
        "200":
          description: OK
          schema:
            $ref: '#/definitions/github_com_kaytu-io_kaytu-engine_pkg_inventory_api.AnalyticsCategoriesResponse'
      security:
      - BearerToken: []
      summary: List Analytics categories
      tags:
      - analytics
  /inventory/api/v2/analytics/composition/{key}:
    get:
      consumes:
      - application/json
      description: This API allows users to retrieve tag values with the most resources
        for the given key.
      parameters:
      - description: Tag key
        in: path
        name: key
        required: true
        type: string
      - description: 'Metric type, default: assets'
        enum:
        - assets
        - spend
        in: query
        name: metricType
        type: string
      - description: How many top values to return default is 5
        in: query
        name: top
        required: true
        type: integer
      - collectionFormat: csv
        description: Connector types to filter by
        in: query
        items:
          enum:
          - ""
          - AWS
          - Azure
          type: string
        name: connector
        type: array
      - collectionFormat: csv
        description: Connection IDs to filter by - mutually exclusive with connectionGroup
        in: query
        items:
          type: string
        name: connectionId
        type: array
      - description: Connection group to filter by - mutually exclusive with connectionId
        in: query
        name: connectionGroup
        type: string
      - description: timestamp for resource count in epoch seconds
        in: query
        name: endTime
        type: string
      - description: timestamp for resource count change comparison in epoch seconds
        in: query
        name: startTime
        type: string
      produces:
      - application/json
      responses:
        "200":
          description: OK
          schema:
            $ref: '#/definitions/github_com_kaytu-io_kaytu-engine_pkg_inventory_api.ListResourceTypeCompositionResponse'
      security:
      - BearerToken: []
      summary: List analytics composition
      tags:
      - analytics
  /inventory/api/v2/analytics/metric:
    get:
      consumes:
      - application/json
      description: Get list of analytics with metrics of each type based on the given
        input filters.
      parameters:
      - collectionFormat: csv
        description: Key-Value tags in key=value format to filter by
        in: query
        items:
          type: string
        name: tag
        type: array
      - description: 'Metric type, default: assets'
        enum:
        - assets
        - spend
        in: query
        name: metricType
        type: string
      - collectionFormat: csv
        description: Connector type to filter by
        in: query
        items:
          enum:
          - ""
          - AWS
          - Azure
          type: string
        name: connector
        type: array
      - collectionFormat: csv
        description: Connection IDs to filter by - mutually exclusive with connectionGroup
        in: query
        items:
          type: string
        name: connectionId
        type: array
      - description: Connection group to filter by - mutually exclusive with connectionId
        in: query
        name: connectionGroup
        type: string
      - collectionFormat: csv
        description: Metric IDs
        in: query
        items:
          type: string
        name: metricIDs
        type: array
      - description: timestamp for resource count in epoch seconds
        in: query
        name: endTime
        type: string
      - description: timestamp for resource count change comparison in epoch seconds
        in: query
        name: startTime
        type: string
      - description: Minimum number of resources with this tag value, default 1
        in: query
        name: minCount
        type: integer
      - description: Sort by field - default is count
>>>>>>> d9529b1d
        enum:
        - dimension
        - cost
        - growth
        - growth_rate
        in: query
        name: sortBy
        type: string
      - description: page size - default is 20
        in: query
        name: pageSize
        type: integer
      - description: page number - default is 1
        in: query
        name: pageNumber
        type: integer
<<<<<<< HEAD
=======
      produces:
      - application/json
      responses:
        "200":
          description: OK
          schema:
            $ref: '#/definitions/github_com_kaytu-io_kaytu-engine_pkg_inventory_api.ListMetricsResponse'
      security:
      - BearerToken: []
      summary: List analytics metrics
      tags:
      - analytics
  /inventory/api/v2/analytics/regions/summary:
    get:
      consumes:
      - application/json
      description: Returns list of regions analytics summary
      parameters:
      - collectionFormat: csv
        description: Connector type to filter by
        in: query
        items:
          enum:
          - ""
          - AWS
          - Azure
          type: string
        name: connector
        type: array
      - collectionFormat: csv
        description: Connection IDs to filter by - mutually exclusive with connectionGroup
        in: query
        items:
          type: string
        name: connectionId
        type: array
      - description: Connection group to filter by - mutually exclusive with connectionId
        in: query
        name: connectionGroup
        type: string
      - description: start time in unix seconds - default is now
        in: query
        name: startTime
        type: integer
      - description: end time in unix seconds - default is one week ago
        in: query
        name: endTime
        type: integer
      - description: column to sort by - default is resource_count
        enum:
        - resource_count
        - growth
        - growth_rate
        in: query
        name: sortBy
        type: string
      - description: page size - default is 20
        in: query
        name: pageSize
        type: integer
      - description: page number - default is 1
        in: query
        name: pageNumber
        type: integer
      produces:
      - application/json
      responses:
        "200":
          description: OK
          schema:
            $ref: '#/definitions/github_com_kaytu-io_kaytu-engine_pkg_inventory_api.RegionsResourceCountResponse'
      security:
      - BearerToken: []
      summary: List Regions Summary
      tags:
      - analytics
  /inventory/api/v2/analytics/spend/metric:
    get:
      consumes:
      - application/json
      description: This API allows users to retrieve cost metrics with respect to
        specified filters. The API returns information such as the total cost and
        costs per each service based on the specified filters.
      parameters:
      - collectionFormat: csv
        description: Connector type to filter by
        in: query
        items:
          enum:
          - ""
          - AWS
          - Azure
          type: string
        name: connector
        type: array
      - collectionFormat: csv
        description: Connection IDs to filter by - mutually exclusive with connectionGroup
        in: query
        items:
          type: string
        name: connectionId
        type: array
      - description: Connection group to filter by - mutually exclusive with connectionId
        in: query
        name: connectionGroup
        type: string
      - description: timestamp for start in epoch seconds
        in: query
        name: startTime
        type: string
      - description: timestamp for end in epoch seconds
        in: query
        name: endTime
        type: string
      - description: Sort by field - default is cost
        enum:
        - dimension
        - cost
        - growth
        - growth_rate
        in: query
        name: sortBy
        type: string
      - description: page size - default is 20
        in: query
        name: pageSize
        type: integer
      - description: page number - default is 1
        in: query
        name: pageNumber
        type: integer
      produces:
      - application/json
      responses:
        "200":
          description: OK
          schema:
            $ref: '#/definitions/github_com_kaytu-io_kaytu-engine_pkg_inventory_api.ListCostMetricsResponse'
      security:
      - BearerToken: []
      summary: List spend metrics
      tags:
      - inventory
  /inventory/api/v2/analytics/tag:
    get:
      consumes:
      - application/json
      description: This API allows users to retrieve a list of tag keys with their
        possible values for all analytic metrics.
      parameters:
      - collectionFormat: csv
        description: Connector type to filter by
        in: query
        items:
          type: string
        name: connector
        type: array
      - collectionFormat: csv
        description: Connection IDs to filter by - mutually exclusive with connectionGroup
        in: query
        items:
          type: string
        name: connectionId
        type: array
      - description: Connection group to filter by - mutually exclusive with connectionId
        in: query
        name: connectionGroup
        type: string
      - description: Minimum number of resources with this tag value, default 1
        in: query
        name: minCount
        type: integer
      - description: End time in unix timestamp format, default now
        in: query
        name: endTime
        type: integer
      - description: 'Metric type, default: assets'
        enum:
        - assets
        - spend
        in: query
        name: metricType
        type: string
      produces:
      - application/json
      responses:
        "200":
          description: OK
          schema:
            additionalProperties:
              items:
                type: string
              type: array
            type: object
      security:
      - BearerToken: []
      summary: List analytics tags
      tags:
      - analytics
  /inventory/api/v2/analytics/trend:
    get:
      consumes:
      - application/json
      description: This API allows users to retrieve a list of resource counts over
        the course of the specified time frame based on the given input filters
      parameters:
      - collectionFormat: csv
        description: Key-Value tags in key=value format to filter by
        in: query
        items:
          type: string
        name: tag
        type: array
      - description: 'Metric type, default: assets'
        enum:
        - assets
        - spend
        in: query
        name: metricType
        type: string
      - collectionFormat: csv
        description: Metric IDs to filter by
        in: query
        items:
          type: string
        name: ids
        type: array
      - collectionFormat: csv
        description: Connector type to filter by
        in: query
        items:
          enum:
          - ""
          - AWS
          - Azure
          type: string
        name: connector
        type: array
      - collectionFormat: csv
        description: Connection IDs to filter by - mutually exclusive with connectionGroup
        in: query
        items:
          type: string
        name: connectionId
        type: array
      - description: Connection group to filter by - mutually exclusive with connectionId
        in: query
        name: connectionGroup
        type: string
      - description: timestamp for start in epoch seconds
        in: query
        name: startTime
        type: string
      - description: timestamp for end in epoch seconds
        in: query
        name: endTime
        type: string
      - description: maximum number of datapoints to return, default is 30
        in: query
        name: datapointCount
        type: string
      produces:
      - application/json
      responses:
        "200":
          description: OK
          schema:
            items:
              $ref: '#/definitions/github_com_kaytu-io_kaytu-engine_pkg_inventory_api.ResourceTypeTrendDatapoint'
            type: array
      security:
      - BearerToken: []
      summary: Get metric trend
      tags:
      - analytics
  /inventory/api/v2/cost/composition:
    get:
      consumes:
      - application/json
      description: This API allows users to retrieve the cost composition with respect
        to specified filters. The API returns information such as the total cost for
        the given time range, and the top services by cost.
      parameters:
      - collectionFormat: csv
        description: Connector type to filter by
        in: query
        items:
          enum:
          - ""
          - AWS
          - Azure
          type: string
        name: connector
        type: array
      - collectionFormat: csv
        description: Connection IDs to filter by - mutually exclusive with connectionGroup
        in: query
        items:
          type: string
        name: connectionId
        type: array
      - description: Connection group to filter by - mutually exclusive with connectionId
        in: query
        name: connectionGroup
        type: string
      - description: How many top values to return default is 5
        in: query
        name: top
        type: integer
      - description: timestamp for start in epoch seconds
        in: query
        name: startTime
        type: string
      - description: timestamp for end in epoch seconds
        in: query
        name: endTime
        type: string
      produces:
      - application/json
      responses:
        "200":
          description: OK
          schema:
            $ref: '#/definitions/github_com_kaytu-io_kaytu-engine_pkg_inventory_api.ListCostCompositionResponse'
      security:
      - BearerToken: []
      summary: List cost composition
      tags:
      - inventory
  /inventory/api/v2/cost/metric:
    get:
      consumes:
      - application/json
      description: This API allows users to retrieve cost metrics with respect to
        specified filters. The API returns information such as the total cost and
        costs per each service based on the specified filters.
      parameters:
      - collectionFormat: csv
        description: Connector type to filter by
        in: query
        items:
          enum:
          - ""
          - AWS
          - Azure
          type: string
        name: connector
        type: array
      - collectionFormat: csv
        description: Connection IDs to filter by - mutually exclusive with connectionGroup
        in: query
        items:
          type: string
        name: connectionId
        type: array
      - description: Connection group to filter by - mutually exclusive with connectionId
        in: query
        name: connectionGroup
        type: string
      - description: timestamp for start in epoch seconds
        in: query
        name: startTime
        type: string
      - description: timestamp for end in epoch seconds
        in: query
        name: endTime
        type: string
      - description: Sort by field - default is cost
        enum:
        - dimension
        - cost
        - growth
        - growth_rate
        in: query
        name: sortBy
        type: string
      - description: page size - default is 20
        in: query
        name: pageSize
        type: integer
      - description: page number - default is 1
        in: query
        name: pageNumber
        type: integer
      produces:
      - application/json
      responses:
        "200":
          description: OK
          schema:
            $ref: '#/definitions/github_com_kaytu-io_kaytu-engine_pkg_inventory_api.ListCostMetricsResponse'
      security:
      - BearerToken: []
      summary: List cost metrics
      tags:
      - inventory
  /inventory/api/v2/cost/trend:
    get:
      consumes:
      - application/json
      description: This API allows users to retrieve a list of costs over the course
        of the specified time frame based on the given input filters. If startTime
        and endTime are empty, the API returns the last month trend.
      parameters:
      - collectionFormat: csv
        description: Connector type to filter by
        in: query
        items:
          enum:
          - ""
          - AWS
          - Azure
          type: string
        name: connector
        type: array
      - collectionFormat: csv
        description: Connection IDs to filter by - mutually exclusive with connectionGroup
        in: query
        items:
          type: string
        name: connectionId
        type: array
      - description: Connection group to filter by - mutually exclusive with connectionId
        in: query
        name: connectionGroup
        type: string
      - description: timestamp for start in epoch seconds
        in: query
        name: startTime
        type: string
      - description: timestamp for end in epoch seconds
        in: query
        name: endTime
        type: string
      - description: maximum number of datapoints to return, default is 30
        in: query
        name: datapointCount
        type: string
      produces:
      - application/json
      responses:
        "200":
          description: OK
          schema:
            items:
              $ref: '#/definitions/github_com_kaytu-io_kaytu-engine_pkg_inventory_api.CostTrendDatapoint'
            type: array
      security:
      - BearerToken: []
      summary: Get Cost Trend
      tags:
      - inventory
  /inventory/api/v2/resources/metric/{resourceType}:
    get:
      consumes:
      - application/json
      description: This API allows users to retrieve metrics for a specific resource
        type.
      parameters:
      - collectionFormat: csv
        description: Connection IDs to filter by - mutually exclusive with connectionGroup
        in: query
        items:
          type: string
        name: connectionId
        type: array
      - description: Connection group to filter by - mutually exclusive with connectionId
        in: query
        name: connectionGroup
        type: string
      - description: timestamp for resource count in epoch seconds
        in: query
        name: endTime
        type: string
      - description: timestamp for resource count change comparison in epoch seconds
        in: query
        name: startTime
        type: string
      - description: ResourceType
        in: path
        name: resourceType
        required: true
        type: string
      produces:
      - application/json
      responses:
        "200":
          description: OK
          schema:
            $ref: '#/definitions/github_com_kaytu-io_kaytu-engine_pkg_inventory_api.ResourceType'
      security:
      - BearerToken: []
      summary: Get resource metrics
      tags:
      - inventory
  /inventory/api/v2/resources/tag:
    get:
      consumes:
      - application/json
      description: This API allows users to retrieve a list of tag keys with their
        possible values for all resource types.
      parameters:
      - collectionFormat: csv
        description: Connector type to filter by
        in: query
        items:
          type: string
        name: connector
        type: array
      - collectionFormat: csv
        description: Connection IDs to filter by - mutually exclusive with connectionGroup
        in: query
        items:
          type: string
        name: connectionId
        type: array
      - description: Connection group to filter by - mutually exclusive with connectionId
        in: query
        name: connectionGroup
        type: string
      - description: Minimum number of resources with this tag value, default 1
        in: query
        name: minCount
        type: integer
      - description: End time in unix timestamp format, default now
        in: query
        name: endTime
        type: integer
      produces:
      - application/json
      responses:
        "200":
          description: OK
          schema:
            additionalProperties:
              items:
                type: string
              type: array
            type: object
      security:
      - BearerToken: []
      summary: List resourcetype tags
      tags:
      - inventory
  /inventory/api/v2/services/cost/trend:
    get:
      consumes:
      - application/json
      description: This API allows users to retrieve a list of costs over the course
        of the specified time frame for the given services. If startTime and endTime
        are empty, the API returns the last month trend.
      parameters:
      - collectionFormat: csv
        description: Services to filter by
        in: query
        items:
          type: string
        name: services
        type: array
      - collectionFormat: csv
        description: Connector type to filter by
        in: query
        items:
          enum:
          - ""
          - AWS
          - Azure
          type: string
        name: connector
        type: array
      - collectionFormat: csv
        description: Connection IDs to filter by - mutually exclusive with connectionGroup
        in: query
        items:
          type: string
        name: connectionId
        type: array
      - description: Connection group to filter by - mutually exclusive with connectionId
        in: query
        name: connectionGroup
        type: string
      - description: timestamp for start in epoch seconds
        in: query
        name: startTime
        type: string
      - description: timestamp for end in epoch seconds
        in: query
        name: endTime
        type: string
      - description: maximum number of datapoints to return, default is 30
        in: query
        name: datapointCount
        type: string
      produces:
      - application/json
      responses:
        "200":
          description: OK
          schema:
            items:
              $ref: '#/definitions/github_com_kaytu-io_kaytu-engine_pkg_inventory_api.CostTrendDatapoint'
            type: array
      security:
      - BearerToken: []
      summary: Get Services Cost Trend
      tags:
      - inventory
  /metadata/api/v1/metadata:
    post:
      description: Sets the config metadata for the given key
      parameters:
      - description: Request Body
        in: body
        name: req
        required: true
        schema:
          $ref: '#/definitions/github_com_kaytu-io_kaytu-engine_pkg_metadata_api.SetConfigMetadataRequest'
      produces:
      - application/json
      responses:
        "200":
          description: OK
      security:
      - BearerToken: []
      summary: Sets the config metadata for the given key
      tags:
      - metadata
  /metadata/api/v1/metadata/{key}:
    get:
      description: Returns the config metadata for the given key
      parameters:
      - description: Key
        in: path
        name: key
        required: true
        type: string
      produces:
      - application/json
      responses:
        "200":
          description: OK
          schema:
            $ref: '#/definitions/github_com_kaytu-io_kaytu-engine_pkg_metadata_models.ConfigMetadata'
      security:
      - BearerToken: []
      summary: Returns the config metadata for the given key
      tags:
      - metadata
  /onboard/api/v1/catalog/metrics:
    get:
      description: Returns the list of metrics for catalog page.
      produces:
      - application/json
      responses:
        "200":
          description: OK
          schema:
            $ref: '#/definitions/github_com_kaytu-io_kaytu-engine_pkg_onboard_api.CatalogMetrics'
      security:
      - BearerToken: []
      summary: Get catalog metrics
      tags:
      - onboard
  /onboard/api/v1/connection-groups:
    get:
      consumes:
      - application/json
      description: Returns a list of connection groups
      parameters:
      - default: false
        description: Populate connections
        in: query
        name: populateConnections
        type: boolean
      produces:
      - application/json
      responses:
        "200":
          description: OK
          schema:
            items:
              $ref: '#/definitions/github_com_kaytu-io_kaytu-engine_pkg_onboard_api.ConnectionGroup'
            type: array
      security:
      - BearerToken: []
      summary: List connection groups
      tags:
      - connection-groups
  /onboard/api/v1/connection-groups/{connectionGroupName}:
    get:
      consumes:
      - application/json
      description: Returns a connection group
      parameters:
      - default: false
        description: Populate connections
        in: query
        name: populateConnections
        type: boolean
      - description: ConnectionGroupName
        in: path
        name: connectionGroupName
        required: true
        type: string
      produces:
      - application/json
      responses:
        "200":
          description: OK
          schema:
            $ref: '#/definitions/github_com_kaytu-io_kaytu-engine_pkg_onboard_api.ConnectionGroup'
      security:
      - BearerToken: []
      summary: Get connection group
      tags:
      - connection-groups
  /onboard/api/v1/connections/{connectionId}:
    put:
      description: Update a connection with connection ID.
      parameters:
      - description: ConnectionID
        in: path
        name: connectionId
        required: true
        type: string
      - description: Request
        in: body
        name: request
        required: true
        schema:
          $ref: '#/definitions/github_com_kaytu-io_kaytu-engine_pkg_onboard_api.ChangeConnectionRequest'
      produces:
      - application/json
      responses:
        "200":
          description: OK
          schema:
            $ref: '#/definitions/github_com_kaytu-io_kaytu-engine_pkg_onboard_api.Connection'
      security:
      - BearerToken: []
      summary: Update a connection
      tags:
      - onboard
  /onboard/api/v1/connections/{connectionId}/state:
    post:
      description: Change connection lifecycle state with connection ID.
      parameters:
      - description: ConnectionID
        in: path
        name: connectionId
        required: true
        type: string
      - description: Request
        in: body
        name: request
        required: true
        schema:
          $ref: '#/definitions/github_com_kaytu-io_kaytu-engine_pkg_onboard_api.ChangeConnectionLifecycleStateRequest'
      produces:
      - application/json
      responses:
        "200":
          description: OK
      security:
      - BearerToken: []
      summary: Change connection lifecycle state
      tags:
      - onboard
  /onboard/api/v1/connections/count:
    get:
      description: Returns a count of connections
      parameters:
      - description: Request
        in: body
        name: type
        required: true
        schema:
          $ref: '#/definitions/github_com_kaytu-io_kaytu-engine_pkg_onboard_api.ConnectionCountRequest'
      produces:
      - application/json
      responses:
        "200":
          description: OK
          schema:
            type: integer
      security:
      - BearerToken: []
      summary: Connections count
      tags:
      - onboard
  /onboard/api/v1/connections/summary:
    get:
      consumes:
      - application/json
      description: Returns a list of connections summaries
      parameters:
      - collectionFormat: csv
        description: Connector
        in: query
        items:
          enum:
          - ""
          - AWS
          - Azure
          type: string
        name: connector
        type: array
      - collectionFormat: csv
        description: Connection IDs
        in: query
        items:
          type: string
        name: connectionId
        type: array
      - description: lifecycle state filter
        in: query
        name: lifecycleState
        type: string
      - description: page size - default is 20
        in: query
        name: pageSize
        type: integer
      - description: page number - default is 1
        in: query
        name: pageNumber
        type: integer
      - description: start time in unix seconds
        in: query
        name: startTime
        type: integer
      - description: end time in unix seconds
        in: query
        name: endTime
        type: integer
      - description: column to sort by - default is cost
        enum:
        - onboard_date
        - resource_count
        - cost
        - growth
        - growth_rate
        - cost_growth
        - cost_growth_rate
        in: query
        name: sortBy
        type: string
      produces:
      - application/json
      responses:
        "200":
          description: OK
          schema:
            $ref: '#/definitions/github_com_kaytu-io_kaytu-engine_pkg_onboard_api.ListConnectionSummaryResponse'
      security:
      - BearerToken: []
      summary: List connections summaries
      tags:
      - connections
  /onboard/api/v1/connections/summary/{connectionId}:
    get:
      consumes:
      - application/json
      description: Returns a connections summaries
      parameters:
      - description: start time in unix seconds
        in: query
        name: startTime
        type: integer
      - description: end time in unix seconds
        in: query
        name: endTime
        type: integer
      - description: ConnectionID
        in: path
        name: connectionId
        required: true
        type: string
      produces:
      - application/json
      responses:
        "200":
          description: OK
          schema:
            $ref: '#/definitions/github_com_kaytu-io_kaytu-engine_pkg_onboard_api.Connection'
      security:
      - BearerToken: []
      summary: Get connection summary
      tags:
      - connections
  /onboard/api/v1/connector:
    get:
      description: Returns list of all connectors
      produces:
      - application/json
      responses:
        "200":
          description: OK
          schema:
            items:
              $ref: '#/definitions/github_com_kaytu-io_kaytu-engine_pkg_onboard_api.ConnectorCount'
            type: array
      security:
      - BearerToken: []
      summary: List connectors
      tags:
      - onboard
  /onboard/api/v1/connector/{connectorName}:
    get:
      description: Returns connector details by name
      parameters:
      - description: Connector name
        in: path
        name: connectorName
        required: true
        type: string
      produces:
      - application/json
      responses:
        "200":
          description: OK
          schema:
            $ref: '#/definitions/github_com_kaytu-io_kaytu-engine_pkg_onboard_api.Connector'
      security:
      - BearerToken: []
      summary: Get connector
      tags:
      - onboard
  /onboard/api/v1/credential:
    get:
      description: Retrieving list of credentials with their details
      parameters:
      - description: filter by connector type
        enum:
        - ""
        - AWS
        - Azure
        in: query
        name: connector
        type: string
      - description: filter by health status
        enum:
        - healthy
        - unhealthy
        in: query
        name: health
        type: string
      - collectionFormat: csv
        description: filter by credential type
        in: query
        items:
          enum:
          - auto-azure
          - auto-aws
          - manual-aws-org
          - manual-azure-spn
          type: string
        name: credentialType
        type: array
      - default: 50
        description: page size
        in: query
        name: pageSize
        type: integer
      - default: 1
        description: page number
        in: query
        name: pageNumber
        type: integer
      produces:
      - application/json
      responses:
        "200":
          description: OK
          schema:
            $ref: '#/definitions/github_com_kaytu-io_kaytu-engine_pkg_onboard_api.ListCredentialResponse'
      security:
      - BearerToken: []
      summary: List credentials
      tags:
      - onboard
    post:
      description: Creating connection credentials
      parameters:
      - description: config
        in: body
        name: config
        required: true
        schema:
          $ref: '#/definitions/github_com_kaytu-io_kaytu-engine_pkg_onboard_api.CreateCredentialRequest'
      produces:
      - application/json
      responses:
        "200":
          description: OK
          schema:
            $ref: '#/definitions/github_com_kaytu-io_kaytu-engine_pkg_onboard_api.CreateCredentialResponse'
      security:
      - BearerToken: []
      summary: Create connection credentials
      tags:
      - onboard
  /onboard/api/v1/credential/{credentialId}:
    delete:
      description: Remove a credential by Id
      parameters:
      - description: CredentialID
        in: path
        name: credentialId
        required: true
        type: string
      produces:
      - application/json
      responses:
        "200":
          description: OK
      security:
      - BearerToken: []
      summary: Delete credential
      tags:
      - onboard
    get:
      description: Retrieving credential details by credential ID
      parameters:
      - description: Credential ID
        in: path
        name: credentialId
        required: true
        type: string
      produces:
      - application/json
      responses:
        "200":
          description: OK
          schema:
            $ref: '#/definitions/github_com_kaytu-io_kaytu-engine_pkg_onboard_api.Credential'
      security:
      - BearerToken: []
      summary: Get Credential
      tags:
      - onboard
    put:
      description: Edit a credential by Id
      parameters:
      - description: Credential ID
        in: path
        name: credentialId
        required: true
        type: string
      - description: config
        in: body
        name: config
        required: true
        schema:
          $ref: '#/definitions/github_com_kaytu-io_kaytu-engine_pkg_onboard_api.UpdateCredentialRequest'
      produces:
      - application/json
      responses:
        "200":
          description: OK
      security:
      - BearerToken: []
      summary: Edit credential
      tags:
      - onboard
  /onboard/api/v1/credential/{credentialId}/autoonboard:
    post:
      description: Onboard all available connections for a credential
      parameters:
      - description: CredentialID
        in: path
        name: credentialId
        required: true
        type: string
      produces:
      - application/json
      responses:
        "200":
          description: OK
          schema:
            items:
              $ref: '#/definitions/github_com_kaytu-io_kaytu-engine_pkg_onboard_api.Connection'
            type: array
      security:
      - BearerToken: []
      summary: Onboard all available connections for a credential
      tags:
      - onboard
  /onboard/api/v1/credential/{credentialId}/disable:
    post:
      description: Disable credential
      parameters:
      - description: CredentialID
        in: path
        name: credentialId
        required: true
        type: string
      produces:
      - application/json
      responses:
        "200":
          description: OK
      security:
      - BearerToken: []
      summary: Disable credential
      tags:
      - onboard
  /onboard/api/v1/credential/{credentialId}/enable:
    post:
      description: Enable credential
      parameters:
      - description: CredentialID
        in: path
        name: credentialId
        required: true
        type: string
      produces:
      - application/json
      responses:
        "200":
          description: OK
      security:
      - BearerToken: []
      summary: Enable credential
      tags:
      - onboard
  /onboard/api/v1/credential/{credentialId}/healthcheck:
    get:
      parameters:
      - description: CredentialID
        in: path
        name: credentialId
        required: true
        type: string
      produces:
      - application/json
      responses:
        "200":
          description: OK
      security:
      - BearerToken: []
      summary: Get live credential health status
      tags:
      - onboard
  /onboard/api/v1/credential/sources/list:
    get:
      description: Returning a list of sources including both AWS and Azure unless
        filtered by Type.
      parameters:
      - description: filter by connector type
        enum:
        - ""
        - AWS
        - Azure
        in: query
        name: connector
        type: string
      - collectionFormat: csv
        description: filter by credential type
        in: query
        items:
          enum:
          - auto-azure
          - auto-aws
          - manual-aws-org
          - manual-azure-spn
          type: string
        name: credentialType
        type: array
      - default: 50
        description: page size
        in: query
        name: pageSize
        type: integer
      - default: 1
        description: page number
        in: query
        name: pageNumber
        type: integer
      produces:
      - application/json
      responses:
        "200":
          description: OK
          schema:
            $ref: '#/definitions/github_com_kaytu-io_kaytu-engine_pkg_onboard_api.ListCredentialResponse'
      security:
      - BearerToken: []
      summary: Returns a list of sources
      tags:
      - onboard
  /onboard/api/v1/source/{sourceId}:
    delete:
      description: Deleting a single source either AWS / Azure for the given source
        id.
      parameters:
      - description: Source ID
        in: path
        name: sourceId
        required: true
        type: string
      produces:
      - application/json
      responses:
        "200":
          description: OK
      security:
      - BearerToken: []
      summary: Delete source
      tags:
      - onboard
    get:
      description: Returning single source either AWS / Azure.
      parameters:
      - description: Source ID
        in: path
        name: sourceId
        required: true
        type: integer
      produces:
      - application/json
      responses:
        "200":
          description: OK
          schema:
            $ref: '#/definitions/github_com_kaytu-io_kaytu-engine_pkg_onboard_api.Connection'
      security:
      - BearerToken: []
      summary: Get source
      tags:
      - onboard
  /onboard/api/v1/source/{sourceId}/credentials:
    get:
      description: |-
        Returns credential for a source with given source ID.
        The responses are different for different source types.
      parameters:
      - description: Source ID
        in: path
        name: sourceId
        required: true
        type: string
      produces:
      - application/json
      responses:
        "200":
          description: OK
          schema:
            $ref: '#/definitions/github_com_kaytu-io_kaytu-engine_pkg_onboard_api.AzureCredential'
      security:
      - BearerToken: []
      summary: Get source credential
      tags:
      - onboard
    put:
      description: Update source credential
      parameters:
      - description: Source ID
        in: path
        name: sourceId
        required: true
        type: string
      produces:
      - application/json
      responses:
        "200":
          description: OK
      security:
      - BearerToken: []
      summary: Update source credential
      tags:
      - onboard
  /onboard/api/v1/source/{sourceId}/healthcheck:
    post:
      description: Get live source health status with given source ID.
      parameters:
      - description: Source ID
        in: path
        name: sourceId
        required: true
        type: string
      produces:
      - application/json
      responses:
        "200":
          description: OK
          schema:
            $ref: '#/definitions/github_com_kaytu-io_kaytu-engine_pkg_onboard_api.Connection'
      security:
      - BearerToken: []
      summary: Get source health
      tags:
      - onboard
  /onboard/api/v1/source/account/{account_id}:
    get:
      description: Returning account source either AWS / Azure.
      parameters:
      - description: Source ID
        in: path
        name: account_id
        required: true
        type: integer
      produces:
      - application/json
      responses:
        "200":
          description: OK
          schema:
            $ref: '#/definitions/github_com_kaytu-io_kaytu-engine_pkg_onboard_api.Connection'
      security:
      - BearerToken: []
      summary: List account sources
      tags:
      - onboard
  /onboard/api/v1/source/aws:
    post:
      description: Creating AWS source
      parameters:
      - description: Request
        in: body
        name: request
        required: true
        schema:
          $ref: '#/definitions/github_com_kaytu-io_kaytu-engine_pkg_onboard_api.SourceAwsRequest'
      produces:
      - application/json
      responses:
        "200":
          description: OK
          schema:
            $ref: '#/definitions/github_com_kaytu-io_kaytu-engine_pkg_onboard_api.CreateSourceResponse'
      security:
      - BearerToken: []
      summary: Create AWS source
      tags:
      - onboard
  /onboard/api/v1/source/azure:
    post:
      description: Creating Azure source
      parameters:
      - description: Request
        in: body
        name: request
        required: true
        schema:
          $ref: '#/definitions/github_com_kaytu-io_kaytu-engine_pkg_onboard_api.SourceAzureRequest'
>>>>>>> d9529b1d
      produces:
      - application/json
      responses:
        "200":
          description: OK
          schema:
            $ref: '#/definitions/github_com_kaytu-io_kaytu-engine_pkg_inventory_api.ListCostMetricsResponse'
      security:
      - BearerToken: []
      summary: List cost metrics
      tags:
      - inventory
  /inventory/api/v2/cost/trend:
    get:
      consumes:
      - application/json
      description: This API allows users to retrieve a list of costs over the course
        of the specified time frame based on the given input filters. If startTime
        and endTime are empty, the API returns the last month trend.
      parameters:
      - collectionFormat: csv
        description: Connector type to filter by
        in: query
        items:
          enum:
          - ""
          - AWS
          - Azure
          type: string
        name: connector
        type: array
      - collectionFormat: csv
        description: Connection IDs to filter by
        in: query
        items:
          type: string
        name: connectionId
        type: array
      - description: timestamp for start in epoch seconds
        in: query
        name: startTime
        type: string
      - description: timestamp for end in epoch seconds
        in: query
        name: endTime
        type: string
      - description: maximum number of datapoints to return, default is 30
        in: query
        name: datapointCount
        type: string
      produces:
      - application/json
      responses:
        "200":
          description: OK
          schema:
            items:
              $ref: '#/definitions/github_com_kaytu-io_kaytu-engine_pkg_inventory_api.CostTrendDatapoint'
            type: array
      security:
      - BearerToken: []
      summary: Get Cost Trend
      tags:
      - inventory
  /inventory/api/v2/resources/metric/{resourceType}:
    get:
      consumes:
      - application/json
      description: This API allows users to retrieve metrics for a specific resource
        type.
      parameters:
      - collectionFormat: csv
        description: Connection IDs to filter by
        in: query
        items:
          type: string
        name: connectionId
        type: array
      - description: timestamp for resource count in epoch seconds
        in: query
        name: endTime
        type: string
      - description: timestamp for resource count change comparison in epoch seconds
        in: query
        name: startTime
        type: string
      - description: ResourceType
        in: path
        name: resourceType
        required: true
        type: string
      produces:
      - application/json
      responses:
        "200":
          description: OK
          schema:
            $ref: '#/definitions/github_com_kaytu-io_kaytu-engine_pkg_inventory_api.ResourceType'
      security:
      - BearerToken: []
      summary: Get resource metrics
      tags:
      - inventory
  /inventory/api/v2/resources/tag:
    get:
      consumes:
      - application/json
      description: This API allows users to retrieve a list of tag keys with their
        possible values for all resource types.
      parameters:
      - collectionFormat: csv
        description: Connector type to filter by
        in: query
        items:
          type: string
        name: connector
        type: array
      - collectionFormat: csv
        description: Connection IDs to filter by
        in: query
        items:
          type: string
        name: connectionId
        type: array
      - description: Minimum number of resources with this tag value, default 1
        in: query
        name: minCount
        type: integer
      - description: End time in unix timestamp format, default now
        in: query
        name: endTime
        type: integer
      produces:
      - application/json
      responses:
        "200":
          description: OK
          schema:
            additionalProperties:
              items:
                type: string
              type: array
            type: object
      security:
      - BearerToken: []
      summary: List resourcetype tags
      tags:
      - inventory
  /inventory/api/v2/services/cost/trend:
    get:
      consumes:
      - application/json
      description: This API allows users to retrieve a list of costs over the course
        of the specified time frame for the given services. If startTime and endTime
        are empty, the API returns the last month trend.
      parameters:
      - collectionFormat: csv
        description: Services to filter by
        in: query
        items:
          type: string
        name: services
        type: array
      - collectionFormat: csv
        description: Connector type to filter by
        in: query
        items:
          enum:
          - ""
          - AWS
          - Azure
          type: string
        name: connector
        type: array
      - collectionFormat: csv
        description: Connection IDs to filter by
        in: query
        items:
          type: string
        name: connectionId
        type: array
      - description: timestamp for start in epoch seconds
        in: query
        name: startTime
        type: string
      - description: timestamp for end in epoch seconds
        in: query
        name: endTime
        type: string
      - description: maximum number of datapoints to return, default is 30
        in: query
        name: datapointCount
        type: string
      produces:
      - application/json
      responses:
        "200":
          description: OK
          schema:
            items:
              $ref: '#/definitions/github_com_kaytu-io_kaytu-engine_pkg_inventory_api.CostTrendDatapoint'
            type: array
      security:
      - BearerToken: []
      summary: Get Services Cost Trend
      tags:
      - inventory
  /metadata/api/v1/metadata:
    post:
      description: Sets the config metadata for the given key
      parameters:
      - description: Request Body
        in: body
        name: req
        required: true
        schema:
          $ref: '#/definitions/github_com_kaytu-io_kaytu-engine_pkg_metadata_api.SetConfigMetadataRequest'
      produces:
      - application/json
      responses:
        "200":
          description: OK
      security:
      - BearerToken: []
      summary: Sets the config metadata for the given key
      tags:
      - metadata
  /metadata/api/v1/metadata/{key}:
    get:
      description: Returns the config metadata for the given key
      parameters:
      - description: Key
        in: path
        name: key
        required: true
        type: string
      produces:
      - application/json
      responses:
        "200":
          description: OK
          schema:
            $ref: '#/definitions/github_com_kaytu-io_kaytu-engine_pkg_metadata_models.ConfigMetadata'
      security:
      - BearerToken: []
      summary: Returns the config metadata for the given key
      tags:
      - metadata
  /onboard/api/v1/catalog/metrics:
    get:
      description: Returns the list of metrics for catalog page.
      produces:
      - application/json
      responses:
        "200":
          description: OK
          schema:
            $ref: '#/definitions/github_com_kaytu-io_kaytu-engine_pkg_onboard_api.CatalogMetrics'
      security:
      - BearerToken: []
      summary: Get catalog metrics
      tags:
      - onboard
  /onboard/api/v1/connections/summary:
    get:
      consumes:
      - application/json
      description: Returns a list of connections summaries
      parameters:
      - collectionFormat: csv
        description: Connector
        in: query
        items:
          enum:
          - ""
          - AWS
          - Azure
          type: string
        name: connector
        type: array
      - collectionFormat: csv
        description: Connection IDs
        in: query
        items:
          type: string
        name: connectionId
        type: array
      - description: lifecycle state filter
        in: query
        name: lifecycleState
        type: string
      - description: page size - default is 20
        in: query
        name: pageSize
        type: integer
      - description: page number - default is 1
        in: query
        name: pageNumber
        type: integer
      - description: start time in unix seconds
        in: query
        name: startTime
        type: integer
      - description: end time in unix seconds
        in: query
        name: endTime
        type: integer
      - description: column to sort by - default is cost
        enum:
        - onboard_date
        - resource_count
        - cost
        - growth
        - growth_rate
        - cost_growth
        - cost_growth_rate
        in: query
        name: sortBy
        type: string
      produces:
      - application/json
      responses:
        "200":
          description: OK
          schema:
            $ref: '#/definitions/github_com_kaytu-io_kaytu-engine_pkg_onboard_api.ListConnectionSummaryResponse'
      security:
      - BearerToken: []
      summary: List connections summaries
      tags:
      - connections
  /onboard/api/v1/connector:
    get:
      description: Returns list of all connectors
      produces:
      - application/json
      responses:
        "200":
          description: OK
          schema:
            items:
              $ref: '#/definitions/github_com_kaytu-io_kaytu-engine_pkg_onboard_api.ConnectorCount'
            type: array
      security:
      - BearerToken: []
      summary: List connectors
      tags:
      - onboard
  /onboard/api/v1/credential:
    get:
      description: Retrieving list of credentials with their details
      parameters:
      - description: filter by connector type
        enum:
        - ""
        - AWS
        - Azure
        in: query
        name: connector
        type: string
      - description: filter by health status
        enum:
        - healthy
        - unhealthy
        in: query
        name: health
        type: string
      - collectionFormat: csv
        description: filter by credential type
        in: query
        items:
          enum:
          - auto-azure
          - auto-aws
          - manual-aws-org
          - manual-azure-spn
          type: string
        name: credentialType
        type: array
      - default: 50
        description: page size
        in: query
        name: pageSize
        type: integer
      - default: 1
        description: page number
        in: query
        name: pageNumber
        type: integer
      produces:
      - application/json
      responses:
        "200":
          description: OK
          schema:
            $ref: '#/definitions/github_com_kaytu-io_kaytu-engine_pkg_onboard_api.ListCredentialResponse'
      security:
      - BearerToken: []
      summary: List credentials
      tags:
      - onboard
    post:
      description: Creating connection credentials
      parameters:
      - description: config
        in: body
        name: config
        required: true
        schema:
          $ref: '#/definitions/github_com_kaytu-io_kaytu-engine_pkg_onboard_api.CreateCredentialRequest'
      produces:
      - application/json
      responses:
        "200":
          description: OK
          schema:
            $ref: '#/definitions/github_com_kaytu-io_kaytu-engine_pkg_onboard_api.CreateCredentialResponse'
      security:
      - BearerToken: []
      summary: Create connection credentials
      tags:
      - onboard
  /onboard/api/v1/credential/{credentialId}:
    delete:
      description: Remove a credential by Id
      parameters:
      - description: CredentialID
        in: path
        name: credentialId
        required: true
        type: string
      produces:
      - application/json
      responses:
        "200":
          description: OK
      security:
      - BearerToken: []
      summary: Delete credential
      tags:
      - onboard
    get:
      description: Retrieving credential details by credential ID
      parameters:
      - description: Credential ID
        in: path
        name: credentialId
        required: true
        type: string
      produces:
      - application/json
      responses:
        "200":
          description: OK
          schema:
            $ref: '#/definitions/github_com_kaytu-io_kaytu-engine_pkg_onboard_api.Credential'
      security:
      - BearerToken: []
      summary: Get Credential
      tags:
      - onboard
    put:
      description: Edit a credential by Id
      parameters:
      - description: Credential ID
        in: path
        name: credentialId
        required: true
        type: string
      - description: config
        in: body
        name: config
        required: true
        schema:
          $ref: '#/definitions/github_com_kaytu-io_kaytu-engine_pkg_onboard_api.UpdateCredentialRequest'
      produces:
      - application/json
      responses:
        "200":
          description: OK
      security:
      - BearerToken: []
      summary: Edit credential
      tags:
      - onboard
  /onboard/api/v1/credential/{credentialId}/autoonboard:
    post:
      description: Onboard all available connections for a credential
      parameters:
      - description: CredentialID
        in: path
        name: credentialId
        required: true
        type: string
      produces:
      - application/json
      responses:
        "200":
          description: OK
          schema:
            items:
              $ref: '#/definitions/github_com_kaytu-io_kaytu-engine_pkg_onboard_api.Connection'
            type: array
      security:
      - BearerToken: []
      summary: Onboard all available connections for a credential
      tags:
      - onboard
  /onboard/api/v1/source/{sourceId}:
    delete:
      description: Deleting a single source either AWS / Azure for the given source
        id.
      parameters:
      - description: Source ID
        in: path
        name: sourceId
        required: true
        type: string
      produces:
      - application/json
      responses:
        "200":
          description: OK
      security:
      - BearerToken: []
      summary: Delete source
      tags:
      - onboard
  /onboard/api/v1/source/{sourceId}/healthcheck:
    get:
      description: Get live source health status with given source ID.
      parameters:
      - description: Source ID
        in: path
        name: sourceId
        required: true
        type: string
      produces:
      - application/json
      responses:
        "200":
          description: OK
          schema:
            $ref: '#/definitions/github_com_kaytu-io_kaytu-engine_pkg_onboard_api.Connection'
      security:
      - BearerToken: []
      summary: Get source health
      tags:
      - onboard
  /onboard/api/v1/source/aws:
    post:
      description: Creating AWS source
      parameters:
      - description: Request
        in: body
        name: request
        required: true
        schema:
          $ref: '#/definitions/github_com_kaytu-io_kaytu-engine_pkg_onboard_api.SourceAwsRequest'
      produces:
      - application/json
      responses:
        "200":
          description: OK
          schema:
            $ref: '#/definitions/github_com_kaytu-io_kaytu-engine_pkg_onboard_api.CreateSourceResponse'
      security:
      - BearerToken: []
      summary: Create AWS source
      tags:
      - onboard
  /onboard/api/v1/source/azure:
    post:
      description: Creating Azure source
      parameters:
      - description: Request
        in: body
        name: request
        required: true
        schema:
          $ref: '#/definitions/github_com_kaytu-io_kaytu-engine_pkg_onboard_api.SourceAzureRequest'
      produces:
      - application/json
      responses:
        "200":
          description: OK
          schema:
            $ref: '#/definitions/github_com_kaytu-io_kaytu-engine_pkg_onboard_api.CreateSourceResponse'
      security:
      - BearerToken: []
      summary: Create Azure source
      tags:
      - onboard
  /schedule/api/v1/describe/trigger/{connection_id}:
    put:
      description: Triggers a describe job to run immediately
      parameters:
      - description: Connection ID
        in: path
        name: connection_id
        required: true
        type: string
      - collectionFormat: csv
        description: Resource Type
        in: query
        items:
          type: string
        name: resource_type
        required: true
        type: array
      produces:
      - application/json
      responses:
        "200":
          description: OK
      security:
      - BearerToken: []
      summary: Triggers a describe job to run immediately
      tags:
      - describe
  /schedule/api/v1/stacks:
    get:
      consumes:
      - application/json
      description: Get list of stacks
      parameters:
      - collectionFormat: csv
        description: Key-Value tags in key=value format to filter by
        in: query
        items:
          type: string
        name: tag
        type: array
      - collectionFormat: csv
        description: Account IDs to filter by
        in: query
        items:
          type: string
        name: accountIds
        type: array
      produces:
      - application/json
      responses:
        "200":
          description: OK
          schema:
            items:
              $ref: '#/definitions/github_com_kaytu-io_kaytu-engine_pkg_describe_api.Stack'
            type: array
      security:
      - BearerToken: []
      summary: List Stacks
      tags:
      - stack
  /schedule/api/v1/stacks/{stackId}:
    delete:
      consumes:
      - application/json
      description: Delete a stack by ID
      parameters:
      - description: StackID
        in: path
        name: stackId
        required: true
        type: string
      produces:
      - application/json
      responses:
        "200":
          description: OK
      security:
      - BearerToken: []
      summary: Delete a Stack
      tags:
      - stack
    get:
      consumes:
      - application/json
      description: Get a stack details by ID
      parameters:
      - description: StackID
        in: path
        name: stackId
        required: true
        type: string
      produces:
      - application/json
      responses:
        "200":
          description: OK
          schema:
            $ref: '#/definitions/github_com_kaytu-io_kaytu-engine_pkg_describe_api.Stack'
      security:
      - BearerToken: []
      summary: Get a Stack
      tags:
      - stack
  /schedule/api/v1/stacks/{stackId}/findings:
    post:
      consumes:
      - application/json
      description: Get all findings for a stack
      parameters:
      - description: StackId
        in: path
        name: stackId
        required: true
        type: string
      - description: Request Body
        in: body
        name: request
        required: true
        schema:
          $ref: '#/definitions/github_com_kaytu-io_kaytu-engine_pkg_describe_api.GetStackFindings'
      produces:
      - application/json
      responses:
        "200":
          description: OK
          schema:
            $ref: '#/definitions/github_com_kaytu-io_kaytu-engine_pkg_compliance_api.GetFindingsResponse'
      security:
      - BearerToken: []
      summary: Get Stack Findings
      tags:
      - stack
  /schedule/api/v1/stacks/{stackId}/insight:
    get:
      consumes:
      - application/json
      description: Get Insight results for a stack in the given time period
      parameters:
      - description: InsightID
        in: query
        name: insightId
        required: true
        type: integer
      - description: unix seconds for the start time of the trend
        in: query
        name: startTime
        type: integer
      - description: unix seconds for the end time of the trend
        in: query
        name: endTime
        type: integer
      - description: StackID
        in: path
        name: stackId
        required: true
        type: string
      produces:
      - application/json
      responses:
        "200":
          description: OK
          schema:
            $ref: '#/definitions/github_com_kaytu-io_kaytu-engine_pkg_compliance_api.Insight'
      security:
      - BearerToken: []
      summary: Get Stack Insight
      tags:
      - stack
  /schedule/api/v1/stacks/{stackId}/insights:
    get:
      consumes:
      - application/json
      description: Get all Insights results with the given filters
      parameters:
      - collectionFormat: csv
        description: Insight IDs to filter with. If empty, then all insights are returned
        in: query
        items:
          type: integer
        name: insightIds
        type: array
      - description: unix seconds for the start time of the trend
        in: query
        name: startTime
        type: integer
      - description: unix seconds for the end time of the trend
        in: query
        name: endTime
        type: integer
      - description: Stack ID
        in: path
        name: stackId
        required: true
        type: string
      produces:
      - application/json
      responses:
        "200":
          description: OK
          schema:
            items:
              $ref: '#/definitions/github_com_kaytu-io_kaytu-engine_pkg_compliance_api.Insight'
            type: array
      security:
      - BearerToken: []
      summary: List Stack Insights
      tags:
      - stack
  /schedule/api/v1/stacks/create:
    post:
      consumes:
      - application/json
      description: |-
        Create a stack by giving terraform statefile and additional resources
        Config structure for azure: {tenantId: string, objectId: string, secretId: string, clientId: string, clientSecret:string}
        Config structure for aws: {accessKey: string, secretKey: string}
      parameters:
      - description: File to upload
        in: formData
        name: terraformFile
        required: true
        type: file
      - description: Tags Map[string][]string
        in: formData
        name: tag
        type: string
      - description: Config json structure
        in: formData
        name: config
        required: true
        type: string
      produces:
      - application/json
      responses:
        "200":
          description: OK
          schema:
            $ref: '#/definitions/github_com_kaytu-io_kaytu-engine_pkg_describe_api.Stack'
      security:
      - BearerToken: []
      summary: Create stack
      tags:
      - stack
  /schedule/api/v1/stacks/resource:
    get:
      consumes:
      - application/json
      description: Get list of all stacks containing a resource
      parameters:
      - description: Resource ID
        in: query
        name: resourceId
        required: true
        type: string
      produces:
      - application/json
      responses:
        "200":
          description: OK
          schema:
            items:
              $ref: '#/definitions/github_com_kaytu-io_kaytu-engine_pkg_describe_api.Stack'
            type: array
      security:
      - BearerToken: []
      summary: List Resource Stacks
      tags:
      - stack
  /workspace/api/v1/organization:
    post:
      consumes:
      - application/json
      parameters:
      - description: Organization
        in: body
        name: request
        required: true
        schema:
          $ref: '#/definitions/github_com_kaytu-io_kaytu-engine_pkg_workspace_api.Organization'
      produces:
      - application/json
      responses:
        "201":
          description: Created
          schema:
            $ref: '#/definitions/github_com_kaytu-io_kaytu-engine_pkg_workspace_api.Organization'
      security:
      - BearerToken: []
      summary: Create an organization
      tags:
      - workspace
  /workspace/api/v1/organization/{organizationId}:
    delete:
      consumes:
      - application/json
      parameters:
      - description: Organization ID
        in: path
        name: organizationId
        required: true
        type: integer
      produces:
      - application/json
      responses:
        "202":
          description: Accepted
      security:
      - BearerToken: []
      summary: Create an organization
      tags:
      - workspace
  /workspace/api/v1/workspace:
    post:
      consumes:
      - application/json
      description: Returns workspace created
      parameters:
      - description: Create workspace request
        in: body
        name: request
        required: true
        schema:
          $ref: '#/definitions/github_com_kaytu-io_kaytu-engine_pkg_workspace_api.CreateWorkspaceRequest'
      produces:
      - application/json
      responses:
        "200":
          description: OK
          schema:
            $ref: '#/definitions/github_com_kaytu-io_kaytu-engine_pkg_workspace_api.CreateWorkspaceResponse'
      security:
      - BearerToken: []
      summary: Create workspace for workspace service
      tags:
      - workspace
  /workspace/api/v1/workspace/{workspace_id}:
    delete:
      consumes:
      - application/json
      description: Delete workspace with workspace id
      parameters:
      - description: Workspace ID
        in: path
        name: workspace_id
        required: true
        type: string
      produces:
      - application/json
      responses:
        "200":
          description: OK
      security:
      - BearerToken: []
      summary: Delete workspace for workspace service
      tags:
      - workspace
  /workspace/api/v1/workspace/{workspace_id}/name:
    post:
      consumes:
      - application/json
      parameters:
      - description: Change name request
        in: body
        name: request
        required: true
        schema:
          $ref: '#/definitions/github_com_kaytu-io_kaytu-engine_pkg_workspace_api.ChangeWorkspaceNameRequest'
      - description: WorkspaceID
        in: path
        name: workspace_id
        required: true
        type: string
      produces:
      - application/json
      responses:
        "200":
          description: OK
      security:
      - BearerToken: []
      summary: Change name of workspace
      tags:
      - workspace
  /workspace/api/v1/workspace/{workspace_id}/organization:
    post:
      consumes:
      - application/json
      parameters:
      - description: Change organization request
        in: body
        name: request
        required: true
        schema:
          $ref: '#/definitions/github_com_kaytu-io_kaytu-engine_pkg_workspace_api.ChangeWorkspaceOrganizationRequest'
      - description: WorkspaceID
        in: path
        name: workspace_id
        required: true
        type: string
      produces:
      - application/json
      responses:
        "200":
          description: OK
      security:
      - BearerToken: []
      summary: Change organization of workspace
      tags:
      - workspace
  /workspace/api/v1/workspace/{workspace_id}/owner:
    post:
      consumes:
      - application/json
      parameters:
      - description: Change ownership request
        in: body
        name: request
        required: true
        schema:
          $ref: '#/definitions/github_com_kaytu-io_kaytu-engine_pkg_workspace_api.ChangeWorkspaceOwnershipRequest'
      - description: WorkspaceID
        in: path
        name: workspace_id
        required: true
        type: string
      produces:
      - application/json
      responses:
        "200":
          description: OK
      security:
      - BearerToken: []
      summary: Change ownership of workspace
      tags:
      - workspace
  /workspace/api/v1/workspace/{workspace_id}/resume:
    post:
      consumes:
      - application/json
      parameters:
      - description: Workspace ID
        in: path
        name: workspace_id
        required: true
        type: string
      produces:
      - application/json
      responses:
        "200":
          description: OK
      security:
      - BearerToken: []
      summary: Resume workspace
      tags:
      - workspace
  /workspace/api/v1/workspace/{workspace_id}/suspend:
    post:
      consumes:
      - application/json
      parameters:
      - description: Workspace ID
        in: path
        name: workspace_id
        required: true
        type: string
      produces:
      - application/json
      responses:
        "200":
          description: OK
      security:
      - BearerToken: []
      summary: Suspend workspace
      tags:
      - workspace
  /workspace/api/v1/workspace/{workspace_id}/tier:
    post:
      consumes:
      - application/json
      parameters:
      - description: Change tier request
        in: body
        name: request
        required: true
        schema:
          $ref: '#/definitions/github_com_kaytu-io_kaytu-engine_pkg_workspace_api.ChangeWorkspaceTierRequest'
      - description: WorkspaceID
        in: path
        name: workspace_id
        required: true
        type: string
      produces:
      - application/json
      responses:
        "200":
          description: OK
      security:
      - BearerToken: []
      summary: Change Tier of workspace
      tags:
      - workspace
  /workspace/api/v1/workspace/current:
    get:
      consumes:
      - application/json
      description: Returns all workspaces with owner id
      produces:
      - application/json
      responses:
        "200":
          description: OK
          schema:
            $ref: '#/definitions/github_com_kaytu-io_kaytu-engine_pkg_workspace_api.WorkspaceResponse'
      security:
      - BearerToken: []
      summary: List all workspaces with owner id
      tags:
      - workspace
  /workspace/api/v1/workspaces:
    get:
      consumes:
      - application/json
      description: Returns all workspaces with owner id
      produces:
      - application/json
      responses:
        "200":
          description: OK
          schema:
            items:
              $ref: '#/definitions/github_com_kaytu-io_kaytu-engine_pkg_workspace_api.WorkspaceResponse'
            type: array
      security:
      - BearerToken: []
      summary: List all workspaces with owner id
      tags:
      - workspace
  /workspace/api/v1/workspaces/{workspace_id}:
    get:
      consumes:
      - application/json
      description: Get workspace with workspace id
      parameters:
      - description: Workspace ID
        in: path
        name: workspace_id
        required: true
        type: string
      produces:
      - application/json
      responses:
        "200":
          description: OK
      security:
      - BearerToken: []
      summary: Get workspace for workspace service
      tags:
      - workspace
  /workspace/api/v1/workspaces/byid/{workspace_id}:
    get:
      consumes:
      - application/json
      parameters:
      - description: Workspace ID
        in: path
        name: workspace_id
        required: true
        type: string
      produces:
      - application/json
      responses:
        "200":
          description: OK
          schema:
            $ref: '#/definitions/github_com_kaytu-io_kaytu-engine_pkg_workspace_api.Workspace'
      security:
      - BearerToken: []
      summary: Get workspace
      tags:
      - workspace
  /workspace/api/v1/workspaces/limits/{workspace_name}:
    get:
      consumes:
      - application/json
      parameters:
      - description: Workspace Name
        in: path
        name: workspace_name
        required: true
        type: string
      - description: Ignore usage
        in: query
        name: ignore_usage
        type: boolean
      produces:
      - application/json
      responses:
        "200":
          description: OK
          schema:
            $ref: '#/definitions/github_com_kaytu-io_kaytu-engine_pkg_workspace_api.WorkspaceLimitsUsage'
      security:
      - BearerToken: []
      summary: Get workspace limits
      tags:
      - workspace
  /workspace/api/v1/workspaces/limits/byid/{workspace_id}:
    get:
      consumes:
      - application/json
      parameters:
      - description: Workspace ID
        in: path
        name: workspace_id
        required: true
        type: string
      produces:
      - application/json
      responses:
        "200":
          description: OK
          schema:
            $ref: '#/definitions/github_com_kaytu-io_kaytu-engine_pkg_workspace_api.WorkspaceLimits'
      security:
      - BearerToken: []
      summary: Get workspace limits
      tags:
      - workspace
schemes:
- https
securityDefinitions:
  BearerToken:
    description: Enter the token with the `Bearer` prefix.
    in: header
    name: Authorization
    type: apiKey
swagger: "2.0"<|MERGE_RESOLUTION|>--- conflicted
+++ resolved
@@ -1640,21 +1640,6 @@
         minimum: 0
         type: integer
     type: object
-<<<<<<< HEAD
-=======
-  github_com_kaytu-io_kaytu-engine_pkg_onboard_api.ConnectionCountRequest:
-    properties:
-      connectors:
-        example:
-        - Azure
-        items:
-          type: string
-        type: array
-      state:
-        allOf:
-        - $ref: '#/definitions/github_com_kaytu-io_kaytu-engine_pkg_onboard_api.ConnectionLifecycleState'
-        example: enabled
-    type: object
   github_com_kaytu-io_kaytu-engine_pkg_onboard_api.ConnectionGroup:
     properties:
       connectionIds:
@@ -1675,7 +1660,6 @@
           IS NOT NULL AND tags->'application' @> '"UltraSight"'
         type: string
     type: object
->>>>>>> d9529b1d
   github_com_kaytu-io_kaytu-engine_pkg_onboard_api.ConnectionLifecycleState:
     enum:
     - ONBOARD
@@ -3265,12 +3249,16 @@
         name: connector
         type: array
       - collectionFormat: csv
-        description: Connection IDs to filter by
+        description: Connection IDs to filter by - mutually exclusive with connectionGroup
         in: query
         items:
           type: string
         name: connectionId
         type: array
+      - description: Connection group to filter by - mutually exclusive with connectionId
+        in: query
+        name: connectionGroup
+        type: string
       - description: timestamp for resource count in epoch seconds
         in: query
         name: endTime
@@ -3324,12 +3312,16 @@
         name: connector
         type: array
       - collectionFormat: csv
-        description: Connection IDs to filter by
+        description: Connection IDs to filter by - mutually exclusive with connectionGroup
         in: query
         items:
           type: string
         name: connectionId
         type: array
+      - description: Connection group to filter by - mutually exclusive with connectionId
+        in: query
+        name: connectionGroup
+        type: string
       - collectionFormat: csv
         description: Metric IDs
         in: query
@@ -3396,12 +3388,16 @@
         name: connector
         type: array
       - collectionFormat: csv
-        description: Connection IDs to filter by
+        description: Connection IDs to filter by - mutually exclusive with connectionGroup
         in: query
         items:
           type: string
         name: connectionId
         type: array
+      - description: Connection group to filter by - mutually exclusive with connectionId
+        in: query
+        name: connectionGroup
+        type: string
       - description: start time in unix seconds - default is now
         in: query
         name: startTime
@@ -3458,12 +3454,16 @@
         name: connector
         type: array
       - collectionFormat: csv
-        description: Connection IDs to filter by
+        description: Connection IDs to filter by - mutually exclusive with connectionGroup
         in: query
         items:
           type: string
         name: connectionId
         type: array
+      - description: Connection group to filter by - mutually exclusive with connectionId
+        in: query
+        name: connectionGroup
+        type: string
       - description: timestamp for start in epoch seconds
         in: query
         name: startTime
@@ -3516,12 +3516,16 @@
         name: connector
         type: array
       - collectionFormat: csv
-        description: Connection IDs to filter by
+        description: Connection IDs to filter by - mutually exclusive with connectionGroup
         in: query
         items:
           type: string
         name: connectionId
         type: array
+      - description: Connection group to filter by - mutually exclusive with connectionId
+        in: query
+        name: connectionGroup
+        type: string
       - description: Minimum number of resources with this tag value, default 1
         in: query
         name: minCount
@@ -3593,12 +3597,16 @@
         name: connector
         type: array
       - collectionFormat: csv
-        description: Connection IDs to filter by
+        description: Connection IDs to filter by - mutually exclusive with connectionGroup
         in: query
         items:
           type: string
         name: connectionId
         type: array
+      - description: Connection group to filter by - mutually exclusive with connectionId
+        in: query
+        name: connectionGroup
+        type: string
       - description: timestamp for start in epoch seconds
         in: query
         name: startTime
@@ -3645,12 +3653,16 @@
         name: connector
         type: array
       - collectionFormat: csv
-        description: Connection IDs to filter by
+        description: Connection IDs to filter by - mutually exclusive with connectionGroup
         in: query
         items:
           type: string
         name: connectionId
         type: array
+      - description: Connection group to filter by - mutually exclusive with connectionId
+        in: query
+        name: connectionGroup
+        type: string
       - description: How many top values to return default is 5
         in: query
         name: top
@@ -3676,390 +3688,6 @@
       tags:
       - inventory
   /inventory/api/v2/cost/metric:
-    get:
-      consumes:
-      - application/json
-      description: This API allows users to retrieve cost metrics with respect to
-        specified filters. The API returns information such as the total cost and
-        costs per each service based on the specified filters.
-      parameters:
-      - collectionFormat: csv
-        description: Connector type to filter by
-        in: query
-        items:
-          enum:
-          - ""
-          - AWS
-          - Azure
-          type: string
-        name: connector
-        type: array
-      - collectionFormat: csv
-        description: Connection IDs to filter by
-        in: query
-        items:
-          type: string
-        name: connectionId
-        type: array
-      - description: timestamp for start in epoch seconds
-        in: query
-        name: startTime
-        type: string
-      - description: timestamp for end in epoch seconds
-        in: query
-        name: endTime
-        type: string
-<<<<<<< HEAD
-      - description: Sort by field - default is cost
-=======
-      produces:
-      - application/json
-      responses:
-        "200":
-          description: OK
-          schema:
-            $ref: '#/definitions/github_com_kaytu-io_kaytu-engine_pkg_compliance_api.Query'
-      security:
-      - BearerToken: []
-      summary: Get query
-      tags:
-      - compliance
-  /compliance/api/v1/queries/sync:
-    get:
-      consumes:
-      - application/json
-      description: This API syncs queries with the git backend.
-      produces:
-      - application/json
-      responses:
-        "200":
-          description: OK
-      security:
-      - BearerToken: []
-      summary: Sync queries
-      tags:
-      - compliance
-  /inventory/api/v1/query:
-    get:
-      description: Listing smart queries by specified filters
-      parameters:
-      - description: Request Body
-        in: body
-        name: request
-        required: true
-        schema:
-          $ref: '#/definitions/github_com_kaytu-io_kaytu-engine_pkg_inventory_api.ListQueryRequest'
-      produces:
-      - application/json
-      responses:
-        "200":
-          description: OK
-          schema:
-            items:
-              $ref: '#/definitions/github_com_kaytu-io_kaytu-engine_pkg_inventory_api.SmartQueryItem'
-            type: array
-      security:
-      - BearerToken: []
-      summary: List smart queries
-      tags:
-      - smart_query
-  /inventory/api/v1/query/run:
-    post:
-      description: Run provided smart query and returns the result.
-      parameters:
-      - description: Request Body
-        in: body
-        name: request
-        required: true
-        schema:
-          $ref: '#/definitions/github_com_kaytu-io_kaytu-engine_pkg_inventory_api.RunQueryRequest'
-      - description: Accept header
-        enum:
-        - application/json
-        - text/csv
-        in: header
-        name: accept
-        required: true
-        type: string
-      produces:
-      - application/json
-      responses:
-        "200":
-          description: OK
-          schema:
-            $ref: '#/definitions/github_com_kaytu-io_kaytu-engine_pkg_inventory_api.RunQueryResponse'
-      security:
-      - BearerToken: []
-      summary: Run provided smart query and returns the result
-      tags:
-      - smart_query
-  /inventory/api/v1/query/run/history:
-    get:
-      description: Get recently ran queries.
-      produces:
-      - application/json
-      responses:
-        "200":
-          description: OK
-          schema:
-            items:
-              $ref: '#/definitions/github_com_kaytu-io_kaytu-engine_pkg_inventory_api.SmartQueryHistory'
-            type: array
-      security:
-      - BearerToken: []
-      summary: Get recently ran queries
-      tags:
-      - smart_query
-  /inventory/api/v2/analytics/categories:
-    get:
-      consumes:
-      - application/json
-      description: Returns list of categories for analytics summary
-      parameters:
-      - description: 'Metric type, default: assets'
-        enum:
-        - assets
-        - spend
-        in: query
-        name: metricType
-        type: string
-      produces:
-      - application/json
-      responses:
-        "200":
-          description: OK
-          schema:
-            $ref: '#/definitions/github_com_kaytu-io_kaytu-engine_pkg_inventory_api.AnalyticsCategoriesResponse'
-      security:
-      - BearerToken: []
-      summary: List Analytics categories
-      tags:
-      - analytics
-  /inventory/api/v2/analytics/composition/{key}:
-    get:
-      consumes:
-      - application/json
-      description: This API allows users to retrieve tag values with the most resources
-        for the given key.
-      parameters:
-      - description: Tag key
-        in: path
-        name: key
-        required: true
-        type: string
-      - description: 'Metric type, default: assets'
-        enum:
-        - assets
-        - spend
-        in: query
-        name: metricType
-        type: string
-      - description: How many top values to return default is 5
-        in: query
-        name: top
-        required: true
-        type: integer
-      - collectionFormat: csv
-        description: Connector types to filter by
-        in: query
-        items:
-          enum:
-          - ""
-          - AWS
-          - Azure
-          type: string
-        name: connector
-        type: array
-      - collectionFormat: csv
-        description: Connection IDs to filter by - mutually exclusive with connectionGroup
-        in: query
-        items:
-          type: string
-        name: connectionId
-        type: array
-      - description: Connection group to filter by - mutually exclusive with connectionId
-        in: query
-        name: connectionGroup
-        type: string
-      - description: timestamp for resource count in epoch seconds
-        in: query
-        name: endTime
-        type: string
-      - description: timestamp for resource count change comparison in epoch seconds
-        in: query
-        name: startTime
-        type: string
-      produces:
-      - application/json
-      responses:
-        "200":
-          description: OK
-          schema:
-            $ref: '#/definitions/github_com_kaytu-io_kaytu-engine_pkg_inventory_api.ListResourceTypeCompositionResponse'
-      security:
-      - BearerToken: []
-      summary: List analytics composition
-      tags:
-      - analytics
-  /inventory/api/v2/analytics/metric:
-    get:
-      consumes:
-      - application/json
-      description: Get list of analytics with metrics of each type based on the given
-        input filters.
-      parameters:
-      - collectionFormat: csv
-        description: Key-Value tags in key=value format to filter by
-        in: query
-        items:
-          type: string
-        name: tag
-        type: array
-      - description: 'Metric type, default: assets'
-        enum:
-        - assets
-        - spend
-        in: query
-        name: metricType
-        type: string
-      - collectionFormat: csv
-        description: Connector type to filter by
-        in: query
-        items:
-          enum:
-          - ""
-          - AWS
-          - Azure
-          type: string
-        name: connector
-        type: array
-      - collectionFormat: csv
-        description: Connection IDs to filter by - mutually exclusive with connectionGroup
-        in: query
-        items:
-          type: string
-        name: connectionId
-        type: array
-      - description: Connection group to filter by - mutually exclusive with connectionId
-        in: query
-        name: connectionGroup
-        type: string
-      - collectionFormat: csv
-        description: Metric IDs
-        in: query
-        items:
-          type: string
-        name: metricIDs
-        type: array
-      - description: timestamp for resource count in epoch seconds
-        in: query
-        name: endTime
-        type: string
-      - description: timestamp for resource count change comparison in epoch seconds
-        in: query
-        name: startTime
-        type: string
-      - description: Minimum number of resources with this tag value, default 1
-        in: query
-        name: minCount
-        type: integer
-      - description: Sort by field - default is count
->>>>>>> d9529b1d
-        enum:
-        - dimension
-        - cost
-        - growth
-        - growth_rate
-        in: query
-        name: sortBy
-        type: string
-      - description: page size - default is 20
-        in: query
-        name: pageSize
-        type: integer
-      - description: page number - default is 1
-        in: query
-        name: pageNumber
-        type: integer
-<<<<<<< HEAD
-=======
-      produces:
-      - application/json
-      responses:
-        "200":
-          description: OK
-          schema:
-            $ref: '#/definitions/github_com_kaytu-io_kaytu-engine_pkg_inventory_api.ListMetricsResponse'
-      security:
-      - BearerToken: []
-      summary: List analytics metrics
-      tags:
-      - analytics
-  /inventory/api/v2/analytics/regions/summary:
-    get:
-      consumes:
-      - application/json
-      description: Returns list of regions analytics summary
-      parameters:
-      - collectionFormat: csv
-        description: Connector type to filter by
-        in: query
-        items:
-          enum:
-          - ""
-          - AWS
-          - Azure
-          type: string
-        name: connector
-        type: array
-      - collectionFormat: csv
-        description: Connection IDs to filter by - mutually exclusive with connectionGroup
-        in: query
-        items:
-          type: string
-        name: connectionId
-        type: array
-      - description: Connection group to filter by - mutually exclusive with connectionId
-        in: query
-        name: connectionGroup
-        type: string
-      - description: start time in unix seconds - default is now
-        in: query
-        name: startTime
-        type: integer
-      - description: end time in unix seconds - default is one week ago
-        in: query
-        name: endTime
-        type: integer
-      - description: column to sort by - default is resource_count
-        enum:
-        - resource_count
-        - growth
-        - growth_rate
-        in: query
-        name: sortBy
-        type: string
-      - description: page size - default is 20
-        in: query
-        name: pageSize
-        type: integer
-      - description: page number - default is 1
-        in: query
-        name: pageNumber
-        type: integer
-      produces:
-      - application/json
-      responses:
-        "200":
-          description: OK
-          schema:
-            $ref: '#/definitions/github_com_kaytu-io_kaytu-engine_pkg_inventory_api.RegionsResourceCountResponse'
-      security:
-      - BearerToken: []
-      summary: List Regions Summary
-      tags:
-      - analytics
-  /inventory/api/v2/analytics/spend/metric:
     get:
       consumes:
       - application/json
@@ -4123,15 +3751,114 @@
             $ref: '#/definitions/github_com_kaytu-io_kaytu-engine_pkg_inventory_api.ListCostMetricsResponse'
       security:
       - BearerToken: []
-      summary: List spend metrics
+      summary: List cost metrics
       tags:
       - inventory
-  /inventory/api/v2/analytics/tag:
+  /inventory/api/v2/cost/trend:
+    get:
+      consumes:
+      - application/json
+      description: This API allows users to retrieve a list of costs over the course
+        of the specified time frame based on the given input filters. If startTime
+        and endTime are empty, the API returns the last month trend.
+      parameters:
+      - collectionFormat: csv
+        description: Connector type to filter by
+        in: query
+        items:
+          enum:
+          - ""
+          - AWS
+          - Azure
+          type: string
+        name: connector
+        type: array
+      - collectionFormat: csv
+        description: Connection IDs to filter by - mutually exclusive with connectionGroup
+        in: query
+        items:
+          type: string
+        name: connectionId
+        type: array
+      - description: Connection group to filter by - mutually exclusive with connectionId
+        in: query
+        name: connectionGroup
+        type: string
+      - description: timestamp for start in epoch seconds
+        in: query
+        name: startTime
+        type: string
+      - description: timestamp for end in epoch seconds
+        in: query
+        name: endTime
+        type: string
+      - description: maximum number of datapoints to return, default is 30
+        in: query
+        name: datapointCount
+        type: string
+      produces:
+      - application/json
+      responses:
+        "200":
+          description: OK
+          schema:
+            items:
+              $ref: '#/definitions/github_com_kaytu-io_kaytu-engine_pkg_inventory_api.CostTrendDatapoint'
+            type: array
+      security:
+      - BearerToken: []
+      summary: Get Cost Trend
+      tags:
+      - inventory
+  /inventory/api/v2/resources/metric/{resourceType}:
+    get:
+      consumes:
+      - application/json
+      description: This API allows users to retrieve metrics for a specific resource
+        type.
+      parameters:
+      - collectionFormat: csv
+        description: Connection IDs to filter by - mutually exclusive with connectionGroup
+        in: query
+        items:
+          type: string
+        name: connectionId
+        type: array
+      - description: Connection group to filter by - mutually exclusive with connectionId
+        in: query
+        name: connectionGroup
+        type: string
+      - description: timestamp for resource count in epoch seconds
+        in: query
+        name: endTime
+        type: string
+      - description: timestamp for resource count change comparison in epoch seconds
+        in: query
+        name: startTime
+        type: string
+      - description: ResourceType
+        in: path
+        name: resourceType
+        required: true
+        type: string
+      produces:
+      - application/json
+      responses:
+        "200":
+          description: OK
+          schema:
+            $ref: '#/definitions/github_com_kaytu-io_kaytu-engine_pkg_inventory_api.ResourceType'
+      security:
+      - BearerToken: []
+      summary: Get resource metrics
+      tags:
+      - inventory
+  /inventory/api/v2/resources/tag:
     get:
       consumes:
       - application/json
       description: This API allows users to retrieve a list of tag keys with their
-        possible values for all analytic metrics.
+        possible values for all resource types.
       parameters:
       - collectionFormat: csv
         description: Connector type to filter by
@@ -4159,13 +3886,6 @@
         in: query
         name: endTime
         type: integer
-      - description: 'Metric type, default: assets'
-        enum:
-        - assets
-        - spend
-        in: query
-        name: metricType
-        type: string
       produces:
       - application/json
       responses:
@@ -4179,351 +3899,6 @@
             type: object
       security:
       - BearerToken: []
-      summary: List analytics tags
-      tags:
-      - analytics
-  /inventory/api/v2/analytics/trend:
-    get:
-      consumes:
-      - application/json
-      description: This API allows users to retrieve a list of resource counts over
-        the course of the specified time frame based on the given input filters
-      parameters:
-      - collectionFormat: csv
-        description: Key-Value tags in key=value format to filter by
-        in: query
-        items:
-          type: string
-        name: tag
-        type: array
-      - description: 'Metric type, default: assets'
-        enum:
-        - assets
-        - spend
-        in: query
-        name: metricType
-        type: string
-      - collectionFormat: csv
-        description: Metric IDs to filter by
-        in: query
-        items:
-          type: string
-        name: ids
-        type: array
-      - collectionFormat: csv
-        description: Connector type to filter by
-        in: query
-        items:
-          enum:
-          - ""
-          - AWS
-          - Azure
-          type: string
-        name: connector
-        type: array
-      - collectionFormat: csv
-        description: Connection IDs to filter by - mutually exclusive with connectionGroup
-        in: query
-        items:
-          type: string
-        name: connectionId
-        type: array
-      - description: Connection group to filter by - mutually exclusive with connectionId
-        in: query
-        name: connectionGroup
-        type: string
-      - description: timestamp for start in epoch seconds
-        in: query
-        name: startTime
-        type: string
-      - description: timestamp for end in epoch seconds
-        in: query
-        name: endTime
-        type: string
-      - description: maximum number of datapoints to return, default is 30
-        in: query
-        name: datapointCount
-        type: string
-      produces:
-      - application/json
-      responses:
-        "200":
-          description: OK
-          schema:
-            items:
-              $ref: '#/definitions/github_com_kaytu-io_kaytu-engine_pkg_inventory_api.ResourceTypeTrendDatapoint'
-            type: array
-      security:
-      - BearerToken: []
-      summary: Get metric trend
-      tags:
-      - analytics
-  /inventory/api/v2/cost/composition:
-    get:
-      consumes:
-      - application/json
-      description: This API allows users to retrieve the cost composition with respect
-        to specified filters. The API returns information such as the total cost for
-        the given time range, and the top services by cost.
-      parameters:
-      - collectionFormat: csv
-        description: Connector type to filter by
-        in: query
-        items:
-          enum:
-          - ""
-          - AWS
-          - Azure
-          type: string
-        name: connector
-        type: array
-      - collectionFormat: csv
-        description: Connection IDs to filter by - mutually exclusive with connectionGroup
-        in: query
-        items:
-          type: string
-        name: connectionId
-        type: array
-      - description: Connection group to filter by - mutually exclusive with connectionId
-        in: query
-        name: connectionGroup
-        type: string
-      - description: How many top values to return default is 5
-        in: query
-        name: top
-        type: integer
-      - description: timestamp for start in epoch seconds
-        in: query
-        name: startTime
-        type: string
-      - description: timestamp for end in epoch seconds
-        in: query
-        name: endTime
-        type: string
-      produces:
-      - application/json
-      responses:
-        "200":
-          description: OK
-          schema:
-            $ref: '#/definitions/github_com_kaytu-io_kaytu-engine_pkg_inventory_api.ListCostCompositionResponse'
-      security:
-      - BearerToken: []
-      summary: List cost composition
-      tags:
-      - inventory
-  /inventory/api/v2/cost/metric:
-    get:
-      consumes:
-      - application/json
-      description: This API allows users to retrieve cost metrics with respect to
-        specified filters. The API returns information such as the total cost and
-        costs per each service based on the specified filters.
-      parameters:
-      - collectionFormat: csv
-        description: Connector type to filter by
-        in: query
-        items:
-          enum:
-          - ""
-          - AWS
-          - Azure
-          type: string
-        name: connector
-        type: array
-      - collectionFormat: csv
-        description: Connection IDs to filter by - mutually exclusive with connectionGroup
-        in: query
-        items:
-          type: string
-        name: connectionId
-        type: array
-      - description: Connection group to filter by - mutually exclusive with connectionId
-        in: query
-        name: connectionGroup
-        type: string
-      - description: timestamp for start in epoch seconds
-        in: query
-        name: startTime
-        type: string
-      - description: timestamp for end in epoch seconds
-        in: query
-        name: endTime
-        type: string
-      - description: Sort by field - default is cost
-        enum:
-        - dimension
-        - cost
-        - growth
-        - growth_rate
-        in: query
-        name: sortBy
-        type: string
-      - description: page size - default is 20
-        in: query
-        name: pageSize
-        type: integer
-      - description: page number - default is 1
-        in: query
-        name: pageNumber
-        type: integer
-      produces:
-      - application/json
-      responses:
-        "200":
-          description: OK
-          schema:
-            $ref: '#/definitions/github_com_kaytu-io_kaytu-engine_pkg_inventory_api.ListCostMetricsResponse'
-      security:
-      - BearerToken: []
-      summary: List cost metrics
-      tags:
-      - inventory
-  /inventory/api/v2/cost/trend:
-    get:
-      consumes:
-      - application/json
-      description: This API allows users to retrieve a list of costs over the course
-        of the specified time frame based on the given input filters. If startTime
-        and endTime are empty, the API returns the last month trend.
-      parameters:
-      - collectionFormat: csv
-        description: Connector type to filter by
-        in: query
-        items:
-          enum:
-          - ""
-          - AWS
-          - Azure
-          type: string
-        name: connector
-        type: array
-      - collectionFormat: csv
-        description: Connection IDs to filter by - mutually exclusive with connectionGroup
-        in: query
-        items:
-          type: string
-        name: connectionId
-        type: array
-      - description: Connection group to filter by - mutually exclusive with connectionId
-        in: query
-        name: connectionGroup
-        type: string
-      - description: timestamp for start in epoch seconds
-        in: query
-        name: startTime
-        type: string
-      - description: timestamp for end in epoch seconds
-        in: query
-        name: endTime
-        type: string
-      - description: maximum number of datapoints to return, default is 30
-        in: query
-        name: datapointCount
-        type: string
-      produces:
-      - application/json
-      responses:
-        "200":
-          description: OK
-          schema:
-            items:
-              $ref: '#/definitions/github_com_kaytu-io_kaytu-engine_pkg_inventory_api.CostTrendDatapoint'
-            type: array
-      security:
-      - BearerToken: []
-      summary: Get Cost Trend
-      tags:
-      - inventory
-  /inventory/api/v2/resources/metric/{resourceType}:
-    get:
-      consumes:
-      - application/json
-      description: This API allows users to retrieve metrics for a specific resource
-        type.
-      parameters:
-      - collectionFormat: csv
-        description: Connection IDs to filter by - mutually exclusive with connectionGroup
-        in: query
-        items:
-          type: string
-        name: connectionId
-        type: array
-      - description: Connection group to filter by - mutually exclusive with connectionId
-        in: query
-        name: connectionGroup
-        type: string
-      - description: timestamp for resource count in epoch seconds
-        in: query
-        name: endTime
-        type: string
-      - description: timestamp for resource count change comparison in epoch seconds
-        in: query
-        name: startTime
-        type: string
-      - description: ResourceType
-        in: path
-        name: resourceType
-        required: true
-        type: string
-      produces:
-      - application/json
-      responses:
-        "200":
-          description: OK
-          schema:
-            $ref: '#/definitions/github_com_kaytu-io_kaytu-engine_pkg_inventory_api.ResourceType'
-      security:
-      - BearerToken: []
-      summary: Get resource metrics
-      tags:
-      - inventory
-  /inventory/api/v2/resources/tag:
-    get:
-      consumes:
-      - application/json
-      description: This API allows users to retrieve a list of tag keys with their
-        possible values for all resource types.
-      parameters:
-      - collectionFormat: csv
-        description: Connector type to filter by
-        in: query
-        items:
-          type: string
-        name: connector
-        type: array
-      - collectionFormat: csv
-        description: Connection IDs to filter by - mutually exclusive with connectionGroup
-        in: query
-        items:
-          type: string
-        name: connectionId
-        type: array
-      - description: Connection group to filter by - mutually exclusive with connectionId
-        in: query
-        name: connectionGroup
-        type: string
-      - description: Minimum number of resources with this tag value, default 1
-        in: query
-        name: minCount
-        type: integer
-      - description: End time in unix timestamp format, default now
-        in: query
-        name: endTime
-        type: integer
-      produces:
-      - application/json
-      responses:
-        "200":
-          description: OK
-          schema:
-            additionalProperties:
-              items:
-                type: string
-              type: array
-            type: object
-      security:
-      - BearerToken: []
       summary: List resourcetype tags
       tags:
       - inventory
@@ -4699,899 +4074,6 @@
       summary: Get connection group
       tags:
       - connection-groups
-  /onboard/api/v1/connections/{connectionId}:
-    put:
-      description: Update a connection with connection ID.
-      parameters:
-      - description: ConnectionID
-        in: path
-        name: connectionId
-        required: true
-        type: string
-      - description: Request
-        in: body
-        name: request
-        required: true
-        schema:
-          $ref: '#/definitions/github_com_kaytu-io_kaytu-engine_pkg_onboard_api.ChangeConnectionRequest'
-      produces:
-      - application/json
-      responses:
-        "200":
-          description: OK
-          schema:
-            $ref: '#/definitions/github_com_kaytu-io_kaytu-engine_pkg_onboard_api.Connection'
-      security:
-      - BearerToken: []
-      summary: Update a connection
-      tags:
-      - onboard
-  /onboard/api/v1/connections/{connectionId}/state:
-    post:
-      description: Change connection lifecycle state with connection ID.
-      parameters:
-      - description: ConnectionID
-        in: path
-        name: connectionId
-        required: true
-        type: string
-      - description: Request
-        in: body
-        name: request
-        required: true
-        schema:
-          $ref: '#/definitions/github_com_kaytu-io_kaytu-engine_pkg_onboard_api.ChangeConnectionLifecycleStateRequest'
-      produces:
-      - application/json
-      responses:
-        "200":
-          description: OK
-      security:
-      - BearerToken: []
-      summary: Change connection lifecycle state
-      tags:
-      - onboard
-  /onboard/api/v1/connections/count:
-    get:
-      description: Returns a count of connections
-      parameters:
-      - description: Request
-        in: body
-        name: type
-        required: true
-        schema:
-          $ref: '#/definitions/github_com_kaytu-io_kaytu-engine_pkg_onboard_api.ConnectionCountRequest'
-      produces:
-      - application/json
-      responses:
-        "200":
-          description: OK
-          schema:
-            type: integer
-      security:
-      - BearerToken: []
-      summary: Connections count
-      tags:
-      - onboard
-  /onboard/api/v1/connections/summary:
-    get:
-      consumes:
-      - application/json
-      description: Returns a list of connections summaries
-      parameters:
-      - collectionFormat: csv
-        description: Connector
-        in: query
-        items:
-          enum:
-          - ""
-          - AWS
-          - Azure
-          type: string
-        name: connector
-        type: array
-      - collectionFormat: csv
-        description: Connection IDs
-        in: query
-        items:
-          type: string
-        name: connectionId
-        type: array
-      - description: lifecycle state filter
-        in: query
-        name: lifecycleState
-        type: string
-      - description: page size - default is 20
-        in: query
-        name: pageSize
-        type: integer
-      - description: page number - default is 1
-        in: query
-        name: pageNumber
-        type: integer
-      - description: start time in unix seconds
-        in: query
-        name: startTime
-        type: integer
-      - description: end time in unix seconds
-        in: query
-        name: endTime
-        type: integer
-      - description: column to sort by - default is cost
-        enum:
-        - onboard_date
-        - resource_count
-        - cost
-        - growth
-        - growth_rate
-        - cost_growth
-        - cost_growth_rate
-        in: query
-        name: sortBy
-        type: string
-      produces:
-      - application/json
-      responses:
-        "200":
-          description: OK
-          schema:
-            $ref: '#/definitions/github_com_kaytu-io_kaytu-engine_pkg_onboard_api.ListConnectionSummaryResponse'
-      security:
-      - BearerToken: []
-      summary: List connections summaries
-      tags:
-      - connections
-  /onboard/api/v1/connections/summary/{connectionId}:
-    get:
-      consumes:
-      - application/json
-      description: Returns a connections summaries
-      parameters:
-      - description: start time in unix seconds
-        in: query
-        name: startTime
-        type: integer
-      - description: end time in unix seconds
-        in: query
-        name: endTime
-        type: integer
-      - description: ConnectionID
-        in: path
-        name: connectionId
-        required: true
-        type: string
-      produces:
-      - application/json
-      responses:
-        "200":
-          description: OK
-          schema:
-            $ref: '#/definitions/github_com_kaytu-io_kaytu-engine_pkg_onboard_api.Connection'
-      security:
-      - BearerToken: []
-      summary: Get connection summary
-      tags:
-      - connections
-  /onboard/api/v1/connector:
-    get:
-      description: Returns list of all connectors
-      produces:
-      - application/json
-      responses:
-        "200":
-          description: OK
-          schema:
-            items:
-              $ref: '#/definitions/github_com_kaytu-io_kaytu-engine_pkg_onboard_api.ConnectorCount'
-            type: array
-      security:
-      - BearerToken: []
-      summary: List connectors
-      tags:
-      - onboard
-  /onboard/api/v1/connector/{connectorName}:
-    get:
-      description: Returns connector details by name
-      parameters:
-      - description: Connector name
-        in: path
-        name: connectorName
-        required: true
-        type: string
-      produces:
-      - application/json
-      responses:
-        "200":
-          description: OK
-          schema:
-            $ref: '#/definitions/github_com_kaytu-io_kaytu-engine_pkg_onboard_api.Connector'
-      security:
-      - BearerToken: []
-      summary: Get connector
-      tags:
-      - onboard
-  /onboard/api/v1/credential:
-    get:
-      description: Retrieving list of credentials with their details
-      parameters:
-      - description: filter by connector type
-        enum:
-        - ""
-        - AWS
-        - Azure
-        in: query
-        name: connector
-        type: string
-      - description: filter by health status
-        enum:
-        - healthy
-        - unhealthy
-        in: query
-        name: health
-        type: string
-      - collectionFormat: csv
-        description: filter by credential type
-        in: query
-        items:
-          enum:
-          - auto-azure
-          - auto-aws
-          - manual-aws-org
-          - manual-azure-spn
-          type: string
-        name: credentialType
-        type: array
-      - default: 50
-        description: page size
-        in: query
-        name: pageSize
-        type: integer
-      - default: 1
-        description: page number
-        in: query
-        name: pageNumber
-        type: integer
-      produces:
-      - application/json
-      responses:
-        "200":
-          description: OK
-          schema:
-            $ref: '#/definitions/github_com_kaytu-io_kaytu-engine_pkg_onboard_api.ListCredentialResponse'
-      security:
-      - BearerToken: []
-      summary: List credentials
-      tags:
-      - onboard
-    post:
-      description: Creating connection credentials
-      parameters:
-      - description: config
-        in: body
-        name: config
-        required: true
-        schema:
-          $ref: '#/definitions/github_com_kaytu-io_kaytu-engine_pkg_onboard_api.CreateCredentialRequest'
-      produces:
-      - application/json
-      responses:
-        "200":
-          description: OK
-          schema:
-            $ref: '#/definitions/github_com_kaytu-io_kaytu-engine_pkg_onboard_api.CreateCredentialResponse'
-      security:
-      - BearerToken: []
-      summary: Create connection credentials
-      tags:
-      - onboard
-  /onboard/api/v1/credential/{credentialId}:
-    delete:
-      description: Remove a credential by Id
-      parameters:
-      - description: CredentialID
-        in: path
-        name: credentialId
-        required: true
-        type: string
-      produces:
-      - application/json
-      responses:
-        "200":
-          description: OK
-      security:
-      - BearerToken: []
-      summary: Delete credential
-      tags:
-      - onboard
-    get:
-      description: Retrieving credential details by credential ID
-      parameters:
-      - description: Credential ID
-        in: path
-        name: credentialId
-        required: true
-        type: string
-      produces:
-      - application/json
-      responses:
-        "200":
-          description: OK
-          schema:
-            $ref: '#/definitions/github_com_kaytu-io_kaytu-engine_pkg_onboard_api.Credential'
-      security:
-      - BearerToken: []
-      summary: Get Credential
-      tags:
-      - onboard
-    put:
-      description: Edit a credential by Id
-      parameters:
-      - description: Credential ID
-        in: path
-        name: credentialId
-        required: true
-        type: string
-      - description: config
-        in: body
-        name: config
-        required: true
-        schema:
-          $ref: '#/definitions/github_com_kaytu-io_kaytu-engine_pkg_onboard_api.UpdateCredentialRequest'
-      produces:
-      - application/json
-      responses:
-        "200":
-          description: OK
-      security:
-      - BearerToken: []
-      summary: Edit credential
-      tags:
-      - onboard
-  /onboard/api/v1/credential/{credentialId}/autoonboard:
-    post:
-      description: Onboard all available connections for a credential
-      parameters:
-      - description: CredentialID
-        in: path
-        name: credentialId
-        required: true
-        type: string
-      produces:
-      - application/json
-      responses:
-        "200":
-          description: OK
-          schema:
-            items:
-              $ref: '#/definitions/github_com_kaytu-io_kaytu-engine_pkg_onboard_api.Connection'
-            type: array
-      security:
-      - BearerToken: []
-      summary: Onboard all available connections for a credential
-      tags:
-      - onboard
-  /onboard/api/v1/credential/{credentialId}/disable:
-    post:
-      description: Disable credential
-      parameters:
-      - description: CredentialID
-        in: path
-        name: credentialId
-        required: true
-        type: string
-      produces:
-      - application/json
-      responses:
-        "200":
-          description: OK
-      security:
-      - BearerToken: []
-      summary: Disable credential
-      tags:
-      - onboard
-  /onboard/api/v1/credential/{credentialId}/enable:
-    post:
-      description: Enable credential
-      parameters:
-      - description: CredentialID
-        in: path
-        name: credentialId
-        required: true
-        type: string
-      produces:
-      - application/json
-      responses:
-        "200":
-          description: OK
-      security:
-      - BearerToken: []
-      summary: Enable credential
-      tags:
-      - onboard
-  /onboard/api/v1/credential/{credentialId}/healthcheck:
-    get:
-      parameters:
-      - description: CredentialID
-        in: path
-        name: credentialId
-        required: true
-        type: string
-      produces:
-      - application/json
-      responses:
-        "200":
-          description: OK
-      security:
-      - BearerToken: []
-      summary: Get live credential health status
-      tags:
-      - onboard
-  /onboard/api/v1/credential/sources/list:
-    get:
-      description: Returning a list of sources including both AWS and Azure unless
-        filtered by Type.
-      parameters:
-      - description: filter by connector type
-        enum:
-        - ""
-        - AWS
-        - Azure
-        in: query
-        name: connector
-        type: string
-      - collectionFormat: csv
-        description: filter by credential type
-        in: query
-        items:
-          enum:
-          - auto-azure
-          - auto-aws
-          - manual-aws-org
-          - manual-azure-spn
-          type: string
-        name: credentialType
-        type: array
-      - default: 50
-        description: page size
-        in: query
-        name: pageSize
-        type: integer
-      - default: 1
-        description: page number
-        in: query
-        name: pageNumber
-        type: integer
-      produces:
-      - application/json
-      responses:
-        "200":
-          description: OK
-          schema:
-            $ref: '#/definitions/github_com_kaytu-io_kaytu-engine_pkg_onboard_api.ListCredentialResponse'
-      security:
-      - BearerToken: []
-      summary: Returns a list of sources
-      tags:
-      - onboard
-  /onboard/api/v1/source/{sourceId}:
-    delete:
-      description: Deleting a single source either AWS / Azure for the given source
-        id.
-      parameters:
-      - description: Source ID
-        in: path
-        name: sourceId
-        required: true
-        type: string
-      produces:
-      - application/json
-      responses:
-        "200":
-          description: OK
-      security:
-      - BearerToken: []
-      summary: Delete source
-      tags:
-      - onboard
-    get:
-      description: Returning single source either AWS / Azure.
-      parameters:
-      - description: Source ID
-        in: path
-        name: sourceId
-        required: true
-        type: integer
-      produces:
-      - application/json
-      responses:
-        "200":
-          description: OK
-          schema:
-            $ref: '#/definitions/github_com_kaytu-io_kaytu-engine_pkg_onboard_api.Connection'
-      security:
-      - BearerToken: []
-      summary: Get source
-      tags:
-      - onboard
-  /onboard/api/v1/source/{sourceId}/credentials:
-    get:
-      description: |-
-        Returns credential for a source with given source ID.
-        The responses are different for different source types.
-      parameters:
-      - description: Source ID
-        in: path
-        name: sourceId
-        required: true
-        type: string
-      produces:
-      - application/json
-      responses:
-        "200":
-          description: OK
-          schema:
-            $ref: '#/definitions/github_com_kaytu-io_kaytu-engine_pkg_onboard_api.AzureCredential'
-      security:
-      - BearerToken: []
-      summary: Get source credential
-      tags:
-      - onboard
-    put:
-      description: Update source credential
-      parameters:
-      - description: Source ID
-        in: path
-        name: sourceId
-        required: true
-        type: string
-      produces:
-      - application/json
-      responses:
-        "200":
-          description: OK
-      security:
-      - BearerToken: []
-      summary: Update source credential
-      tags:
-      - onboard
-  /onboard/api/v1/source/{sourceId}/healthcheck:
-    post:
-      description: Get live source health status with given source ID.
-      parameters:
-      - description: Source ID
-        in: path
-        name: sourceId
-        required: true
-        type: string
-      produces:
-      - application/json
-      responses:
-        "200":
-          description: OK
-          schema:
-            $ref: '#/definitions/github_com_kaytu-io_kaytu-engine_pkg_onboard_api.Connection'
-      security:
-      - BearerToken: []
-      summary: Get source health
-      tags:
-      - onboard
-  /onboard/api/v1/source/account/{account_id}:
-    get:
-      description: Returning account source either AWS / Azure.
-      parameters:
-      - description: Source ID
-        in: path
-        name: account_id
-        required: true
-        type: integer
-      produces:
-      - application/json
-      responses:
-        "200":
-          description: OK
-          schema:
-            $ref: '#/definitions/github_com_kaytu-io_kaytu-engine_pkg_onboard_api.Connection'
-      security:
-      - BearerToken: []
-      summary: List account sources
-      tags:
-      - onboard
-  /onboard/api/v1/source/aws:
-    post:
-      description: Creating AWS source
-      parameters:
-      - description: Request
-        in: body
-        name: request
-        required: true
-        schema:
-          $ref: '#/definitions/github_com_kaytu-io_kaytu-engine_pkg_onboard_api.SourceAwsRequest'
-      produces:
-      - application/json
-      responses:
-        "200":
-          description: OK
-          schema:
-            $ref: '#/definitions/github_com_kaytu-io_kaytu-engine_pkg_onboard_api.CreateSourceResponse'
-      security:
-      - BearerToken: []
-      summary: Create AWS source
-      tags:
-      - onboard
-  /onboard/api/v1/source/azure:
-    post:
-      description: Creating Azure source
-      parameters:
-      - description: Request
-        in: body
-        name: request
-        required: true
-        schema:
-          $ref: '#/definitions/github_com_kaytu-io_kaytu-engine_pkg_onboard_api.SourceAzureRequest'
->>>>>>> d9529b1d
-      produces:
-      - application/json
-      responses:
-        "200":
-          description: OK
-          schema:
-            $ref: '#/definitions/github_com_kaytu-io_kaytu-engine_pkg_inventory_api.ListCostMetricsResponse'
-      security:
-      - BearerToken: []
-      summary: List cost metrics
-      tags:
-      - inventory
-  /inventory/api/v2/cost/trend:
-    get:
-      consumes:
-      - application/json
-      description: This API allows users to retrieve a list of costs over the course
-        of the specified time frame based on the given input filters. If startTime
-        and endTime are empty, the API returns the last month trend.
-      parameters:
-      - collectionFormat: csv
-        description: Connector type to filter by
-        in: query
-        items:
-          enum:
-          - ""
-          - AWS
-          - Azure
-          type: string
-        name: connector
-        type: array
-      - collectionFormat: csv
-        description: Connection IDs to filter by
-        in: query
-        items:
-          type: string
-        name: connectionId
-        type: array
-      - description: timestamp for start in epoch seconds
-        in: query
-        name: startTime
-        type: string
-      - description: timestamp for end in epoch seconds
-        in: query
-        name: endTime
-        type: string
-      - description: maximum number of datapoints to return, default is 30
-        in: query
-        name: datapointCount
-        type: string
-      produces:
-      - application/json
-      responses:
-        "200":
-          description: OK
-          schema:
-            items:
-              $ref: '#/definitions/github_com_kaytu-io_kaytu-engine_pkg_inventory_api.CostTrendDatapoint'
-            type: array
-      security:
-      - BearerToken: []
-      summary: Get Cost Trend
-      tags:
-      - inventory
-  /inventory/api/v2/resources/metric/{resourceType}:
-    get:
-      consumes:
-      - application/json
-      description: This API allows users to retrieve metrics for a specific resource
-        type.
-      parameters:
-      - collectionFormat: csv
-        description: Connection IDs to filter by
-        in: query
-        items:
-          type: string
-        name: connectionId
-        type: array
-      - description: timestamp for resource count in epoch seconds
-        in: query
-        name: endTime
-        type: string
-      - description: timestamp for resource count change comparison in epoch seconds
-        in: query
-        name: startTime
-        type: string
-      - description: ResourceType
-        in: path
-        name: resourceType
-        required: true
-        type: string
-      produces:
-      - application/json
-      responses:
-        "200":
-          description: OK
-          schema:
-            $ref: '#/definitions/github_com_kaytu-io_kaytu-engine_pkg_inventory_api.ResourceType'
-      security:
-      - BearerToken: []
-      summary: Get resource metrics
-      tags:
-      - inventory
-  /inventory/api/v2/resources/tag:
-    get:
-      consumes:
-      - application/json
-      description: This API allows users to retrieve a list of tag keys with their
-        possible values for all resource types.
-      parameters:
-      - collectionFormat: csv
-        description: Connector type to filter by
-        in: query
-        items:
-          type: string
-        name: connector
-        type: array
-      - collectionFormat: csv
-        description: Connection IDs to filter by
-        in: query
-        items:
-          type: string
-        name: connectionId
-        type: array
-      - description: Minimum number of resources with this tag value, default 1
-        in: query
-        name: minCount
-        type: integer
-      - description: End time in unix timestamp format, default now
-        in: query
-        name: endTime
-        type: integer
-      produces:
-      - application/json
-      responses:
-        "200":
-          description: OK
-          schema:
-            additionalProperties:
-              items:
-                type: string
-              type: array
-            type: object
-      security:
-      - BearerToken: []
-      summary: List resourcetype tags
-      tags:
-      - inventory
-  /inventory/api/v2/services/cost/trend:
-    get:
-      consumes:
-      - application/json
-      description: This API allows users to retrieve a list of costs over the course
-        of the specified time frame for the given services. If startTime and endTime
-        are empty, the API returns the last month trend.
-      parameters:
-      - collectionFormat: csv
-        description: Services to filter by
-        in: query
-        items:
-          type: string
-        name: services
-        type: array
-      - collectionFormat: csv
-        description: Connector type to filter by
-        in: query
-        items:
-          enum:
-          - ""
-          - AWS
-          - Azure
-          type: string
-        name: connector
-        type: array
-      - collectionFormat: csv
-        description: Connection IDs to filter by
-        in: query
-        items:
-          type: string
-        name: connectionId
-        type: array
-      - description: timestamp for start in epoch seconds
-        in: query
-        name: startTime
-        type: string
-      - description: timestamp for end in epoch seconds
-        in: query
-        name: endTime
-        type: string
-      - description: maximum number of datapoints to return, default is 30
-        in: query
-        name: datapointCount
-        type: string
-      produces:
-      - application/json
-      responses:
-        "200":
-          description: OK
-          schema:
-            items:
-              $ref: '#/definitions/github_com_kaytu-io_kaytu-engine_pkg_inventory_api.CostTrendDatapoint'
-            type: array
-      security:
-      - BearerToken: []
-      summary: Get Services Cost Trend
-      tags:
-      - inventory
-  /metadata/api/v1/metadata:
-    post:
-      description: Sets the config metadata for the given key
-      parameters:
-      - description: Request Body
-        in: body
-        name: req
-        required: true
-        schema:
-          $ref: '#/definitions/github_com_kaytu-io_kaytu-engine_pkg_metadata_api.SetConfigMetadataRequest'
-      produces:
-      - application/json
-      responses:
-        "200":
-          description: OK
-      security:
-      - BearerToken: []
-      summary: Sets the config metadata for the given key
-      tags:
-      - metadata
-  /metadata/api/v1/metadata/{key}:
-    get:
-      description: Returns the config metadata for the given key
-      parameters:
-      - description: Key
-        in: path
-        name: key
-        required: true
-        type: string
-      produces:
-      - application/json
-      responses:
-        "200":
-          description: OK
-          schema:
-            $ref: '#/definitions/github_com_kaytu-io_kaytu-engine_pkg_metadata_models.ConfigMetadata'
-      security:
-      - BearerToken: []
-      summary: Returns the config metadata for the given key
-      tags:
-      - metadata
-  /onboard/api/v1/catalog/metrics:
-    get:
-      description: Returns the list of metrics for catalog page.
-      produces:
-      - application/json
-      responses:
-        "200":
-          description: OK
-          schema:
-            $ref: '#/definitions/github_com_kaytu-io_kaytu-engine_pkg_onboard_api.CatalogMetrics'
-      security:
-      - BearerToken: []
-      summary: Get catalog metrics
-      tags:
-      - onboard
   /onboard/api/v1/connections/summary:
     get:
       consumes:
