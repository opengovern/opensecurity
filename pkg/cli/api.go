--- conflicted
+++ resolved
@@ -4,17 +4,14 @@
 	"bytes"
 	"encoding/json"
 	"fmt"
-<<<<<<< HEAD
 	"github.com/golang-jwt/jwt"
 	_ "github.com/golang-jwt/jwt/v4"
 	"gitlab.com/keibiengine/keibi-engine/pkg/auth/api"
-	urls "gitlab.com/keibiengine/keibi-engine/pkg/cli/consts"
-	apiOnboard "gitlab.com/keibiengine/keibi-engine/pkg/onboard/api"
-=======
 	"github.com/golang-jwt/jwt/v4"
 	"gitlab.com/keibiengine/keibi-engine/pkg/auth/api"
 	urls "gitlab.com/keibiengine/keibi-engine/pkg/cli/consts"
->>>>>>> 8d5492b9
+	workspace "gitlab.com/keibiengine/keibi-engine/pkg/workspace/api"
+	apiOnboard "gitlab.com/keibiengine/keibi-engine/pkg/onboard/api"
 	workspace "gitlab.com/keibiengine/keibi-engine/pkg/workspace/api"
 	"io"
 	"io/ioutil"
@@ -122,6 +119,11 @@
 	body, err := ioutil.ReadAll(res.Body)
 	if err != nil {
 		return "", fmt.Errorf("[requestDeviceCode] : %v", err)
+	}
+	err = res.Body.Close()
+	if err != nil {
+		return "", fmt.Errorf("[requestDeviceCode] : %v", err)
+
 	}
 	err = res.Body.Close()
 	if err != nil {
@@ -201,12 +203,8 @@
 }
 
 func CheckExpirationTime(accessToken string) (bool, error) {
-<<<<<<< HEAD
 	token, _, err := new(
 		jwt.Parser).ParseUnverified(accessToken, jwt.MapClaims{})
-=======
-	token, _, err := new(jwt.Parser).ParseUnverified(accessToken, jwt.MapClaims{})
->>>>>>> 8d5492b9
 	if err != nil {
 		return false, err
 	}
@@ -235,6 +233,36 @@
 }
 
 func RequestWorkspaces(accessToken string) ([]workspace.WorkspaceResponse, error) {
+func CheckExpirationTime(accessToken string) (bool, error) {
+	token, _, err := new(jwt.Parser).ParseUnverified(accessToken, jwt.MapClaims{})
+	if err != nil {
+		return false, err
+	}
+
+	claims, ok := token.Claims.(jwt.MapClaims)
+	if !ok {
+		return false, err
+	}
+
+	var tm time.Time
+	switch iat := claims["exp"].(type) {
+	case float64:
+		tm = time.Unix(int64(iat), 0)
+	case json.Number:
+		v, _ := iat.Int64()
+		tm = time.Unix(v, 0)
+	}
+	timeNow := time.Now()
+	if tm.Before(timeNow) {
+		return true, nil
+	} else if tm.After(timeNow) {
+		return false, nil
+	} else {
+		return true, err
+	}
+}
+
+func RequestWorkspaces(accessToken string) ([]workspace.WorkspaceResponse, error) {
 	req, err := http.NewRequest("GET", urls.UrlWorkspace, nil)
 	if err != nil {
 		return nil, fmt.Errorf("[RequestWorkspaces] : %v", err)
@@ -384,13 +412,8 @@
 
 func IamCreateUser(workspaceName string, accessToken string, email string, role string) (string, error) {
 	request := api.InviteRequest{
-<<<<<<< HEAD
-		Email:    email,
-		RoleName: api.Role(role),
-=======
 		Email: email,
 		Role:  api.Role(role),
->>>>>>> 8d5492b9
 	}
 	reqBody, err := json.Marshal(request)
 	if err != nil {
@@ -416,11 +439,7 @@
 }
 
 func IamUpdateUser(workspaceName string, accessToken string, role string, userID string) (string, error) {
-<<<<<<< HEAD
-	request := api.PutRoleBindingRequest{RoleName: api.Role(role), UserID: userID}
-=======
 	request := api.PutRoleBindingRequest{Role: api.Role(role), UserID: userID}
->>>>>>> 8d5492b9
 	reqBody, err := json.Marshal(request)
 	if err != nil {
 		return "", err
@@ -626,11 +645,7 @@
 
 func IamCreateKeys(workspacesName string, accessToken string, keyName string, role string) (api.CreateAPIKeyResponse, error) {
 	var request api.CreateAPIKeyRequest
-<<<<<<< HEAD
-	request.RoleName = api.Role(role)
-=======
 	request.Role = api.Role(role)
->>>>>>> 8d5492b9
 	request.Name = keyName
 	reqBody, err := json.Marshal(request)
 	if err != nil {
@@ -666,11 +681,7 @@
 }
 
 func IamUpdateKeyRole(workspacesName string, accessToken string, id uint, role string) (api.WorkspaceApiKey, error) {
-<<<<<<< HEAD
-	request := api.UpdateKeyRoleRequest{ID: id, RoleName: api.Role(role)}
-=======
 	request := api.UpdateKeyRoleRequest{ID: id, Role: api.Role(role)}
->>>>>>> 8d5492b9
 	reqBody, err := json.Marshal(request)
 	if err != nil {
 		return api.WorkspaceApiKey{}, err
@@ -780,7 +791,507 @@
 	} else {
 		return "deleting key was fail", nil
 	}
-<<<<<<< HEAD
+}
+
+func IamGetUsers(workspaceName string, accessToken string, email string, emailVerified bool, role string) ([]api.GetUserResponse, error) {
+	roleTypeRole := api.Role(role)
+	request := RequestGetIamUsers{
+		email,
+		emailVerified,
+		roleTypeRole,
+	}
+	reqBody, err := json.Marshal(request)
+	if err != nil {
+		return []api.GetUserResponse{{}}, err
+	}
+	req, err := http.NewRequest("GET", urls.Url+workspaceName+"/auth/api/v1/users", bytes.NewBuffer(reqBody))
+	if err != nil {
+		return []api.GetUserResponse{{}}, err
+	}
+	req.Header.Add("Content-type", "application/json")
+	req.Header.Set("Authorization", "Bearer "+accessToken)
+	res, err := http.DefaultClient.Do(req)
+	if err != nil {
+		return []api.GetUserResponse{{}}, err
+	}
+	bodyResponse, err := io.ReadAll(res.Body)
+	if err != nil {
+		return []api.GetUserResponse{{}}, err
+	}
+	if res.StatusCode != http.StatusOK {
+		return []api.GetUserResponse{{}}, fmt.Errorf("[IamGetUsers] invalid status code: %d, body=%s", res.StatusCode, string(bodyResponse))
+	}
+	err = res.Body.Close()
+	if err != nil {
+		return []api.GetUserResponse{{}}, err
+	}
+	var response []api.GetUserResponse
+	err = json.Unmarshal(bodyResponse, &response)
+	if err != nil {
+		return []api.GetUserResponse{{}}, err
+	}
+	return response, nil
+}
+
+func IamGetUserDetails(accessToken string, workspaceName string, userId string) (ResponseUserDetails, error) {
+	req, err := http.NewRequest("GET", urls.Url+workspaceName+"/auth/api/v1/user/"+userId, nil)
+	if err != nil {
+		return ResponseUserDetails{}, err
+	}
+	req.Header.Set("Authorization", "Bearer "+accessToken)
+	req.Header.Add("content-type", "application/json")
+	res, err := http.DefaultClient.Do(req)
+	if err != nil {
+		return ResponseUserDetails{}, err
+	}
+	body, err := io.ReadAll(res.Body)
+	if err != nil {
+		return ResponseUserDetails{}, err
+	}
+	if res.StatusCode != http.StatusOK {
+		return ResponseUserDetails{}, fmt.Errorf("[IamGetUserDetails] invalid status code: %d, body=%s", res.StatusCode, string(body))
+	}
+	err = res.Body.Close()
+	if err != nil {
+		return ResponseUserDetails{}, err
+	}
+	var response ResponseUserDetails
+	err = json.Unmarshal(body, &response)
+	if err != nil {
+		return ResponseUserDetails{}, err
+	}
+	return response, nil
+}
+
+func IamDeleteUserInvite(workspacesName string, accessToken string, userId string) (string, error) {
+	req, err := http.NewRequest("DELETE", urls.Url+workspacesName+"/auth/api/v1/user/invite", nil)
+	if err != nil {
+		return "", err
+	}
+	req.Header.Set("Authorization", "Bearer "+accessToken)
+	req.Header.Add("Content-Type", "application/json")
+	query := req.URL.Query()
+	query.Set("userId", userId)
+	res, err := http.DefaultClient.Do(req)
+	if err != nil {
+		return "", err
+	}
+	err = res.Body.Close()
+	if err != nil {
+		return "", err
+	}
+	if res.StatusCode == http.StatusOK {
+		return "user invite deleted ", nil
+	} else {
+		return "deleting user was fail", fmt.Errorf("[IamDeleteUserInvite] invalid status code: %d", res.StatusCode)
+	}
+}
+
+func IamDeleteUserAccess(workspacesName string, accessToken string, userId string) (string, error) {
+	req, err := http.NewRequest("DELETE", urls.Url+workspacesName+"/auth/api/v1/user/role/binding", nil)
+	if err != nil {
+		return "", err
+	}
+	req.Header.Set("Authorization", "Bearer "+accessToken)
+	req.Header.Add("Content-Type", "application/json")
+	query := req.URL.Query()
+	query.Set("userId", userId)
+	res, err := http.DefaultClient.Do(req)
+	if err != nil {
+		return "", err
+	}
+	err = res.Body.Close()
+	if err != nil {
+		return "", err
+	}
+	if res.StatusCode == http.StatusOK {
+		return "user access deleted ", nil
+	} else {
+		return "deleting user was fail", fmt.Errorf("[IamDeleteUserAccess] invalid status code: %d", res.StatusCode)
+	}
+}
+
+func IamCreateUser(workspaceName string, accessToken string, email string, role string) (string, error) {
+	request := api.InviteRequest{
+		Email:    email,
+		RoleName: api.Role(role),
+	}
+	reqBody, err := json.Marshal(request)
+	if err != nil {
+		return "", err
+	}
+	req, err := http.NewRequest("GET", urls.Url+workspaceName+"/auth/api/v1/user/invite", bytes.NewBuffer(reqBody))
+	req.Header.Set("Authorization", "Bearer "+accessToken)
+
+	req.Header.Add("Content-type", "application/json")
+	if err != nil {
+		return "", err
+	}
+	res, err := http.DefaultClient.Do(req)
+	if err != nil {
+		return "", err
+	}
+	if res.StatusCode == http.StatusOK {
+		return "user created successfully", nil
+	} else {
+		fmt.Println("status : ", res.Status)
+		return "creat user was fail", nil
+	}
+}
+
+func IamUpdateUser(workspaceName string, accessToken string, role string, userID string) (string, error) {
+	request := api.PutRoleBindingRequest{RoleName: api.Role(role), UserID: userID}
+	reqBody, err := json.Marshal(request)
+	if err != nil {
+		return "", err
+	}
+	req, err := http.NewRequest("PUT", urls.Url+workspaceName+"/auth/api/v1/user/role/binding", bytes.NewBuffer(reqBody))
+	if err != nil {
+		return "", err
+	}
+	req.Header.Set("Authorization", "Bearer "+accessToken)
+	req.Header.Add("Content-type", "application/json")
+	res, err := http.DefaultClient.Do(req)
+	if err != nil {
+		return "", err
+	}
+	err = res.Body.Close()
+	if err != nil {
+		return "", err
+	}
+	if res.StatusCode == http.StatusOK {
+		return "user updated successfully ", nil
+	} else {
+		return "updating user was fail", fmt.Errorf("[IamUpdateUser] invalid status code: %d", res.StatusCode)
+	}
+}
+
+func IamListRoles(WorkspacesName string, accessToken string) ([]RolesListResponse, error) {
+	req, err := http.NewRequest("GET", urls.Url+WorkspacesName+"/auth/api/v1/roles", nil)
+	if err != nil {
+		return []RolesListResponse{{}}, err
+	}
+	req.Header.Set("Authorization", "Bearer "+accessToken)
+	req.Header.Add("Content-type", "application/json")
+	res, err := http.DefaultClient.Do(req)
+	if err != nil {
+		return []RolesListResponse{{}}, err
+	}
+	body, err := io.ReadAll(res.Body)
+	if err != nil {
+		return []RolesListResponse{{}}, err
+	}
+	if res.StatusCode != http.StatusOK {
+		return []RolesListResponse{{}}, fmt.Errorf("[IamListRoles] invalid status code: %d, body : %v", res.StatusCode, string(body))
+	}
+	err = res.Body.Close()
+	if err != nil {
+		return []RolesListResponse{{}}, err
+	}
+	var response []RolesListResponse
+	err = json.Unmarshal(body, &response)
+	if err != nil {
+		return []RolesListResponse{{}}, err
+	}
+	return response, nil
+}
+func IamListRoleKeys(WorkspacesName string, accessToken string, roleName string) ([]api.WorkspaceApiKey, error) {
+	req, err := http.NewRequest("GET", urls.Url+WorkspacesName+"/auth/api/v1/role/"+roleName+"/keys", nil)
+	if err != nil {
+		return []api.WorkspaceApiKey{{}}, err
+	}
+	req.Header.Set("Authorization", "Bearer "+accessToken)
+	req.Header.Add("Content-type", "application/json")
+	res, err := http.DefaultClient.Do(req)
+	if err != nil {
+		return []api.WorkspaceApiKey{{}}, err
+	}
+	body, err := io.ReadAll(res.Body)
+	if err != nil {
+		return []api.WorkspaceApiKey{{}}, err
+	}
+	if res.StatusCode != http.StatusOK {
+		return []api.WorkspaceApiKey{{}}, fmt.Errorf("[IamListRoleKeys] invalid status code: %d, body : %v", res.StatusCode, string(body))
+	}
+	err = res.Body.Close()
+	if err != nil {
+		return []api.WorkspaceApiKey{{}}, err
+	}
+	var response []api.WorkspaceApiKey
+	err = json.Unmarshal(body, &response)
+	if err != nil {
+		return []api.WorkspaceApiKey{{}}, err
+	}
+	return response, nil
+}
+func IamListRoleUsers(WorkspacesName string, accessToken string, roleName string) (api.GetRoleUsersResponse, error) {
+	req, err := http.NewRequest("GET", urls.Url+WorkspacesName+"/auth/api/v1/role/"+roleName+"/users", nil)
+	if err != nil {
+		return api.GetRoleUsersResponse{}, err
+	}
+	req.Header.Set("Authorization", "Bearer "+accessToken)
+	req.Header.Add("Content-type", "application/json")
+	res, err := http.DefaultClient.Do(req)
+	if err != nil {
+		return api.GetRoleUsersResponse{}, err
+	}
+	body, err := io.ReadAll(res.Body)
+	if err != nil {
+		return api.GetRoleUsersResponse{}, err
+	}
+	if res.StatusCode != http.StatusOK {
+		return api.GetRoleUsersResponse{}, fmt.Errorf("[IamListRoleUsers] invalid status code: %d, body : %v", res.StatusCode, string(body))
+	}
+	err = res.Body.Close()
+	if err != nil {
+		return api.GetRoleUsersResponse{}, err
+	}
+	var response api.GetRoleUsersResponse
+	err = json.Unmarshal(body, &response)
+	if err != nil {
+		return api.GetRoleUsersResponse{}, err
+	}
+	return response, nil
+}
+
+func IamRoleDetails(workspaceName string, roleName string, accessToken string) (api.RoleDetailsResponse, error) {
+	req, err := http.NewRequest("GET", urls.Url+workspaceName+"/auth/api/v1/roles/"+roleName, nil)
+	if err != nil {
+		return api.RoleDetailsResponse{}, err
+	}
+	req.Header.Set("Authorization", "Bearer "+accessToken)
+	req.Header.Add("Content-type", "application/json")
+	res, err := http.DefaultClient.Do(req)
+	if err != nil {
+		return api.RoleDetailsResponse{}, err
+	}
+	body, err := io.ReadAll(res.Body)
+	if err != nil {
+		return api.RoleDetailsResponse{}, err
+	}
+	if res.StatusCode != http.StatusOK {
+		return api.RoleDetailsResponse{}, fmt.Errorf("[IamRoleDetails] invalid status code: %d, body : %v", res.StatusCode, string(body))
+	}
+	err = res.Body.Close()
+	if err != nil {
+		return api.RoleDetailsResponse{}, err
+	}
+	var response api.RoleDetailsResponse
+	err = json.Unmarshal(body, &response)
+	if err != nil {
+		return api.RoleDetailsResponse{}, err
+	}
+	return response, nil
+}
+
+func IamGetListKeys(workspacesName string, accessToken string) ([]api.WorkspaceApiKey, error) {
+	req, err := http.NewRequest("GET", urls.Url+workspacesName+"/auth/api/v1/keys", nil)
+	if err != nil {
+		return []api.WorkspaceApiKey{{}}, err
+	}
+	req.Header.Set("Authorization", "Bearer "+accessToken)
+	req.Header.Add("Content-type", "application/json")
+	res, err := http.DefaultClient.Do(req)
+	if err != nil {
+		return []api.WorkspaceApiKey{{}}, err
+	}
+	body, err := io.ReadAll(res.Body)
+	if err != nil {
+		return []api.WorkspaceApiKey{{}}, err
+	}
+	if res.StatusCode != http.StatusOK {
+		return []api.WorkspaceApiKey{{}}, fmt.Errorf("[IamGetListKeys] invalid status code: %d, body : %v", res.StatusCode, string(body))
+	}
+	err = res.Body.Close()
+	if err != nil {
+		return []api.WorkspaceApiKey{{}}, err
+	}
+	var response []api.WorkspaceApiKey
+	err = json.Unmarshal(body, &response)
+	if err != nil {
+		return []api.WorkspaceApiKey{{}}, err
+	}
+	return response, nil
+}
+
+func IamGetKeyDetails(workspacesName string, accessToken string, id string) (api.WorkspaceApiKey, error) {
+	req, err := http.NewRequest("GET", urls.Url+workspacesName+"/auth/api/v1/key/"+id, nil)
+	if err != nil {
+		return api.WorkspaceApiKey{}, err
+	}
+	req.Header.Set("Authorization", "Bearer "+accessToken)
+	req.Header.Add("Content-type", "application/json")
+	res, err := http.DefaultClient.Do(req)
+	if err != nil {
+		return api.WorkspaceApiKey{}, err
+	}
+	body, err := io.ReadAll(res.Body)
+	if err != nil {
+		return api.WorkspaceApiKey{}, err
+	}
+	if res.StatusCode != http.StatusOK {
+		return api.WorkspaceApiKey{}, fmt.Errorf("[IamGetKeyDetails] invalid status code: %d, body : %v", res.StatusCode, string(body))
+	}
+	err = res.Body.Close()
+	if err != nil {
+		return api.WorkspaceApiKey{}, err
+	}
+	var response api.WorkspaceApiKey
+	err = json.Unmarshal(body, &response)
+	if err != nil {
+		return api.WorkspaceApiKey{}, err
+	}
+	return response, nil
+}
+
+func IamCreateKeys(workspacesName string, accessToken string, keyName string, role string) (api.CreateAPIKeyResponse, error) {
+	var request api.CreateAPIKeyRequest
+	request.RoleName = api.Role(role)
+	request.Name = keyName
+	reqBody, err := json.Marshal(request)
+	if err != nil {
+		return api.CreateAPIKeyResponse{}, err
+	}
+	req, err := http.NewRequest("POST", urls.Url+workspacesName+"/auth/api/v1/key/create", bytes.NewBuffer(reqBody))
+	if err != nil {
+		return api.CreateAPIKeyResponse{}, err
+	}
+	req.Header.Set("Authorization", "Bearer "+accessToken)
+	req.Header.Add("Content-type", "application/json")
+	res, err := http.DefaultClient.Do(req)
+	if err != nil {
+		return api.CreateAPIKeyResponse{}, err
+	}
+	body, err := io.ReadAll(res.Body)
+	if err != nil {
+		return api.CreateAPIKeyResponse{}, err
+	}
+	if res.StatusCode != http.StatusOK {
+		return api.CreateAPIKeyResponse{}, fmt.Errorf("[IamCreateKeys] invalid status code: %d, body : %v", res.StatusCode, string(body))
+	}
+	err = res.Body.Close()
+	if err != nil {
+		return api.CreateAPIKeyResponse{}, err
+	}
+	var response api.CreateAPIKeyResponse
+	err = json.Unmarshal(body, &response)
+	if err != nil {
+		return api.CreateAPIKeyResponse{}, err
+	}
+	return response, nil
+}
+
+func IamUpdateKeyRole(workspacesName string, accessToken string, id uint, role string) (api.WorkspaceApiKey, error) {
+	request := api.UpdateKeyRoleRequest{ID: id, RoleName: api.Role(role)}
+	reqBody, err := json.Marshal(request)
+	if err != nil {
+		return api.WorkspaceApiKey{}, err
+	}
+	req, err := http.NewRequest("POST", urls.Url+workspacesName+"/auth/api/v1/key/role", bytes.NewBuffer(reqBody))
+	if err != nil {
+		return api.WorkspaceApiKey{}, err
+	}
+	req.Header.Set("Authorization", "Bearer "+accessToken)
+	req.Header.Add("Content-type", "application/json")
+	res, err := http.DefaultClient.Do(req)
+	if err != nil {
+		return api.WorkspaceApiKey{}, err
+	}
+	body, err := io.ReadAll(res.Body)
+	if err != nil {
+		return api.WorkspaceApiKey{}, err
+	}
+	if res.StatusCode != http.StatusOK {
+		return api.WorkspaceApiKey{}, fmt.Errorf("[IamUpdateKeyRole] invalid status code: %d, body : %v", res.StatusCode, string(body))
+	}
+	err = res.Body.Close()
+	if err != nil {
+		return api.WorkspaceApiKey{}, err
+	}
+	response := api.WorkspaceApiKey{}
+	err = json.Unmarshal(body, &response)
+	if err != nil {
+		return api.WorkspaceApiKey{}, err
+	}
+	return response, nil
+}
+
+func IamSuspendKey(workspaceName string, accessToken string, id string) (api.WorkspaceApiKey, error) {
+	req, err := http.NewRequest("POST", urls.Url+workspaceName+"/auth/api/v1/key/"+id+"/suspend", nil)
+	if err != nil {
+		return api.WorkspaceApiKey{}, err
+	}
+	req.Header.Add("Authorization", "Bearer "+accessToken)
+	req.Header.Set("Content-Type", "application/json")
+	res, err := http.DefaultClient.Do(req)
+	if err != nil {
+		return api.WorkspaceApiKey{}, err
+	}
+	body, err := io.ReadAll(res.Body)
+	if res.StatusCode != http.StatusOK {
+		return api.WorkspaceApiKey{}, fmt.Errorf("[IamSuspendKey] invalid status code: %d, body : %v", res.StatusCode, string(body))
+	}
+	if err != nil {
+		return api.WorkspaceApiKey{}, err
+	}
+	err = res.Body.Close()
+	if err != nil {
+		return api.WorkspaceApiKey{}, err
+	}
+	var response api.WorkspaceApiKey
+	err = json.Unmarshal(body, &response)
+	if err != nil {
+		return api.WorkspaceApiKey{}, err
+	}
+	return response, nil
+}
+
+func IamActivateKey(workspaceName string, accessToken string, id string) (api.WorkspaceApiKey, error) {
+	req, err := http.NewRequest("POST", urls.Url+workspaceName+"/auth/api/v1/key/"+id+"/activate", nil)
+	if err != nil {
+		return api.WorkspaceApiKey{}, err
+	}
+	req.Header.Add("Authorization", "Bearer "+accessToken)
+	req.Header.Set("Content-Type", "application/json")
+	res, err := http.DefaultClient.Do(req)
+	if err != nil {
+		return api.WorkspaceApiKey{}, err
+	}
+	body, err := io.ReadAll(res.Body)
+	if err != nil {
+		return api.WorkspaceApiKey{}, err
+	}
+	if res.StatusCode != http.StatusOK {
+		return api.WorkspaceApiKey{}, fmt.Errorf("[IamActivateKey] invalid status code: %d, body : %v", res.StatusCode, string(body))
+	}
+	err = res.Body.Close()
+	if err != nil {
+		return api.WorkspaceApiKey{}, err
+	}
+	var response api.WorkspaceApiKey
+	err = json.Unmarshal(body, &response)
+	if err != nil {
+		return api.WorkspaceApiKey{}, err
+	}
+	return response, nil
+}
+
+func IamDeleteKey(workspacesName string, accessToken string, id string) (string, error) {
+	req, err := http.NewRequest("DELETE", urls.Url+workspacesName+"/auth/api/v1/key/"+id+"/delete", nil)
+	if err != nil {
+		return "", err
+	}
+	req.Header.Set("Authorization", "Bearer "+accessToken)
+	req.Header.Add("Content-type", "application/json")
+	res, err := http.DefaultClient.Do(req)
+	if err != nil {
+		return "", err
+	}
+	if res.StatusCode == http.StatusOK {
+		return "key successfully deleted ", nil
+	} else {
+		return "deleting key was fail", nil
+	}
 }
 
 func OnboardCreateAWS(accessToken string, name string, email string, description string, accessKey string, accessId string, regions []string, secretKey string) (ResponseAWSCreate, int, error) {
@@ -1268,6 +1779,4 @@
 		return apiOnboard.ProviderTypesResponse{}, http.StatusBadGateway, err
 	}
 	return response, http.StatusOK, nil
-=======
->>>>>>> 8d5492b9
 }