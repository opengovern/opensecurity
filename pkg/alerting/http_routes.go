--- conflicted
+++ resolved
@@ -59,11 +59,7 @@
 
 	rule, err := h.db.GetRule(uint(ruleId))
 	if err != nil {
-<<<<<<< HEAD
 		return ctx.String(http.StatusBadRequest, "Couldn't get rule")
-=======
-		return ctx.String(http.StatusBadRequest, fmt.Sprintf("%v", err))
->>>>>>> b6dfdffc
 	}
 	err = h.TriggerRule(rule)
 	if err != nil {
