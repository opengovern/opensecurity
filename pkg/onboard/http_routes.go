package onboard

import (
	"context"
	_ "embed"
	"encoding/json"
	"errors"
	"fmt"
	"net/http"
	"sort"
	"strconv"
	"strings"
	"time"

	"github.com/aws/aws-sdk-go-v2/aws"
	"github.com/kaytu-io/kaytu-engine/pkg/internal/httpclient"
	"github.com/kaytu-io/kaytu-engine/pkg/internal/httpserver"
	"go.uber.org/zap"

	api3 "github.com/kaytu-io/kaytu-engine/pkg/auth/api"
	"github.com/kaytu-io/kaytu-engine/pkg/utils"
	"github.com/kaytu-io/kaytu-util/pkg/source"
	"github.com/labstack/echo/v4"

	keibiaws "github.com/kaytu-io/kaytu-aws-describer/aws"
	keibiazure "github.com/kaytu-io/kaytu-azure-describer/azure"

	"github.com/google/uuid"
	"github.com/kaytu-io/kaytu-engine/pkg/describe"
	"github.com/kaytu-io/kaytu-engine/pkg/onboard/api"
	"gorm.io/gorm"
)

const (
	paramSourceId     = "sourceId"
	paramCredentialId = "credentialId"
)

func (h HttpHandler) Register(r *echo.Echo) {
	v1 := r.Group("/api/v1")

	v1.GET("/sources", httpserver.AuthorizeHandler(h.ListSources, api3.ViewerRole))
	v1.POST("/sources", httpserver.AuthorizeHandler(h.GetSources, api3.KeibiAdminRole))
	v1.GET("/sources/count", httpserver.AuthorizeHandler(h.CountSources, api3.ViewerRole))
	v1.GET("/catalog/metrics", httpserver.AuthorizeHandler(h.CatalogMetrics, api3.ViewerRole))

	connector := v1.Group("/connector")
	connector.GET("", httpserver.AuthorizeHandler(h.ListConnectors, api3.ViewerRole))

	sourceApiGroup := v1.Group("/source")
	sourceApiGroup.POST("/aws", httpserver.AuthorizeHandler(h.PostSourceAws, api3.EditorRole))
	sourceApiGroup.POST("/azure", httpserver.AuthorizeHandler(h.PostSourceAzure, api3.EditorRole))
	sourceApiGroup.GET("/:sourceId", httpserver.AuthorizeHandler(h.GetSource, api3.KeibiAdminRole))
	sourceApiGroup.GET("/:sourceId/healthcheck", httpserver.AuthorizeHandler(h.GetSourceHealth, api3.EditorRole))
	sourceApiGroup.GET("/:sourceId/credentials/full", httpserver.AuthorizeHandler(h.GetSourceFullCred, api3.KeibiAdminRole))
	sourceApiGroup.DELETE("/:sourceId", httpserver.AuthorizeHandler(h.DeleteSource, api3.EditorRole))

	credential := v1.Group("/credential")
	credential.POST("", httpserver.AuthorizeHandler(h.PostCredentials, api3.EditorRole))
	credential.PUT("/:credentialId", httpserver.AuthorizeHandler(h.PutCredentials, api3.EditorRole))
	credential.GET("", httpserver.AuthorizeHandler(h.ListCredentials, api3.ViewerRole))
	credential.DELETE("/:credentialId", httpserver.AuthorizeHandler(h.DeleteCredential, api3.EditorRole))
	credential.GET("/:credentialId", httpserver.AuthorizeHandler(h.GetCredential, api3.ViewerRole))
	credential.POST("/:credentialId/autoonboard", httpserver.AuthorizeHandler(h.AutoOnboardCredential, api3.EditorRole))

	connections := v1.Group("/connections")
	connections.GET("/summary", httpserver.AuthorizeHandler(h.ListConnectionsSummaries, api3.ViewerRole))
	connections.POST("/:connectionId/state", httpserver.AuthorizeHandler(h.ChangeConnectionLifecycleState, api3.EditorRole))
<<<<<<< HEAD
=======
	connections.PUT("/:connectionId", httpserver.AuthorizeHandler(h.UpdateConnection, api3.EditorRole))

	connectionGroups := v1.Group("/connection-groups")
	connectionGroups.GET("", httpserver.AuthorizeHandler(h.ListConnectionGroups, api3.ViewerRole))
	connectionGroups.GET("/:connectionGroupName", httpserver.AuthorizeHandler(h.GetConnectionGroup, api3.ViewerRole))
>>>>>>> d9529b1d
}

func bindValidate(ctx echo.Context, i interface{}) error {
	if err := ctx.Bind(i); err != nil {
		return err
	}

	if err := ctx.Validate(i); err != nil {
		return err
	}

	return nil
}

// ListConnectors godoc
//
//	@Summary		List connectors
//	@Description	Returns list of all connectors
//	@Security		BearerToken
//	@Tags			onboard
//	@Produce		json
//	@Success		200	{object}	[]api.ConnectorCount
//	@Router			/onboard/api/v1/connector [get]
func (h HttpHandler) ListConnectors(ctx echo.Context) error {
	connectors, err := h.db.ListConnectors()
	if err != nil {
		return err
	}

	var res []api.ConnectorCount
	for _, c := range connectors {
		count, err := h.db.CountSourcesOfType(c.Name)
		if err != nil {
			return err
		}
		tags := make(map[string]any)
		err = json.Unmarshal(c.Tags, &tags)
		if err != nil {
			return err
		}
		res = append(res, api.ConnectorCount{
			Connector: api.Connector{
				Name:                c.Name,
				Label:               c.Label,
				ShortDescription:    c.ShortDescription,
				Description:         c.Description,
				Direction:           c.Direction,
				Status:              c.Status,
				Logo:                c.Logo,
				AutoOnboardSupport:  c.AutoOnboardSupport,
				AllowNewConnections: c.AllowNewConnections,
				MaxConnectionLimit:  c.MaxConnectionLimit,
				Tags:                tags,
			},
			ConnectionCount: count,
		})

	}
	return ctx.JSON(http.StatusOK, res)
}

// PostSourceAws godoc
//
//	@Summary		Create AWS source
//	@Description	Creating AWS source
//	@Security		BearerToken
//	@Tags			onboard
//	@Produce		json
//	@Success		200		{object}	api.CreateSourceResponse
//	@Param			request	body		api.SourceAwsRequest	true	"Request"
//	@Router			/onboard/api/v1/source/aws [post]
func (h HttpHandler) PostSourceAws(ctx echo.Context) error {
	var req api.SourceAwsRequest
	if err := bindValidate(ctx, &req); err != nil {
		return echo.NewHTTPError(http.StatusBadRequest, "invalid request")
	}

	sdkCnf, err := keibiaws.GetConfig(context.Background(), req.Config.AccessKey, req.Config.SecretKey, "", "", nil)
	if err != nil {
		return err
	}
	isAttached, err := keibiaws.CheckAttachedPolicy(h.logger, sdkCnf, "", "")
	if err != nil {
		fmt.Printf("error in checking security audit permission: %v", err)
		return echo.NewHTTPError(http.StatusUnauthorized, PermissionError.Error())
	}
	if !isAttached {
		return echo.NewHTTPError(http.StatusUnauthorized, "Failed to find read access policy")
	}

	// Create source section
	cfg, err := keibiaws.GetConfig(context.Background(), req.Config.AccessKey, req.Config.SecretKey, "", "", nil)
	if err != nil {
		return err
	}

	if cfg.Region == "" {
		cfg.Region = "us-east-1"
	}

	acc, err := currentAwsAccount(context.Background(), h.logger, cfg)
	if err != nil {
		return err
	}
	if req.Name != "" {
		acc.AccountName = &req.Name
	}

	count, err := h.db.CountSources()
	if err != nil {
		return err
	}
	if count >= httpserver.GetMaxConnections(ctx) {
		return echo.NewHTTPError(http.StatusBadRequest, "maximum number of connections reached")
	}

	src := NewAWSSource(h.logger, describe.AWSAccountConfig{AccessKey: req.Config.AccessKey, SecretKey: req.Config.SecretKey}, *acc, req.Description)
	secretBytes, err := h.kms.Encrypt(req.Config.AsMap(), h.keyARN)
	if err != nil {
		return err
	}
	src.Credential.Secret = string(secretBytes)

	err = h.db.CreateSource(&src)
	if err != nil {
		return err
	}

	return ctx.JSON(http.StatusOK, src.ToSourceResponse())
}

// PostSourceAzure godoc
//
//	@Summary		Create Azure source
//	@Description	Creating Azure source
//	@Security		BearerToken
//	@Tags			onboard
//	@Produce		json
//	@Success		200		{object}	api.CreateSourceResponse
//	@Param			request	body		api.SourceAzureRequest	true	"Request"
//	@Router			/onboard/api/v1/source/azure [post]
func (h HttpHandler) PostSourceAzure(ctx echo.Context) error {
	var req api.SourceAzureRequest

	if err := bindValidate(ctx, &req); err != nil {
		return echo.NewHTTPError(http.StatusBadRequest, "invalid request")
	}

	count, err := h.db.CountSources()
	if err != nil {
		return err
	}
	if count >= httpserver.GetMaxConnections(ctx) {
		return echo.NewHTTPError(http.StatusBadRequest, "maximum number of connections reached")
	}

	isAttached, err := keibiazure.CheckRole(keibiazure.AuthConfig{
		TenantID:     req.Config.TenantId,
		ObjectID:     req.Config.ObjectId,
		SecretID:     req.Config.SecretId,
		ClientID:     req.Config.ClientId,
		ClientSecret: req.Config.ClientSecret,
	}, req.Config.SubscriptionId, keibiazure.DefaultReaderRoleDefinitionIDTemplate)
	if err != nil {
		fmt.Printf("error in checking reader role roleAssignment: %v", err)
		return echo.NewHTTPError(http.StatusUnauthorized, PermissionError.Error())
	}
	if !isAttached {
		return echo.NewHTTPError(http.StatusUnauthorized, "Failed to find reader role roleAssignment")
	}

	cred, err := createAzureCredential(
		ctx.Request().Context(),
		fmt.Sprintf("%s - %s - default credentials", source.CloudAzure, req.Config.SubscriptionId),
		CredentialTypeAutoAzure,
		req.Config,
	)
	if err != nil {
		return err
	}

	azSub, err := currentAzureSubscription(ctx.Request().Context(), h.logger, req.Config.SubscriptionId, keibiazure.AuthConfig{
		TenantID:     req.Config.TenantId,
		ObjectID:     req.Config.ObjectId,
		SecretID:     req.Config.SecretId,
		ClientID:     req.Config.ClientId,
		ClientSecret: req.Config.ClientSecret,
	})
	if err != nil {
		return err
	}

	src := NewAzureConnectionWithCredentials(*azSub, source.SourceCreationMethodManual, req.Description, *cred)
	secretBytes, err := h.kms.Encrypt(req.Config.AsMap(), h.keyARN)
	if err != nil {
		return err
	}
	src.Credential.Secret = string(secretBytes)

	err = h.db.CreateSource(&src)
	if err != nil {
		return err
	}

	return ctx.JSON(http.StatusOK, src.ToSourceResponse())
}

func (h HttpHandler) checkCredentialHealth(cred Credential) (bool, error) {
	config, err := h.kms.Decrypt(cred.Secret, h.keyARN)
	if err != nil {
		return false, echo.NewHTTPError(http.StatusInternalServerError, err.Error())
	}
	switch cred.ConnectorType {
	case source.CloudAWS:
		var awsConfig describe.AWSAccountConfig
		awsConfig, err = describe.AWSAccountConfigFromMap(config)
		if err != nil {
			return false, echo.NewHTTPError(http.StatusInternalServerError, err.Error())
		}
		var sdkCnf aws.Config
		sdkCnf, err = keibiaws.GetConfig(context.Background(), awsConfig.AccessKey, awsConfig.SecretKey, "", "", nil)
		if err != nil {
			return false, echo.NewHTTPError(http.StatusBadRequest, err.Error())
		}
		err = keibiaws.CheckGetUserPermission(h.logger, sdkCnf)
		if err == nil {
			metadata, err := getAWSCredentialsMetadata(context.Background(), h.logger, awsConfig)
			if err != nil {
				return false, echo.NewHTTPError(http.StatusBadRequest, err.Error())
			}
			jsonMetadata, err := json.Marshal(metadata)
			if err != nil {
				return false, echo.NewHTTPError(http.StatusInternalServerError, err.Error())
			}
			cred.Metadata = jsonMetadata
		}
	case source.CloudAzure:
		var azureConfig describe.AzureSubscriptionConfig
		azureConfig, err = describe.AzureSubscriptionConfigFromMap(config)
		if err != nil {
			return false, echo.NewHTTPError(http.StatusInternalServerError, err.Error())
		}
		err = keibiazure.CheckSPNAccessPermission(keibiazure.AuthConfig{
			TenantID:            azureConfig.TenantID,
			ObjectID:            azureConfig.ObjectID,
			SecretID:            azureConfig.SecretID,
			ClientID:            azureConfig.ClientID,
			ClientSecret:        azureConfig.ClientSecret,
			CertificatePath:     azureConfig.CertificatePath,
			CertificatePassword: azureConfig.CertificatePass,
			Username:            azureConfig.Username,
			Password:            azureConfig.Password,
		})
		if err == nil {
			metadata, err := getAzureCredentialsMetadata(context.Background(), azureConfig)
			if err != nil {
				return false, echo.NewHTTPError(http.StatusBadRequest, err.Error())
			}
			jsonMetadata, err := json.Marshal(metadata)
			if err != nil {
				return false, echo.NewHTTPError(http.StatusInternalServerError, err.Error())
			}
			cred.Metadata = jsonMetadata
		}
	}

	if err != nil {
		errStr := err.Error()
		cred.HealthReason = &errStr
		cred.HealthStatus = source.HealthStatusUnhealthy
	} else {
		cred.HealthStatus = source.HealthStatusHealthy
		cred.HealthReason = utils.GetPointer("")
	}
	cred.LastHealthCheckTime = time.Now()

	_, dbErr := h.db.UpdateCredential(&cred)
	if dbErr != nil {
		return false, echo.NewHTTPError(http.StatusInternalServerError, dbErr.Error())
	}

	if err != nil {
		return false, echo.NewHTTPError(http.StatusBadRequest, "credential is not healthy")
	}

	return true, nil
}

func createAzureCredential(ctx context.Context, name string, credType CredentialType, config api.AzureCredentialConfig) (*Credential, error) {
	azureCnf, err := describe.AzureSubscriptionConfigFromMap(config.AsMap())
	if err != nil {
		return nil, err
	}

	metadata, err := getAzureCredentialsMetadata(ctx, azureCnf)
	if err != nil {
		return nil, err
	}
	if credType == CredentialTypeManualAzureSpn {
		name = metadata.SpnName
	}
	cred, err := NewAzureCredential(name, credType, metadata)
	if err != nil {
		return nil, err
	}
	return cred, nil
}

func (h HttpHandler) postAzureCredentials(ctx echo.Context, req api.CreateCredentialRequest) error {
	configStr, err := json.Marshal(req.Config)
	if err != nil {
		return err
	}
	config := api.AzureCredentialConfig{}
	err = json.Unmarshal(configStr, &config)
	if err != nil {
		return ctx.JSON(http.StatusBadRequest, "invalid config")
	}

	cred, err := createAzureCredential(ctx.Request().Context(), "", CredentialTypeManualAzureSpn, config)
	if err != nil {
		return err
	}
	secretBytes, err := h.kms.Encrypt(config.AsMap(), h.keyARN)
	if err != nil {
		return err
	}
	cred.Secret = string(secretBytes)

	err = h.db.orm.Transaction(func(tx *gorm.DB) error {
		if err := h.db.CreateCredential(cred); err != nil {
			return err
		}
		return nil
	})
	if err != nil {
		return err
	}

	_, err = h.checkCredentialHealth(*cred)
	if err != nil {
		return err
	}

	return ctx.JSON(http.StatusOK, api.CreateCredentialResponse{ID: cred.ID.String()})
}

func (h HttpHandler) postAWSCredentials(ctx echo.Context, req api.CreateCredentialRequest) error {
	configStr, err := json.Marshal(req.Config)
	if err != nil {
		return err
	}
	config := api.AWSCredentialConfig{}
	err = json.Unmarshal(configStr, &config)
	if err != nil {
		return ctx.JSON(http.StatusBadRequest, "invalid config")
	}

	awsCnf, err := describe.AWSAccountConfigFromMap(config.AsMap())
	if err != nil {
		return ctx.JSON(http.StatusBadRequest, "invalid config")
	}

	metadata, err := getAWSCredentialsMetadata(ctx.Request().Context(), h.logger, awsCnf)
	if err != nil {
		return err
	}

	name := metadata.AccountID
	if metadata.OrganizationID != nil {
		name = *metadata.OrganizationID
	}

	cred, err := NewAWSCredential(name, metadata, CredentialTypeManualAwsOrganization)
	if err != nil {
		return err
	}
	secretBytes, err := h.kms.Encrypt(config.AsMap(), h.keyARN)
	if err != nil {
		return err
	}
	cred.Secret = string(secretBytes)

	err = h.db.orm.Transaction(func(tx *gorm.DB) error {
		if err := h.db.CreateCredential(cred); err != nil {
			return err
		}
		return nil
	})
	if err != nil {
		return err
	}

	_, err = h.checkCredentialHealth(*cred)
	if err != nil {
		return err
	}

	return ctx.JSON(http.StatusOK, api.CreateCredentialResponse{ID: cred.ID.String()})
}

// PostCredentials godoc
//
//	@Summary		Create connection credentials
//	@Description	Creating connection credentials
//	@Security		BearerToken
//	@Tags			onboard
//	@Produce		json
//	@Success		200		{object}	api.CreateCredentialResponse
//	@Param			config	body		api.CreateCredentialRequest	true	"config"
//	@Router			/onboard/api/v1/credential [post]
func (h HttpHandler) PostCredentials(ctx echo.Context) error {
	var req api.CreateCredentialRequest

	if err := bindValidate(ctx, &req); err != nil {
		return echo.NewHTTPError(http.StatusBadRequest, "invalid request")
	}

	switch req.SourceType {
	case source.CloudAzure:
		return h.postAzureCredentials(ctx, req)
	case source.CloudAWS:
		return h.postAWSCredentials(ctx, req)
	}

	return echo.NewHTTPError(http.StatusBadRequest, "invalid source type")
}

// ListCredentials godoc
//
//	@Summary		List credentials
//	@Description	Retrieving list of credentials with their details
//	@Security		BearerToken
//	@Tags			onboard
//	@Produce		json
//	@Success		200				{object}	api.ListCredentialResponse
//	@Param			connector		query		source.Type				false	"filter by connector type"
//	@Param			health			query		string					false	"filter by health status"	Enums(healthy, unhealthy)
//	@Param			credentialType	query		[]api.CredentialType	false	"filter by credential type"
//	@Param			pageSize		query		int						false	"page size"		default(50)
//	@Param			pageNumber		query		int						false	"page number"	default(1)
//	@Router			/onboard/api/v1/credential [get]
func (h HttpHandler) ListCredentials(ctx echo.Context) error {
	connector, _ := source.ParseType(ctx.QueryParam("connector"))
	health, _ := source.ParseHealthStatus(ctx.QueryParam("health"))
	credentialTypes := ParseCredentialTypes(ctx.QueryParams()["credentialType"])
	if len(credentialTypes) == 0 {
		// Take note if you want the change this, the default is used in the frontend AND the checkup worker
		credentialTypes = GetManualCredentialTypes()
	}
	pageSizeStr := ctx.QueryParam("pageSize")
	pageNumberStr := ctx.QueryParam("pageNumber")
	pageSize := int64(50)
	pageNumber := int64(1)
	if pageSizeStr != "" {
		pageSize, _ = strconv.ParseInt(pageSizeStr, 10, 64)
	}
	if pageNumberStr != "" {
		pageNumber, _ = strconv.ParseInt(pageNumberStr, 10, 64)
	}

	credentials, err := h.db.GetCredentialsByFilters(connector, health, credentialTypes)
	if err != nil {
		return echo.NewHTTPError(http.StatusInternalServerError, err.Error())
	}

	apiCredentials := make([]api.Credential, 0, len(credentials))
	for _, cred := range credentials {
		totalConnectionCount, err := h.db.CountConnectionsByCredential(cred.ID.String(), nil, nil)
		if err != nil {
			return echo.NewHTTPError(http.StatusInternalServerError, err.Error())
		}
		enabledConnectionCount, err := h.db.CountConnectionsByCredential(cred.ID.String(), GetConnectionLifecycleStateEnabledStates(), nil)
		if err != nil {
			return echo.NewHTTPError(http.StatusInternalServerError, err.Error())
		}
		unhealthyConnectionCount, err := h.db.CountConnectionsByCredential(cred.ID.String(), nil, []source.HealthStatus{source.HealthStatusUnhealthy})
		if err != nil {
			return echo.NewHTTPError(http.StatusInternalServerError, err.Error())
		}
		discoveredConnectionCount, err := h.db.CountConnectionsByCredential(cred.ID.String(), []ConnectionLifecycleState{ConnectionLifecycleStateDiscovered}, nil)
		if err != nil {
			return echo.NewHTTPError(http.StatusInternalServerError, err.Error())
		}
		apiCredential := cred.ToAPI()
		apiCredential.TotalConnections = &totalConnectionCount
		apiCredential.EnabledConnections = &enabledConnectionCount
		apiCredential.UnhealthyConnections = &unhealthyConnectionCount
		apiCredential.DiscoveredConnections = &discoveredConnectionCount
		apiCredentials = append(apiCredentials, apiCredential)
	}

	sort.Slice(apiCredentials, func(i, j int) bool {
		return apiCredentials[i].OnboardDate.After(apiCredentials[j].OnboardDate)
	})

	result := api.ListCredentialResponse{
		TotalCredentialCount: len(apiCredentials),
		Credentials:          utils.Paginate(pageNumber, pageSize, apiCredentials),
	}

	return ctx.JSON(http.StatusOK, result)
}

// GetCredential godoc
//
//	@Summary		Get Credential
//	@Description	Retrieving credential details by credential ID
//	@Security		BearerToken
//	@Tags			onboard
//	@Produce		json
//	@Success		200				{object}	api.Credential
//	@Param			credentialId	path		string	true	"Credential ID"
//	@Router			/onboard/api/v1/credential/{credentialId} [get]
func (h HttpHandler) GetCredential(ctx echo.Context) error {
	credId, err := uuid.Parse(ctx.Param(paramCredentialId))
	if err != nil {
		return echo.NewHTTPError(http.StatusBadRequest, "invalid request")
	}

	credential, err := h.db.GetCredentialByID(credId)
	if err != nil {
		if err == gorm.ErrRecordNotFound {
			return echo.NewHTTPError(http.StatusNotFound, "credential not found")
		}
		return echo.NewHTTPError(http.StatusInternalServerError, err.Error())
	}

	connections, err := h.db.GetSourcesByCredentialID(credId.String())
	if err != nil {
		return echo.NewHTTPError(http.StatusInternalServerError, err.Error())
	}

	metadata := make(map[string]any)
	err = json.Unmarshal(credential.Metadata, &metadata)
	if err != nil {
		return err
	}

	apiCredential := credential.ToAPI()
	if err != nil {
		return err
	}
	for _, conn := range connections {
		apiCredential.Connections = append(apiCredential.Connections, conn.toAPI())
		switch conn.LifecycleState {
		case ConnectionLifecycleStateDiscovered:
			apiCredential.DiscoveredConnections = utils.PAdd(apiCredential.DiscoveredConnections, utils.GetPointer(1))
		}
		if conn.LifecycleState.IsEnabled() {
			apiCredential.EnabledConnections = utils.PAdd(apiCredential.EnabledConnections, utils.GetPointer(1))
		}
		if conn.HealthState == source.HealthStatusUnhealthy {
			apiCredential.UnhealthyConnections = utils.PAdd(apiCredential.UnhealthyConnections, utils.GetPointer(1))
		}
		apiCredential.TotalConnections = utils.PAdd(apiCredential.TotalConnections, utils.GetPointer(1))
	}

	switch credential.ConnectorType {
	case source.CloudAzure:
		cnf, err := h.kms.Decrypt(credential.Secret, h.keyARN)
		if err != nil {
			return err
		}
		azureCnf, err := describe.AzureSubscriptionConfigFromMap(cnf)
		if err != nil {
			return err
		}
		apiCredential.Config = api.AzureCredentialConfig{
			SubscriptionId: azureCnf.SubscriptionID,
			TenantId:       azureCnf.TenantID,
			ObjectId:       azureCnf.ObjectID,
			SecretId:       azureCnf.SecretID,
			ClientId:       azureCnf.ClientID,
		}
	case source.CloudAWS:
		cnf, err := h.kms.Decrypt(credential.Secret, h.keyARN)
		if err != nil {
			return err
		}
		awsCnf, err := describe.AWSAccountConfigFromMap(cnf)
		if err != nil {
			return err
		}
		apiCredential.Config = api.AWSCredentialConfig{
			AccountId:            awsCnf.AccountID,
			Regions:              awsCnf.Regions,
			AccessKey:            awsCnf.AccessKey,
			AssumeRoleName:       awsCnf.AssumeRoleName,
			AssumeRolePolicyName: awsCnf.AssumeRolePolicyName,
			ExternalId:           awsCnf.ExternalID,
		}
	}

	return ctx.JSON(http.StatusOK, apiCredential)
}

func (h HttpHandler) autoOnboardAzureSubscriptions(ctx context.Context, credential Credential, maxConnections int64) ([]api.Connection, error) {
	onboardedSources := make([]api.Connection, 0)
	cnf, err := h.kms.Decrypt(credential.Secret, h.keyARN)
	if err != nil {
		return nil, err
	}
	azureCnf, err := describe.AzureSubscriptionConfigFromMap(cnf)
	if err != nil {
		return nil, err
	}
	h.logger.Info("discovering subscriptions", zap.String("credentialId", credential.ID.String()))
	subs, err := discoverAzureSubscriptions(ctx, h.logger, keibiazure.AuthConfig{
		TenantID:     azureCnf.TenantID,
		ObjectID:     azureCnf.ObjectID,
		SecretID:     azureCnf.SecretID,
		ClientID:     azureCnf.ClientID,
		ClientSecret: azureCnf.ClientSecret,
	})
	if err != nil {
		h.logger.Error("failed to discover subscriptions", zap.Error(err))
		return nil, err
	}
	h.logger.Info("discovered subscriptions", zap.Int("count", len(subs)))

	existingConnections, err := h.db.GetSourcesOfType(credential.ConnectorType)
	if err != nil {
		return nil, err
	}

	existingConnectionSubIDs := make([]string, 0, len(existingConnections))
	subsToOnboard := make([]azureSubscription, 0)
	for _, conn := range existingConnections {
		existingConnectionSubIDs = append(existingConnectionSubIDs, conn.SourceId)
	}
	for _, sub := range subs {
		if !utils.Includes(existingConnectionSubIDs, sub.SubscriptionID) {
			subsToOnboard = append(subsToOnboard, sub)
		} else {
			for _, conn := range existingConnections {
				if conn.SourceId == sub.SubscriptionID {
					name := sub.SubscriptionID
					if sub.SubModel.DisplayName != nil {
						name = *sub.SubModel.DisplayName
					}
					if conn.Name != name {
						localConn := conn
						localConn.Name = name
						_, err := h.db.UpdateSource(&localConn)
						if err != nil {
							h.logger.Error("failed to update source", zap.Error(err))
							return nil, err
						}
					}
				}
			}
		}
	}

	h.logger.Info("onboarding subscriptions", zap.Int("count", len(subsToOnboard)))

	for _, sub := range subsToOnboard {
		h.logger.Info("onboarding subscription", zap.String("subscriptionId", sub.SubscriptionID))
		count, err := h.db.CountSources()
		if err != nil {
			return nil, err
		}
		if count >= maxConnections {
			return nil, echo.NewHTTPError(http.StatusBadRequest, "maximum number of connections reached")
		}

		isAttached, err := keibiazure.CheckRole(keibiazure.AuthConfig{
			TenantID:     azureCnf.TenantID,
			ObjectID:     azureCnf.ObjectID,
			SecretID:     azureCnf.SecretID,
			ClientID:     azureCnf.ClientID,
			ClientSecret: azureCnf.ClientSecret,
		}, sub.SubscriptionID, keibiazure.DefaultReaderRoleDefinitionIDTemplate)
		if err != nil {
			h.logger.Warn("failed to check role", zap.Error(err))
			continue
		}
		if !isAttached {
			h.logger.Warn("role not attached", zap.String("subscriptionId", sub.SubscriptionID))
			continue
		}

		src := NewAzureConnectionWithCredentials(
			sub,
			source.SourceCreationMethodAutoOnboard,
			fmt.Sprintf("Auto onboarded subscription %s", sub.SubscriptionID),
			credential,
		)

		err = h.db.CreateSource(&src)
		if err != nil {
			return nil, err
		}

		metadata := make(map[string]any)
		if src.Metadata.String() != "" {
			err := json.Unmarshal(src.Metadata, &metadata)
			if err != nil {
				return nil, err
			}
		}

		onboardedSources = append(onboardedSources, api.Connection{
			ID:                   src.ID,
			ConnectionID:         src.SourceId,
			ConnectionName:       src.Name,
			Email:                src.Email,
			Connector:            src.Type,
			Description:          src.Description,
			CredentialID:         src.CredentialID.String(),
			CredentialName:       src.Credential.Name,
			OnboardDate:          src.CreatedAt,
			LifecycleState:       api.ConnectionLifecycleState(src.LifecycleState),
			AssetDiscoveryMethod: src.AssetDiscoveryMethod,
			LastHealthCheckTime:  src.LastHealthCheckTime,
			HealthReason:         src.HealthReason,
			Metadata:             metadata,
		})
	}

	return onboardedSources, nil
}

func (h HttpHandler) autoOnboardAWSAccounts(ctx context.Context, credential Credential, maxConnections int64) ([]api.Connection, error) {
	onboardedSources := make([]api.Connection, 0)
	cnf, err := h.kms.Decrypt(credential.Secret, h.keyARN)
	if err != nil {
		return nil, err
	}
	awsCnf, err := describe.AWSAccountConfigFromMap(cnf)
	if err != nil {
		return nil, err
	}
	cfg, err := keibiaws.GetConfig(
		ctx,
		awsCnf.AccessKey,
		awsCnf.SecretKey,
		"",
		"",
		nil)
	h.logger.Info("discovering accounts", zap.String("credentialId", credential.ID.String()))
	if cfg.Region == "" {
		cfg.Region = "us-east-1"
	}
	accounts, err := discoverAWSAccounts(ctx, cfg)
	if err != nil {
		h.logger.Error("failed to discover accounts", zap.Error(err))
		return nil, err
	}
	h.logger.Info("discovered accounts", zap.Int("count", len(accounts)))
	existingConnections, err := h.db.GetSourcesOfType(credential.ConnectorType)
	if err != nil {
		return nil, err
	}
	existingConnectionAccountIDs := make([]string, 0, len(existingConnections))
	for _, conn := range existingConnections {
		existingConnectionAccountIDs = append(existingConnectionAccountIDs, conn.SourceId)
	}
	accountsToOnboard := make([]awsAccount, 0)
	for _, account := range accounts {
		if !utils.Includes(existingConnectionAccountIDs, account.AccountID) {
			accountsToOnboard = append(accountsToOnboard, account)
		} else {
			for _, conn := range existingConnections {
				if conn.SourceId == account.AccountID {
					name := account.AccountID
					if account.AccountName != nil {
						name = *account.AccountName
					}
					if conn.Name != name {
						localConn := conn
						localConn.Name = name
						_, err := h.db.UpdateSource(&localConn)
						if err != nil {
							h.logger.Error("failed to update source", zap.Error(err))
							return nil, err
						}
					}
				}
			}
		}
	}

	// TODO add tag filter

	h.logger.Info("onboarding accounts", zap.Int("count", len(accountsToOnboard)))
	for _, account := range accountsToOnboard {
		//assumeRoleArn := keibiaws.GetRoleArnFromName(account.AccountID, awsCnf.AssumeRoleName)
		//sdkCnf, err := keibiaws.GetConfig(ctx.Request().Context(), awsCnf.AccessKey, awsCnf.SecretKey, assumeRoleArn, assumeRoleArn, awsCnf.ExternalID)
		//if err != nil {
		//	h.logger.Warn("failed to get config", zap.Error(err))
		//	return err
		//}
		//isAttached, err := keibiaws.CheckAttachedPolicy(h.logger, sdkCnf, awsCnf.AssumeRoleName, keibiaws.SecurityAuditPolicyARN)
		//if err != nil {
		//	h.logger.Warn("failed to check get user permission", zap.Error(err))
		//	continue
		//}
		//if !isAttached {
		//	h.logger.Warn("security audit policy not attached", zap.String("accountID", account.AccountID))
		//	continue
		//}
		h.logger.Info("onboarding account", zap.String("accountID", account.AccountID))
		count, err := h.db.CountSources()
		if err != nil {
			return nil, err
		}
		if count >= maxConnections {
			return nil, echo.NewHTTPError(http.StatusBadRequest, "maximum number of connections reached")
		}

		src := NewAWSAutoOnboardedConnection(
			h.logger,
			awsCnf,
			account,
			source.SourceCreationMethodAutoOnboard,
			fmt.Sprintf("Auto onboarded account %s", account.AccountID),
			credential,
		)

		err = h.db.orm.Transaction(func(tx *gorm.DB) error {
			err := h.db.CreateSource(&src)
			if err != nil {
				return err
			}

			//TODO: add enable account

			return nil
		})
		if err != nil {
			return nil, err
		}

		metadata := make(map[string]any)
		if src.Metadata.String() != "" {
			err := json.Unmarshal(src.Metadata, &metadata)
			if err != nil {
				return nil, err
			}
		}

		onboardedSources = append(onboardedSources, api.Connection{
			ID:                   src.ID,
			ConnectionID:         src.SourceId,
			ConnectionName:       src.Name,
			Email:                src.Email,
			Connector:            src.Type,
			Description:          src.Description,
			CredentialID:         src.CredentialID.String(),
			CredentialName:       src.Credential.Name,
			OnboardDate:          src.CreatedAt,
			LifecycleState:       api.ConnectionLifecycleState(src.LifecycleState),
			AssetDiscoveryMethod: src.AssetDiscoveryMethod,
			LastHealthCheckTime:  src.LastHealthCheckTime,
			HealthReason:         src.HealthReason,
			Metadata:             metadata,
		})
	}

	return onboardedSources, nil
}

// AutoOnboardCredential godoc
//
//	@Summary		Onboard all available connections for a credential
//	@Description	Onboard all available connections for a credential
//	@Security		BearerToken
//	@Tags			onboard
//	@Produce		json
//	@Param			credentialId	path		string	true	"CredentialID"
//	@Success		200				{object}	[]api.Connection
//	@Router			/onboard/api/v1/credential/{credentialId}/autoonboard [post]
func (h HttpHandler) AutoOnboardCredential(ctx echo.Context) error {
	credId, err := uuid.Parse(ctx.Param(paramCredentialId))
	if err != nil {
		return echo.NewHTTPError(http.StatusBadRequest, "invalid request")
	}

	credential, err := h.db.GetCredentialByID(credId)
	if err != nil {
		if err == gorm.ErrRecordNotFound {
			return echo.NewHTTPError(http.StatusNotFound, "credential not found")
		}
		return echo.NewHTTPError(http.StatusInternalServerError, err.Error())
	}

	maxConns := httpserver.GetMaxConnections(ctx)

	onboardedSources := make([]api.Connection, 0)
	switch credential.ConnectorType {
	case source.CloudAzure:
		onboardedSources, err = h.autoOnboardAzureSubscriptions(ctx.Request().Context(), *credential, maxConns)
		if err != nil {
			return err
		}
	case source.CloudAWS:
		onboardedSources, err = h.autoOnboardAWSAccounts(ctx.Request().Context(), *credential, maxConns)
		if err != nil {
			return err
		}
	default:
		return echo.NewHTTPError(http.StatusBadRequest, "connector doesn't support auto onboard")
	}

	return ctx.JSON(http.StatusOK, onboardedSources)
}

func (h HttpHandler) putAzureCredentials(ctx echo.Context, req api.UpdateCredentialRequest) error {
	id, err := uuid.Parse(ctx.Param("credentialId"))
	if err != nil {
		return ctx.JSON(http.StatusBadRequest, "invalid id")
	}

	cred, err := h.db.GetCredentialByID(id)
	if err != nil {
		if err != gorm.ErrRecordNotFound {
			return err
		}
		return ctx.JSON(http.StatusNotFound, "credential not found")
	}

	if req.Name != nil {
		cred.Name = req.Name
	}

	cnf, err := h.kms.Decrypt(cred.Secret, h.keyARN)
	if err != nil {
		return err
	}
	config, err := describe.AzureSubscriptionConfigFromMap(cnf)
	if err != nil {
		return err
	}

	if req.Config != nil {
		configStr, err := json.Marshal(req.Config)
		if err != nil {
			return err
		}
		newConfig := api.AzureCredentialConfig{}
		err = json.Unmarshal(configStr, &newConfig)
		if err != nil {
			return ctx.JSON(http.StatusBadRequest, "invalid config")
		}
		if newConfig.SubscriptionId != "" {
			config.SubscriptionID = newConfig.SubscriptionId
		}
		if newConfig.TenantId != "" {
			config.TenantID = newConfig.TenantId
		}
		if newConfig.ObjectId != "" {
			config.ObjectID = newConfig.ObjectId
		}
		if newConfig.SecretId != "" {
			config.SecretID = newConfig.SecretId
		}
		if newConfig.ClientId != "" {
			config.ClientID = newConfig.ClientId
		}
		if newConfig.ClientSecret != "" {
			config.ClientSecret = newConfig.ClientSecret
		}
	}
	metadata, err := getAzureCredentialsMetadata(ctx.Request().Context(), config)
	if err != nil {
		return err
	}
	jsonMetadata, err := json.Marshal(metadata)
	if err != nil {
		return err
	}
	cred.Metadata = jsonMetadata
	secretBytes, err := h.kms.Encrypt(config.ToMap(), h.keyARN)
	if err != nil {
		return err
	}
	cred.Secret = string(secretBytes)
	if metadata.SpnName != "" {
		cred.Name = &metadata.SpnName
	}

	err = h.db.orm.Transaction(func(tx *gorm.DB) error {
		if _, err := h.db.UpdateCredential(cred); err != nil {
			return err
		}
		return nil
	})
	if err != nil {
		return err
	}

	_, err = h.checkCredentialHealth(*cred)
	if err != nil {
		return err
	}

	return ctx.JSON(http.StatusOK, struct{}{})
}

func (h HttpHandler) putAWSCredentials(ctx echo.Context, req api.UpdateCredentialRequest) error {
	id, err := uuid.Parse(ctx.Param("credentialId"))
	if err != nil {
		return ctx.JSON(http.StatusBadRequest, "invalid id")
	}

	cred, err := h.db.GetCredentialByID(id)
	if err != nil {
		if err != gorm.ErrRecordNotFound {
			return err
		}
		return ctx.JSON(http.StatusNotFound, "credential not found")
	}

	if req.Name != nil {
		cred.Name = req.Name
	}

	cnf, err := h.kms.Decrypt(cred.Secret, h.keyARN)
	if err != nil {
		return err
	}
	config, err := describe.AWSAccountConfigFromMap(cnf)
	if err != nil {
		return err
	}

	if req.Config != nil {
		configStr, err := json.Marshal(req.Config)
		if err != nil {
			return err
		}
		newConfig := api.AWSCredentialConfig{}
		err = json.Unmarshal(configStr, &newConfig)
		if err != nil {
			return ctx.JSON(http.StatusBadRequest, "invalid config")
		}

		if newConfig.AccountId != "" {
			config.AccountID = newConfig.AccountId
		}
		if newConfig.Regions != nil {
			config.Regions = newConfig.Regions
		}
		if newConfig.AccessKey != "" {
			config.AccessKey = newConfig.AccessKey
		}
		if newConfig.SecretKey != "" {
			config.SecretKey = newConfig.SecretKey
		}
		if newConfig.AssumeRoleName != "" {
			config.AssumeRoleName = newConfig.AssumeRoleName
		}
		if newConfig.AssumeRolePolicyName != "" {
			config.AssumeRolePolicyName = newConfig.AssumeRolePolicyName
		}
		if newConfig.ExternalId != nil {
			config.ExternalID = newConfig.ExternalId
		}
	}

	metadata, err := getAWSCredentialsMetadata(ctx.Request().Context(), h.logger, config)
	if err != nil {
		return err
	}
	jsonMetadata, err := json.Marshal(metadata)
	if err != nil {
		return err
	}
	cred.Metadata = jsonMetadata
	secretBytes, err := h.kms.Encrypt(config.ToMap(), h.keyARN)
	if err != nil {
		return err
	}
	cred.Secret = string(secretBytes)
	if metadata.OrganizationID != nil && metadata.OrganizationMasterAccountId != nil &&
		metadata.AccountID == *metadata.OrganizationMasterAccountId &&
		config.AssumeRoleName != "" && config.ExternalID != nil {
		cred.Name = metadata.OrganizationID
		cred.CredentialType = CredentialTypeManualAwsOrganization
	}

	err = h.db.orm.Transaction(func(tx *gorm.DB) error {
		if _, err := h.db.UpdateCredential(cred); err != nil {
			return err
		}

		return nil
	})
	if err != nil {
		return err
	}

	_, err = h.checkCredentialHealth(*cred)
	if err != nil {
		return err
	}

	return ctx.JSON(http.StatusOK, struct{}{})
}

// PutCredentials godoc
//
//	@Summary		Edit credential
//	@Description	Edit a credential by Id
//	@Security		BearerToken
//	@Tags			onboard
//	@Produce		json
//	@Success		200
//	@Param			credentialId	path	string						true	"Credential ID"
//	@Param			config			body	api.UpdateCredentialRequest	true	"config"
//	@Router			/onboard/api/v1/credential/{credentialId} [put]
func (h HttpHandler) PutCredentials(ctx echo.Context) error {
	var req api.UpdateCredentialRequest
	if err := bindValidate(ctx, &req); err != nil {
		return echo.NewHTTPError(http.StatusBadRequest, "invalid request")
	}

	switch req.Connector {
	case source.CloudAzure:
		return h.putAzureCredentials(ctx, req)
	case source.CloudAWS:
		return h.putAWSCredentials(ctx, req)
	}

	return ctx.JSON(http.StatusBadRequest, "invalid source type")
}

// DeleteCredential godoc
//
//	@Summary		Delete credential
//	@Description	Remove a credential by Id
//	@Security		BearerToken
//	@Tags			onboard
//	@Produce		json
//	@Success		200
//	@Param			credentialId	path	string	true	"CredentialID"
//	@Router			/onboard/api/v1/credential/{credentialId} [delete]
func (h HttpHandler) DeleteCredential(ctx echo.Context) error {
	credId, err := uuid.Parse(ctx.Param(paramCredentialId))
	if err != nil {
		return echo.NewHTTPError(http.StatusBadRequest, "invalid request")
	}

	credential, err := h.db.GetCredentialByID(credId)
	if err != nil {
		if err == gorm.ErrRecordNotFound {
			return echo.NewHTTPError(http.StatusNotFound, "credential not found")
		}
		return echo.NewHTTPError(http.StatusInternalServerError, err.Error())
	}

	sources, err := h.db.GetSourcesByCredentialID(credential.ID.String())
	if err != nil {
		return echo.NewHTTPError(http.StatusInternalServerError, err.Error())
	}

	err = h.db.orm.Transaction(func(tx *gorm.DB) error {
		if err := h.db.DeleteCredential(credential.ID); err != nil {
			return echo.NewHTTPError(http.StatusInternalServerError, err.Error())
		}

		for _, src := range sources {
			if err := h.db.UpdateSourceLifecycleState(src.ID, ConnectionLifecycleStateDisabled); err != nil {
				return err
			}
		}
		return nil
	})
	if err != nil {
		return err
	}

	return ctx.JSON(http.StatusOK, struct{}{})
}

func (h HttpHandler) GetSourceFullCred(ctx echo.Context) error {
	sourceUUID, err := uuid.Parse(ctx.Param("sourceId"))
	if err != nil {
		return echo.NewHTTPError(http.StatusBadRequest, "invalid source uuid")
	}

	src, err := h.db.GetSource(sourceUUID)
	if err != nil {
		return err
	}

	cnf, err := h.kms.Decrypt(src.Credential.Secret, h.keyARN)
	if err != nil {
		return err
	}

	switch src.Type {
	case source.CloudAWS:
		awsCnf, err := describe.AWSAccountConfigFromMap(cnf)
		if err != nil {
			return err
		}
		return ctx.JSON(http.StatusOK, api.AWSCredential{
			AccessKey: awsCnf.AccessKey,
			SecretKey: awsCnf.SecretKey,
		})
	case source.CloudAzure:
		azureCnf, err := describe.AzureSubscriptionConfigFromMap(cnf)
		if err != nil {
			return err
		}
		return ctx.JSON(http.StatusOK, api.AzureCredential{
			ClientID:     azureCnf.ClientID,
			TenantID:     azureCnf.TenantID,
			ClientSecret: azureCnf.ClientSecret,
		})
	default:
		return errors.New("invalid provider")
	}
}

func (h HttpHandler) updateConnectionHealth(connection Source, healthStatus source.HealthStatus, reason *string) (Source, error) {
	connection.HealthState = healthStatus
	connection.HealthReason = reason
	connection.LastHealthCheckTime = time.Now()
	_, err := h.db.UpdateSource(&connection)
	if err != nil {
		return Source{}, err
	}
	//TODO Mahan: record state change in elastic search
	return connection, nil
}

// GetSourceHealth godoc
//
//	@Summary		Get source health
//	@Description	Get live source health status with given source ID.
//	@Security		BearerToken
//	@Tags			onboard
//	@Produce		json
//	@Param			sourceId	path		string	true	"Source ID"
//	@Success		200			{object}	api.Connection
//	@Router			/onboard/api/v1/source/{sourceId}/healthcheck [get]
func (h HttpHandler) GetSourceHealth(ctx echo.Context) error {
	sourceUUID, err := uuid.Parse(ctx.Param("sourceId"))
	if err != nil {
		return echo.NewHTTPError(http.StatusBadRequest, "invalid source uuid")
	}

	src, err := h.db.GetSource(sourceUUID)
	if err != nil {
		h.logger.Error("failed to get source", zap.Error(err), zap.String("sourceId", sourceUUID.String()))
		return err
	}

	if !src.LifecycleState.IsEnabled() {
		src, err = h.updateConnectionHealth(src, source.HealthStatusNil, utils.GetPointer("Connection is not enabled"))
		if err != nil {
			h.logger.Error("failed to update source health", zap.Error(err), zap.String("sourceId", src.SourceId))
			return err
		}
	} else {
		isHealthy, err := h.checkCredentialHealth(src.Credential)
		if err != nil {
			if herr, ok := err.(*echo.HTTPError); ok {
				if herr.Code == http.StatusInternalServerError {
					h.logger.Error("failed to check credential health", zap.Error(err), zap.String("sourceId", src.SourceId))
					return herr
				}
			} else {
				h.logger.Error("failed to check credential health", zap.Error(err), zap.String("sourceId", src.SourceId))
				return err
			}
		}
		if !isHealthy {
			src, err = h.updateConnectionHealth(src, source.HealthStatusUnhealthy, utils.GetPointer("Credential is not healthy"))
			if err != nil {
				h.logger.Error("failed to update source health", zap.Error(err), zap.String("sourceId", src.SourceId))
				return err
			}
		} else {
			var cnf map[string]any
			cnf, err = h.kms.Decrypt(src.Credential.Secret, h.keyARN)
			if err != nil {
				h.logger.Error("failed to decrypt credential", zap.Error(err), zap.String("sourceId", src.SourceId))
				return err
			}

			var isAttached bool
			switch src.Type {
			case source.CloudAWS:
				var awsCnf describe.AWSAccountConfig
				awsCnf, err = describe.AWSAccountConfigFromMap(cnf)
				if err != nil {
					h.logger.Error("failed to get aws config", zap.Error(err), zap.String("sourceId", src.SourceId))
					return err
				}
				assumeRoleArn := keibiaws.GetRoleArnFromName(src.SourceId, awsCnf.AssumeRoleName)
				var sdkCnf aws.Config
				sdkCnf, err = keibiaws.GetConfig(ctx.Request().Context(), awsCnf.AccessKey, awsCnf.SecretKey, "", assumeRoleArn, awsCnf.ExternalID)
				if err != nil {
					h.logger.Error("failed to get aws config", zap.Error(err), zap.String("sourceId", src.SourceId))
					return err
				}
				isAttached, err = keibiaws.CheckAttachedPolicy(h.logger, sdkCnf, awsCnf.AssumeRoleName, keibiaws.GetPolicyArnFromName(src.SourceId, awsCnf.AssumeRolePolicyName))
				if err == nil && isAttached {
					if sdkCnf.Region == "" {
						sdkCnf.Region = "us-east-1"
					}
					var awsAccount *awsAccount
					awsAccount, err = currentAwsAccount(ctx.Request().Context(), h.logger, sdkCnf)
					if err != nil {
						h.logger.Error("failed to get current aws account", zap.Error(err), zap.String("sourceId", src.SourceId))
						return err
					}
					metadata, err2 := NewAWSConnectionMetadata(h.logger, awsCnf, src, *awsAccount)
					if err2 != nil {
						h.logger.Error("failed to get aws connection metadata", zap.Error(err2), zap.String("sourceId", src.SourceId))
					}
					jsonMetadata, err2 := json.Marshal(metadata)
					if err2 != nil {
						return err
					}
					src.Metadata = jsonMetadata
				}
			case source.CloudAzure:
				var azureCnf describe.AzureSubscriptionConfig
				azureCnf, err = describe.AzureSubscriptionConfigFromMap(cnf)
				if err != nil {
					h.logger.Error("failed to get azure config", zap.Error(err), zap.String("sourceId", src.SourceId))
					return err
				}
				authCnf := keibiazure.AuthConfig{
					TenantID:            azureCnf.TenantID,
					ClientID:            azureCnf.ClientID,
					ObjectID:            azureCnf.ObjectID,
					SecretID:            azureCnf.SecretID,
					ClientSecret:        azureCnf.ClientSecret,
					CertificatePath:     azureCnf.CertificatePath,
					CertificatePassword: azureCnf.CertificatePass,
					Username:            azureCnf.Username,
					Password:            azureCnf.Password,
				}
				isAttached, err = keibiazure.CheckRole(authCnf, src.SourceId, keibiazure.DefaultReaderRoleDefinitionIDTemplate)

				if err == nil && isAttached {
					var azSub *azureSubscription
					azSub, err = currentAzureSubscription(ctx.Request().Context(), h.logger, src.SourceId, authCnf)
					if err != nil {
						h.logger.Error("failed to get current azure subscription", zap.Error(err), zap.String("sourceId", src.SourceId))
						return err
					}
					metadata := NewAzureConnectionMetadata(*azSub)
					var jsonMetadata []byte
					jsonMetadata, err = json.Marshal(metadata)
					if err != nil {
						h.logger.Error("failed to marshal azure metadata", zap.Error(err), zap.String("sourceId", src.SourceId))
						return err
					}
					src.Metadata = jsonMetadata
				}
			}
			if err != nil {
				h.logger.Warn("failed to check read permission", zap.Error(err), zap.String("sourceId", src.SourceId))
			}

			if !isAttached {
				var healthMessage string
				if err == nil {
					healthMessage = "Failed to find read permission"
				} else {
					healthMessage = err.Error()
				}
				src, err = h.updateConnectionHealth(src, source.HealthStatusUnhealthy, &healthMessage)
				if err != nil {
					h.logger.Warn("failed to update source health", zap.Error(err), zap.String("sourceId", src.SourceId))
					return err
				}
			} else {
				src, err = h.updateConnectionHealth(src, source.HealthStatusHealthy, utils.GetPointer(""))
				if err != nil {
					h.logger.Warn("failed to update source health", zap.Error(err), zap.String("sourceId", src.SourceId))
					return err
				}
			}
		}
	}
	metadata := make(map[string]any)
	if src.Metadata.String() != "" {
		err := json.Unmarshal(src.Metadata, &metadata)
		if err != nil {
			return err
		}
	}

	apiRes := src.toAPI()
	apiRes.Metadata = metadata

	return ctx.JSON(http.StatusOK, apiRes)
}

func (h HttpHandler) GetSource(ctx echo.Context) error {
	srcId, err := uuid.Parse(ctx.Param(paramSourceId))
	if err != nil {
		return echo.NewHTTPError(http.StatusBadRequest, "invalid request")
	}

	src, err := h.db.GetSource(srcId)
	if err != nil {
		if err == gorm.ErrRecordNotFound {
			return echo.NewHTTPError(http.StatusBadRequest, "source not found")
		}
		return err
	}

	metadata := make(map[string]any)
	if src.Metadata.String() != "" {
		err := json.Unmarshal(src.Metadata, &metadata)
		if err != nil {
			return err
		}
	}

	apiRes := src.toAPI()
	if httpserver.GetUserRole(ctx) == api3.KeibiAdminRole {
		apiRes.Credential = src.Credential.ToAPI()
		apiRes.Credential.Config = src.Credential.Secret
	}

	return ctx.JSON(http.StatusOK, apiRes)
}

// DeleteSource godoc
//
//	@Summary		Delete source
//	@Description	Deleting a single source either AWS / Azure for the given source id.
//	@Security		BearerToken
//	@Tags			onboard
//	@Produce		json
//	@Success		200
//	@Param			sourceId	path	string	true	"Source ID"
//	@Router			/onboard/api/v1/source/{sourceId} [delete]
func (h HttpHandler) DeleteSource(ctx echo.Context) error {
	srcId, err := uuid.Parse(ctx.Param(paramSourceId))
	if err != nil {
		return echo.NewHTTPError(http.StatusBadRequest, "invalid request")
	}

	src, err := h.db.GetSource(srcId)
	if err != nil {
		if err == gorm.ErrRecordNotFound {
			return echo.NewHTTPError(http.StatusBadRequest, "source not found")
		}
		return err
	}

	err = h.db.orm.Transaction(func(tx *gorm.DB) error {
		if err := h.db.DeleteSource(srcId); err != nil {
			return err
		}

		if src.Credential.CredentialType.IsManual() {
			err = h.db.DeleteCredential(src.Credential.ID)
			if err != nil {
				return err
			}
		}

		if err := h.sourceEventsQueue.Publish(api.SourceEvent{
			Action:     api.SourceDeleted,
			SourceID:   src.ID,
			SourceType: src.Type,
			Secret:     src.Credential.Secret,
		}); err != nil {
			return err
		}

		return nil
	})
	if err != nil {
		return err
	}

	return ctx.NoContent(http.StatusOK)
}

func (h HttpHandler) ChangeConnectionLifecycleState(ctx echo.Context) error {
	connectionId, err := uuid.Parse(ctx.Param("connectionId"))
	if err != nil {
		return echo.NewHTTPError(http.StatusBadRequest, "invalid connection id")
	}

	var req api.ChangeConnectionLifecycleStateRequest
	if err := bindValidate(ctx, &req); err != nil {
		return echo.NewHTTPError(http.StatusBadRequest, err.Error())
	} else if err = req.State.Validate(); err != nil {
		return echo.NewHTTPError(http.StatusBadRequest, err.Error())
	}

	connection, err := h.db.GetSource(connectionId)
	if err != nil {
		if err == gorm.ErrRecordNotFound {
			return echo.NewHTTPError(http.StatusBadRequest, "source not found")
		}
		return err
	}

	reqState := ConnectionLifecycleStateFromApi(req.State)
	if reqState == connection.LifecycleState {
		return echo.NewHTTPError(http.StatusBadRequest, "connection already in requested state")
	}

	if reqState.IsEnabled() != connection.LifecycleState.IsEnabled() {
		if err := h.db.UpdateSourceLifecycleState(connectionId, reqState); err != nil {
			return err
		}
	} else {
		err = h.db.UpdateSourceLifecycleState(connectionId, reqState)
	}
	if err != nil {
		return err
	}

	return ctx.NoContent(http.StatusOK)
}

func (h HttpHandler) ListSources(ctx echo.Context) error {
	var err error
	sType := httpserver.QueryArrayParam(ctx, "connector")
	var sources []Source
	if len(sType) > 0 {
		st := source.ParseTypes(sType)
		sources, err = h.db.GetSourcesOfTypes(st)
		if err != nil {
			return err
		}
	} else {
		sources, err = h.db.ListSources()
		if err != nil {
			return err
		}
	}

	resp := api.GetSourcesResponse{}
	for _, s := range sources {
		apiRes := s.toAPI()
		if httpserver.GetUserRole(ctx) == api3.KeibiAdminRole {
			apiRes.Credential = s.Credential.ToAPI()
			apiRes.Credential.Config = s.Credential.Secret
		}
		resp = append(resp, apiRes)
	}

	return ctx.JSON(http.StatusOK, resp)
}

func (h HttpHandler) GetSources(ctx echo.Context) error {
	var req api.GetSourcesRequest
	if err := bindValidate(ctx, &req); err != nil {
		return echo.NewHTTPError(http.StatusBadRequest, "invalid request")
	}

	srcs, err := h.db.GetSources(req.SourceIDs)
	if err != nil {
		if err == gorm.ErrRecordNotFound {
			return echo.NewHTTPError(http.StatusBadRequest, "source not found")
		}
		return err
	}

	var res []api.Connection
	for _, src := range srcs {
		apiRes := src.toAPI()
		if httpserver.GetUserRole(ctx) == api3.KeibiAdminRole {
			apiRes.Credential = src.Credential.ToAPI()
			apiRes.Credential.Config = src.Credential.Secret
		}

		res = append(res, apiRes)
	}
	return ctx.JSON(http.StatusOK, res)
}

func (h HttpHandler) CountSources(ctx echo.Context) error {
	sType := ctx.QueryParam("connector")
	var count int64
	if sType != "" {
		st, err := source.ParseType(sType)
		if err != nil {
			return echo.NewHTTPError(http.StatusBadRequest, fmt.Sprintf("invalid source type: %s", sType))
		}

		count, err = h.db.CountSourcesOfType(st)
		if err != nil {
			return err
		}
	} else {
		var err error
		count, err = h.db.CountSources()
		if err != nil {
			return err
		}
	}

	return ctx.JSON(http.StatusOK, count)
}

// CatalogMetrics godoc
//
//	@Summary		Get catalog metrics
//	@Description	Returns the list of metrics for catalog page.
//	@Security		BearerToken
//	@Tags			onboard
//	@Produce		json
//	@Success		200	{object}	api.CatalogMetrics
//	@Router			/onboard/api/v1/catalog/metrics [get]
func (h HttpHandler) CatalogMetrics(ctx echo.Context) error {
	var metrics api.CatalogMetrics

	srcs, err := h.db.ListSources()
	if err != nil {
		return echo.NewHTTPError(http.StatusInternalServerError)
	}

	for _, src := range srcs {
		metrics.TotalConnections++
		if src.LifecycleState.IsEnabled() {
			metrics.ConnectionsEnabled++
		}
		switch src.HealthState {
		case source.HealthStatusHealthy:
			metrics.HealthyConnections++
		case source.HealthStatusUnhealthy:
			metrics.UnhealthyConnections++
		}
	}

	return ctx.JSON(http.StatusOK, metrics)
}

// ListConnectionsSummaries godoc
//
//	@Summary		List connections summaries
//	@Description	Returns a list of connections summaries
//	@Security		BearerToken
//	@Tags			connections
//	@Accept			json
//	@Produce		json
//	@Param			connector		query		[]source.Type	false	"Connector"
//	@Param			connectionId	query		[]string		false	"Connection IDs"
//	@Param			lifecycleState	query		string			false	"lifecycle state filter"
//	@Param			pageSize		query		int				false	"page size - default is 20"
//	@Param			pageNumber		query		int				false	"page number - default is 1"
//	@Param			startTime		query		int				false	"start time in unix seconds"
//	@Param			endTime			query		int				false	"end time in unix seconds"
//	@Param			sortBy			query		string			false	"column to sort by - default is cost"	Enums(onboard_date,resource_count,cost,growth,growth_rate,cost_growth,cost_growth_rate)
//	@Success		200				{object}	api.ListConnectionSummaryResponse
//	@Router			/onboard/api/v1/connections/summary [get]
func (h HttpHandler) ListConnectionsSummaries(ctx echo.Context) error {
	connectors := source.ParseTypes(httpserver.QueryArrayParam(ctx, "connector"))
	connectionIDs := httpserver.QueryArrayParam(ctx, "connectionId")
	endTimeStr := ctx.QueryParam("endTime")
	endTime := time.Now()
	if endTimeStr != "" {
		endTimeUnix, err := strconv.ParseInt(endTimeStr, 10, 64)
		if err != nil {
			return ctx.JSON(http.StatusBadRequest, "endTime is not a valid integer")
		}
		endTime = time.Unix(endTimeUnix, 0)
	}
	startTimeStr := ctx.QueryParam("startTime")
	startTime := endTime.AddDate(0, 0, -7)
	if startTimeStr != "" {
		startTimeUnix, err := strconv.ParseInt(startTimeStr, 10, 64)
		if err != nil {
			return ctx.JSON(http.StatusBadRequest, "startTime is not a valid integer")
		}
		startTime = time.Unix(startTimeUnix, 0)
	}
	pageNumber, pageSize, err := utils.PageConfigFromStrings(ctx.QueryParam("pageNumber"), ctx.QueryParam("pageSize"))
	if err != nil {
		return ctx.JSON(http.StatusBadRequest, err.Error())
	}
	sortBy := strings.ToLower(ctx.QueryParam("sortBy"))
	if sortBy == "" {
		sortBy = "cost"
	}

	if sortBy != "cost" && sortBy != "growth" &&
		sortBy != "growth_rate" && sortBy != "cost_growth" &&
		sortBy != "cost_growth_rate" && sortBy != "onboard_date" &&
		sortBy != "resource_count" {
		return ctx.JSON(http.StatusBadRequest, "sortBy is not a valid value")
	}
	var lifecycleStateSlice []ConnectionLifecycleState
	lifecycleState := ctx.QueryParam("lifecycleState")
	if lifecycleState != "" {
		lifecycleStateSlice = append(lifecycleStateSlice, ConnectionLifecycleState(lifecycleState))
	}

	connections, err := h.db.ListSourcesWithFilters(connectors, connectionIDs, lifecycleStateSlice)
	if err != nil {
		return err
	}

	connectionData, err := h.inventoryClient.ListConnectionsData(httpclient.FromEchoContext(ctx), nil, &startTime, &endTime)
	if err != nil {
		return err
	}

	result := api.ListConnectionSummaryResponse{
		ConnectionCount:       len(connections),
		OldConnectionCount:    0,
		TotalCost:             0,
		TotalResourceCount:    0,
		TotalOldResourceCount: 0,
		TotalUnhealthyCount:   0,
		TotalDisabledCount:    0,
		Connections:           make([]api.Connection, 0, len(connections)),
	}

	for _, connection := range connections {
		if data, ok := connectionData[connection.ID.String()]; ok {
			localData := data
			apiConn := connection.toAPI()
			apiConn.Cost = localData.TotalCost
			apiConn.DailyCostAtStartTime = localData.DailyCostAtStartTime
			apiConn.DailyCostAtEndTime = localData.DailyCostAtEndTime
			apiConn.ResourceCount = localData.Count
			apiConn.OldResourceCount = localData.OldCount
			apiConn.LastInventory = localData.LastInventory
			if localData.TotalCost != nil {
				result.TotalCost += *localData.TotalCost
			}
			if localData.Count != nil {
				result.TotalResourceCount += *localData.Count
			}
			if localData.OldCount != nil {
				result.OldConnectionCount++
				result.TotalOldResourceCount += *localData.OldCount
			}
			result.Connections = append(result.Connections, apiConn)
		} else {
			result.Connections = append(result.Connections, connection.toAPI())
		}
		switch connection.LifecycleState {
		case ConnectionLifecycleStateDiscovered:
			result.TotalDiscoveredCount++
		case ConnectionLifecycleStateDisabled:
			result.TotalDisabledCount++
		}
		if connection.HealthState == source.HealthStatusUnhealthy {
			result.TotalUnhealthyCount++
		}
	}

	sort.Slice(result.Connections, func(i, j int) bool {
		switch sortBy {
		case "onboard_date":
			return result.Connections[i].OnboardDate.Before(result.Connections[j].OnboardDate)
		case "resource_count":
			if result.Connections[i].ResourceCount == nil && result.Connections[j].ResourceCount == nil {
				break
			}
			if result.Connections[i].ResourceCount == nil {
				return false
			}
			if result.Connections[j].ResourceCount == nil {
				return true
			}
			if *result.Connections[i].ResourceCount != *result.Connections[j].ResourceCount {
				return *result.Connections[i].ResourceCount > *result.Connections[j].ResourceCount
			}
		case "cost":
			if result.Connections[i].Cost == nil && result.Connections[j].Cost == nil {
				break
			}
			if result.Connections[i].Cost == nil {
				return false
			}
			if result.Connections[j].Cost == nil {
				return true
			}
			if *result.Connections[i].Cost != *result.Connections[j].Cost {
				return *result.Connections[i].Cost > *result.Connections[j].Cost
			}
		case "growth":
			diffi := utils.PSub(result.Connections[i].ResourceCount, result.Connections[i].OldResourceCount)
			diffj := utils.PSub(result.Connections[j].ResourceCount, result.Connections[j].OldResourceCount)
			if diffi == nil && diffj == nil {
				break
			}
			if diffi == nil {
				return false
			}
			if diffj == nil {
				return true
			}
			if *diffi != *diffj {
				return *diffi > *diffj
			}
		case "growth_rate":
			diffi := utils.PSub(result.Connections[i].ResourceCount, result.Connections[i].OldResourceCount)
			diffj := utils.PSub(result.Connections[j].ResourceCount, result.Connections[j].OldResourceCount)
			if diffi == nil && diffj == nil {
				break
			}
			if diffi == nil {
				return false
			}
			if diffj == nil {
				return true
			}
			if result.Connections[i].OldResourceCount == nil && result.Connections[j].OldResourceCount == nil {
				break
			}
			if result.Connections[i].OldResourceCount == nil {
				return true
			}
			if result.Connections[j].OldResourceCount == nil {
				return false
			}
			if *result.Connections[i].OldResourceCount == 0 && *result.Connections[j].OldResourceCount == 0 {
				break
			}
			if *result.Connections[i].OldResourceCount == 0 {
				return false
			}
			if *result.Connections[j].OldResourceCount == 0 {
				return true
			}
			if float64(*diffi)/float64(*result.Connections[i].OldResourceCount) != float64(*diffj)/float64(*result.Connections[j].OldResourceCount) {
				return float64(*diffi)/float64(*result.Connections[i].OldResourceCount) > float64(*diffj)/float64(*result.Connections[j].OldResourceCount)
			}
		case "cost_growth":
			diffi := utils.PSub(result.Connections[i].DailyCostAtEndTime, result.Connections[i].DailyCostAtStartTime)
			diffj := utils.PSub(result.Connections[j].DailyCostAtEndTime, result.Connections[j].DailyCostAtStartTime)
			if diffi == nil && diffj == nil {
				break
			}
			if diffi == nil {
				return false
			}
			if diffj == nil {
				return true
			}
			if *diffi != *diffj {
				return *diffi > *diffj
			}
		case "cost_growth_rate":
			diffi := utils.PSub(result.Connections[i].DailyCostAtEndTime, result.Connections[i].DailyCostAtStartTime)
			diffj := utils.PSub(result.Connections[j].DailyCostAtEndTime, result.Connections[j].DailyCostAtStartTime)
			if diffi == nil && diffj == nil {
				break
			}
			if diffi == nil {
				return false
			}
			if diffj == nil {
				return true
			}
			if result.Connections[i].DailyCostAtStartTime == nil && result.Connections[j].DailyCostAtStartTime == nil {
				break
			}
			if result.Connections[i].DailyCostAtStartTime == nil {
				return true
			}
			if result.Connections[j].DailyCostAtStartTime == nil {
				return false
			}
			if *result.Connections[i].DailyCostAtStartTime == 0 && *result.Connections[j].DailyCostAtStartTime == 0 {
				break
			}
			if *result.Connections[i].DailyCostAtStartTime == 0 {
				return false
			}
			if *result.Connections[j].DailyCostAtStartTime == 0 {
				return true
			}
			if *diffi/(*result.Connections[i].DailyCostAtStartTime) != *diffj/(*result.Connections[j].DailyCostAtStartTime) {
				return *diffi/(*result.Connections[i].DailyCostAtStartTime) > *diffj/(*result.Connections[j].DailyCostAtStartTime)
			}
		}
		return result.Connections[i].ConnectionName < result.Connections[j].ConnectionName
	})

	result.Connections = utils.Paginate(pageNumber, pageSize, result.Connections)
	return ctx.JSON(http.StatusOK, result)
<<<<<<< HEAD
=======
}

// GetConnectionSummary godoc
//
//	@Summary		Get connection summary
//	@Description	Returns a connections summaries
//	@Security		BearerToken
//	@Tags			connections
//	@Accept			json
//	@Produce		json
//	@Param			startTime		query		int		false	"start time in unix seconds"
//	@Param			endTime			query		int		false	"end time in unix seconds"
//	@Param			connectionId	path		string	true	"ConnectionID"
//	@Success		200				{object}	api.Connection
//	@Router			/onboard/api/v1/connections/summary/{connectionId} [get]
func (h HttpHandler) GetConnectionSummary(ctx echo.Context) error {
	connectionId, err := uuid.Parse(ctx.Param("connectionId"))
	if err != nil {
		return echo.NewHTTPError(http.StatusBadRequest, "invalid connectionId uuid")
	}
	endTimeStr := ctx.QueryParam("endTime")
	endTime := time.Now()
	if endTimeStr != "" {
		endTimeUnix, err := strconv.ParseInt(endTimeStr, 10, 64)
		if err != nil {
			return ctx.JSON(http.StatusBadRequest, "endTime is not a valid integer")
		}
		endTime = time.Unix(endTimeUnix, 0)
	}
	startTimeStr := ctx.QueryParam("startTime")
	startTime := endTime.AddDate(0, 0, -7)
	if startTimeStr != "" {
		startTimeUnix, err := strconv.ParseInt(startTimeStr, 10, 64)
		if err != nil {
			return ctx.JSON(http.StatusBadRequest, "startTime is not a valid integer")
		}
		startTime = time.Unix(startTimeUnix, 0)
	}

	connection, err := h.db.GetSource(connectionId)
	if err != nil {
		return err
	}

	connectionData, err := h.inventoryClient.GetConnectionData(httpclient.FromEchoContext(ctx), connectionId.String(), &startTime, &endTime)
	if err != nil {
		return err
	}

	result := connection.toAPI()
	result.Cost = connectionData.TotalCost
	result.ResourceCount = connectionData.Count
	result.OldResourceCount = connectionData.OldCount
	result.LastInventory = connectionData.LastInventory

	return ctx.JSON(http.StatusOK, result)
}

// ListConnectionGroups godoc
//
//	@Summary		List connection groups
//	@Description	Returns a list of connection groups
//	@Security		BearerToken
//	@Tags			connection-groups
//	@Accept			json
//	@Produce		json
//	@Param			populateConnections	query		bool	false	"Populate connections"	default(false)
//	@Success		200					{object}	[]api.ConnectionGroup
//	@Router			/onboard/api/v1/connection-groups [get]
func (h HttpHandler) ListConnectionGroups(ctx echo.Context) error {
	var err error
	populateConnections := false
	if populateConnectionsStr := ctx.QueryParam("populateConnections"); populateConnectionsStr != "" {
		populateConnections, err = strconv.ParseBool(populateConnectionsStr)
		if err != nil {
			return ctx.JSON(http.StatusBadRequest, "populateConnections is not a valid boolean")
		}
	}

	connectionGroups, err := h.db.ListConnectionGroups()
	if err != nil {
		h.logger.Error("error listing connection groups", zap.Error(err))
		return err
	}

	result := make([]api.ConnectionGroup, 0, len(connectionGroups))
	for _, connectionGroup := range connectionGroups {
		apiCg, err := connectionGroup.ToAPI(ctx.Request().Context(), h.steampipeConn)
		if err != nil {
			h.logger.Error("error populating connection group", zap.Error(err))
			continue
		}
		if populateConnections {
			connections, err := h.db.GetSources(apiCg.ConnectionIds)
			if err != nil {
				h.logger.Error("error getting connections", zap.Error(err))
				return err
			}
			apiCg.Connections = make([]api.Connection, 0, len(connections))
			for _, connection := range connections {
				apiCg.Connections = append(apiCg.Connections, connection.toAPI())
			}
		}

		result = append(result, *apiCg)
	}

	return ctx.JSON(http.StatusOK, result)
}

// GetConnectionGroup godoc
//
//	@Summary		Get connection group
//	@Description	Returns a connection group
//	@Security		BearerToken
//	@Tags			connection-groups
//	@Accept			json
//	@Produce		json
//	@Param			populateConnections	query		bool	false	"Populate connections"	default(false)
//	@Param			connectionGroupName	path		string	true	"ConnectionGroupName"
//	@Success		200					{object}	api.ConnectionGroup
//	@Router			/onboard/api/v1/connection-groups/{connectionGroupName} [get]
func (h HttpHandler) GetConnectionGroup(ctx echo.Context) error {
	connectionGroupName := ctx.Param("connectionGroupName")
	var err error
	populateConnections := false
	if populateConnectionsStr := ctx.QueryParam("populateConnections"); populateConnectionsStr != "" {
		populateConnections, err = strconv.ParseBool(populateConnectionsStr)
		if err != nil {
			return ctx.JSON(http.StatusBadRequest, "populateConnections is not a valid boolean")
		}
	}

	connectionGroup, err := h.db.GetConnectionGroupByName(connectionGroupName)
	if err != nil {
		h.logger.Error("error getting connection group", zap.Error(err))
		return err
	}

	apiCg, err := connectionGroup.ToAPI(ctx.Request().Context(), h.steampipeConn)
	if err != nil {
		h.logger.Error("error populating connection group", zap.Error(err))
		return err
	}

	if populateConnections {
		connections, err := h.db.GetSources(apiCg.ConnectionIds)
		if err != nil {
			h.logger.Error("error getting connections", zap.Error(err))
			return err
		}
		apiCg.Connections = make([]api.Connection, 0, len(connections))
		for _, connection := range connections {
			apiCg.Connections = append(apiCg.Connections, connection.toAPI())
		}
	}

	return ctx.JSON(http.StatusOK, apiCg)
>>>>>>> d9529b1d
}<|MERGE_RESOLUTION|>--- conflicted
+++ resolved
@@ -66,14 +66,10 @@
 	connections := v1.Group("/connections")
 	connections.GET("/summary", httpserver.AuthorizeHandler(h.ListConnectionsSummaries, api3.ViewerRole))
 	connections.POST("/:connectionId/state", httpserver.AuthorizeHandler(h.ChangeConnectionLifecycleState, api3.EditorRole))
-<<<<<<< HEAD
-=======
-	connections.PUT("/:connectionId", httpserver.AuthorizeHandler(h.UpdateConnection, api3.EditorRole))
 
 	connectionGroups := v1.Group("/connection-groups")
 	connectionGroups.GET("", httpserver.AuthorizeHandler(h.ListConnectionGroups, api3.ViewerRole))
 	connectionGroups.GET("/:connectionGroupName", httpserver.AuthorizeHandler(h.GetConnectionGroup, api3.ViewerRole))
->>>>>>> d9529b1d
 }
 
 func bindValidate(ctx echo.Context, i interface{}) error {
@@ -1959,64 +1955,6 @@
 
 	result.Connections = utils.Paginate(pageNumber, pageSize, result.Connections)
 	return ctx.JSON(http.StatusOK, result)
-<<<<<<< HEAD
-=======
-}
-
-// GetConnectionSummary godoc
-//
-//	@Summary		Get connection summary
-//	@Description	Returns a connections summaries
-//	@Security		BearerToken
-//	@Tags			connections
-//	@Accept			json
-//	@Produce		json
-//	@Param			startTime		query		int		false	"start time in unix seconds"
-//	@Param			endTime			query		int		false	"end time in unix seconds"
-//	@Param			connectionId	path		string	true	"ConnectionID"
-//	@Success		200				{object}	api.Connection
-//	@Router			/onboard/api/v1/connections/summary/{connectionId} [get]
-func (h HttpHandler) GetConnectionSummary(ctx echo.Context) error {
-	connectionId, err := uuid.Parse(ctx.Param("connectionId"))
-	if err != nil {
-		return echo.NewHTTPError(http.StatusBadRequest, "invalid connectionId uuid")
-	}
-	endTimeStr := ctx.QueryParam("endTime")
-	endTime := time.Now()
-	if endTimeStr != "" {
-		endTimeUnix, err := strconv.ParseInt(endTimeStr, 10, 64)
-		if err != nil {
-			return ctx.JSON(http.StatusBadRequest, "endTime is not a valid integer")
-		}
-		endTime = time.Unix(endTimeUnix, 0)
-	}
-	startTimeStr := ctx.QueryParam("startTime")
-	startTime := endTime.AddDate(0, 0, -7)
-	if startTimeStr != "" {
-		startTimeUnix, err := strconv.ParseInt(startTimeStr, 10, 64)
-		if err != nil {
-			return ctx.JSON(http.StatusBadRequest, "startTime is not a valid integer")
-		}
-		startTime = time.Unix(startTimeUnix, 0)
-	}
-
-	connection, err := h.db.GetSource(connectionId)
-	if err != nil {
-		return err
-	}
-
-	connectionData, err := h.inventoryClient.GetConnectionData(httpclient.FromEchoContext(ctx), connectionId.String(), &startTime, &endTime)
-	if err != nil {
-		return err
-	}
-
-	result := connection.toAPI()
-	result.Cost = connectionData.TotalCost
-	result.ResourceCount = connectionData.Count
-	result.OldResourceCount = connectionData.OldCount
-	result.LastInventory = connectionData.LastInventory
-
-	return ctx.JSON(http.StatusOK, result)
 }
 
 // ListConnectionGroups godoc
@@ -2119,5 +2057,4 @@
 	}
 
 	return ctx.JSON(http.StatusOK, apiCg)
->>>>>>> d9529b1d
 }