package describer

import (
	"context"
	"strings"

	"github.com/Azure/azure-sdk-for-go/profiles/2020-09-01/monitor/mgmt/insights"
	"github.com/Azure/azure-sdk-for-go/services/network/mgmt/2020-05-01/network"
	newnetwork "github.com/Azure/azure-sdk-for-go/services/network/mgmt/2021-02-01/network"
	"github.com/Azure/go-autorest/autorest"
	"gitlab.com/keibiengine/keibi-engine/pkg/azure/model"
)

func NetworkInterface(ctx context.Context, authorizer autorest.Authorizer, subscription string) ([]Resource, error) {
	client := network.NewInterfacesClient(subscription)
	client.Authorizer = authorizer

	result, err := client.ListAll(ctx)
	if err != nil {
		return nil, err
	}

	var values []Resource
	for {
		for _, v := range result.Values() {
			resourceGroup := strings.Split(*v.ID, "/")[4]

			values = append(values, Resource{
				ID:       *v.ID,
				Name:     *v.Name,
				Location: *v.Location,
				Description: model.NetworkInterfaceDescription{
					Interface:     v,
					ResourceGroup: resourceGroup,
				},
			})
		}

		if !result.NotDone() {
			break
		}

		err = result.NextWithContext(ctx)
		if err != nil {
			return nil, err
		}
	}

	return values, nil
}

func NetworkWatcherFlowLog(ctx context.Context, authorizer autorest.Authorizer, subscription string) ([]Resource, error) {
	client := network.NewFlowLogsClient(subscription)
	client.Authorizer = authorizer

	networkWatcherClient := network.NewWatchersClient(subscription)
	networkWatcherClient.Authorizer = authorizer

	resultWatchers, err := networkWatcherClient.ListAll(ctx)
	if err != nil {
		return nil, err
	}

	if resultWatchers.Value == nil || len(*resultWatchers.Value) == 0 {
		return nil, nil
	}

	var values []Resource
	for _, networkWatcherDetails := range *resultWatchers.Value {
		resourceGroupID := strings.Split(*networkWatcherDetails.ID, "/")[4]
		result, err := client.List(ctx, resourceGroupID, *networkWatcherDetails.Name)
		if err != nil {
			return nil, err
		}

		for {
			for _, v := range result.Values() {
				values = append(values, Resource{
					ID:       *v.ID,
					Name:     *v.Name,
					Location: *v.Location,
					Description: model.NetworkWatcherFlowLogDescription{
						NetworkWatcherName: *networkWatcherDetails.Name,
						FlowLog:            v,
						ResourceGroup:      resourceGroupID,
					},
				})
			}

			if !result.NotDone() {
				break
			}

			err = result.NextWithContext(ctx)
			if err != nil {
				return nil, err
			}
		}
	}

	return values, nil
}

func Subnet(ctx context.Context, authorizer autorest.Authorizer, subscription string) ([]Resource, error) {
	networkClient := network.NewVirtualNetworksClient(subscription)
	networkClient.Authorizer = authorizer

	client := network.NewSubnetsClient(subscription)
	client.Authorizer = authorizer

	resultVirtualNetworks, err := networkClient.ListAll(ctx)
	if err != nil {
		return nil, err
	}

	var values []Resource
	for {
		for _, virtualNetwork := range resultVirtualNetworks.Values() {
			resourceGroupName := &strings.Split(*virtualNetwork.ID, "/")[4]
			result, err := client.List(ctx, *resourceGroupName, *virtualNetwork.Name)
			if err != nil {
				return nil, err
			}

			for {
				for _, v := range result.Values() {
					values = append(values, Resource{
						ID:       *v.ID,
						Name:     *v.Name,
						Location: "global",
						Description: model.SubnetDescription{
							VirtualNetworkName: *virtualNetwork.Name,
							Subnet:             v,
							ResourceGroup:      *resourceGroupName,
						},
					})
				}

				if !result.NotDone() {
					break
				}

				err = result.NextWithContext(ctx)
				if err != nil {
					return nil, err
				}
			}
		}

		if !resultVirtualNetworks.NotDone() {
			break
		}

		err = resultVirtualNetworks.NextWithContext(ctx)
		if err != nil {
			return nil, err
		}
	}

	return values, nil
}

func VirtualNetwork(ctx context.Context, authorizer autorest.Authorizer, subscription string) ([]Resource, error) {
	client := network.NewVirtualNetworksClient(subscription)
	client.Authorizer = authorizer

	result, err := client.ListAll(ctx)
	if err != nil {
		return nil, err
	}

	var values []Resource
	for {
		for _, v := range result.Values() {
			resourceGroup := strings.Split(*v.ID, "/")[4]

			values = append(values, Resource{
				ID:       *v.ID,
				Name:     *v.Name,
				Location: *v.Location,
				Description: model.VirtualNetworkDescription{
					VirtualNetwork: v,
					ResourceGroup:  resourceGroup,
				},
			})
		}

		if !result.NotDone() {
			break
		}

		err = result.NextWithContext(ctx)
		if err != nil {
			return nil, err
		}
	}

	return values, nil
}
func ApplicationGateway(ctx context.Context, authorizer autorest.Authorizer, subscription string) ([]Resource, error) {
	insightsClient := insights.NewDiagnosticSettingsClient(subscription)
	insightsClient.Authorizer = authorizer

	client := newnetwork.NewApplicationGatewaysClient(subscription)
	client.Authorizer = authorizer

	result, err := client.ListAll(ctx)
	if err != nil {
		return nil, err
	}

	var values []Resource
	for {
		for _, gateway := range result.Values() {
			resourceGroup := strings.Split(*gateway.ID, "/")[4]

			networkListOp, err := insightsClient.List(ctx, *gateway.ID)
			if err != nil {
				return nil, err
			}

			values = append(values, Resource{
				ID:       *gateway.ID,
				Name:     *gateway.Name,
				Location: *gateway.Location,
				Description: model.ApplicationGatewayDescription{
					ApplicationGateway:          gateway,
					DiagnosticSettingsResources: networkListOp.Value,
					ResourceGroup:               resourceGroup,
				},
			})
		}
		if !result.NotDone() {
			break
		}
		err = result.NextWithContext(ctx)
		if err != nil {
			return nil, err
		}
	}
	return values, nil
}

func NetworkSecurityGroup(ctx context.Context, authorizer autorest.Authorizer, subscription string) ([]Resource, error) {
	client := insights.NewDiagnosticSettingsClient(subscription)
	client.Authorizer = authorizer

	NetworkSecurityGroupClient := newnetwork.NewSecurityGroupsClient(subscription)
	NetworkSecurityGroupClient.Authorizer = authorizer

	result, err := NetworkSecurityGroupClient.ListAll(ctx)
	if err != nil {
		return nil, err
	}

	var values []Resource
	for {
		for _, networkSecurityGroup := range result.Values() {
			resourceGroup := strings.Split(*networkSecurityGroup.ID, "/")[4]

			id := *networkSecurityGroup.ID
			networkListOp, err := client.List(ctx, id)
			if err != nil {
				if strings.Contains(err.Error(), "ResourceNotFound") || strings.Contains(err.Error(), "SubscriptionNotRegistered") {
					// ignore
				} else {
					return nil, err
				}
			}

			values = append(values, Resource{
				ID:       *networkSecurityGroup.ID,
				Name:     *networkSecurityGroup.Name,
				Location: *networkSecurityGroup.Location,
				Description: model.NetworkSecurityGroupDescription{
					SecurityGroup:               networkSecurityGroup,
					DiagnosticSettingsResources: networkListOp.Value,
					ResourceGroup:               resourceGroup,
				},
			})
		}
		if !result.NotDone() {
			break
		}
		err = result.NextWithContext(ctx)
		if err != nil {
			return nil, err
		}
	}
	return values, nil
}

func NetworkWatcher(ctx context.Context, authorizer autorest.Authorizer, subscription string) ([]Resource, error) {
	networkWatcherClient := newnetwork.NewWatchersClient(subscription)
	networkWatcherClient.Authorizer = authorizer
	result, err := networkWatcherClient.ListAll(ctx)
	if err != nil {
		return nil, err
	}

	var values []Resource
	for _, networkWatcher := range *result.Value {
		resourceGroup := strings.Split(*networkWatcher.ID, "/")[4]

		values = append(values, Resource{
			ID:       *networkWatcher.ID,
			Name:     *networkWatcher.Name,
			Location: *networkWatcher.Location,
			Description: model.NetworkWatcherDescription{
				Watcher:       networkWatcher,
				ResourceGroup: resourceGroup,
			},
		})
	}

	return values, nil
}

<<<<<<< HEAD
func RouteTables(ctx context.Context, authorizer autorest.Authorizer, subscription string) ([]Resource, error) {
	client := newnetwork.NewRouteTablesClient(subscription)
=======
func LoadBalancers(ctx context.Context, authorizer autorest.Authorizer, subscription string) ([]Resource, error) {
	client := newnetwork.NewLoadBalancersClient(subscription)
>>>>>>> 8ec9f497
	client.Authorizer = authorizer

	result, err := client.ListAll(ctx)
	if err != nil {
		return nil, err
	}

	var values []Resource
	for {
<<<<<<< HEAD
		for _, routeTable := range result.Values() {
			resourceGroup := strings.Split(*routeTable.ID, "/")[4]

			values = append(values, Resource{
				ID:       *routeTable.ID,
				Name:     *routeTable.Name,
				Location: *routeTable.Location,
				Description: model.RouteTablesDescription{
					ResourceGroup: resourceGroup,
					RouteTable:    routeTable,
				},
			})
		}
		if !result.NotDone() {
			break
		}
		err = result.NextWithContext(ctx)
		if err != nil {
			return nil, err
		}
	}
	return values, nil
}

func NetworkApplicationSecurityGroups(ctx context.Context, authorizer autorest.Authorizer, subscription string) ([]Resource, error) {
	client := newnetwork.NewApplicationSecurityGroupsClient(subscription)
	client.Authorizer = authorizer

	result, err := client.ListAll(ctx)
	if err != nil {
		return nil, err
	}

	var values []Resource
	for _, applicationSecurityGroup := range result.Values() {
		resourceGroup := strings.Split(*applicationSecurityGroup.ID, "/")[4]

		values = append(values, Resource{
			ID:       *applicationSecurityGroup.ID,
			Name:     *applicationSecurityGroup.Name,
			Location: *applicationSecurityGroup.Location,
			Description: model.NetworkApplicationSecurityGroupsDescription{
				ApplicationSecurityGroup: applicationSecurityGroup,
				ResourceGroup:            resourceGroup,
			},
		})
	}

	for result.NotDone() {
		err = result.NextWithContext(ctx)
		if err != nil {
			return nil, err
		}

		for _, applicationSecurityGroup := range result.Values() {
			resourceGroup := strings.Split(*applicationSecurityGroup.ID, "/")[4]

			values = append(values, Resource{
				ID:       *applicationSecurityGroup.ID,
				Name:     *applicationSecurityGroup.Name,
				Location: *applicationSecurityGroup.Location,
				Description: model.NetworkApplicationSecurityGroupsDescription{
					ApplicationSecurityGroup: applicationSecurityGroup,
					ResourceGroup:            resourceGroup,
				},
			})
		}
	}

	return values, nil
}

func NetworkAzureFirewall(ctx context.Context, authorizer autorest.Authorizer, subscription string) ([]Resource, error) {
	client := newnetwork.NewAzureFirewallsClient(subscription)
	client.Authorizer = authorizer
	result, err := client.ListAll(ctx)
	if err != nil {
		return nil, err
	}

	var values []Resource

	for {
		for _, azureFirewall := range result.Values() {
			resourceGroup := strings.Split(*azureFirewall.ID, "/")[4]

			values = append(values, Resource{
				ID:       *azureFirewall.ID,
				Name:     *azureFirewall.Name,
				Location: *azureFirewall.Location,
				Description: model.NetworkAzureFirewallDescription{
					AzureFirewall: azureFirewall,
					ResourceGroup: resourceGroup,
				},
			})
		}

		if !result.NotDone() {
			break
		}
		err = result.NextWithContext(ctx)
		if err != nil {
			return nil, err
		}
	}

	return values, nil
}

func ExpressRouteCircuit(ctx context.Context, authorizer autorest.Authorizer, subscription string) ([]Resource, error) {
	client := newnetwork.NewExpressRouteCircuitsClient(subscription)
	client.Authorizer = authorizer

	result, err := client.ListAll(ctx)
	if err != nil {
		return nil, err
	}

	var values []Resource
	for {
		for _, expressRouteCircuit := range result.Values() {
			resourceGroup := strings.Split(*expressRouteCircuit.ID, "/")[4]

			values = append(values, Resource{
				ID:       *expressRouteCircuit.ID,
				Name:     *expressRouteCircuit.Name,
				Location: *expressRouteCircuit.Location,
				Description: model.ExpressRouteCircuitDescription{
					ExpressRouteCircuit: expressRouteCircuit,
					ResourceGroup:       resourceGroup,
=======
		for _, loadBalancer := range result.Values() {
			resourceGroup := strings.Split(*loadBalancer.ID, "/")[4]

			values = append(values, Resource{
				ID:       *loadBalancer.ID,
				Name:     *loadBalancer.Name,
				Location: *loadBalancer.Location,
				Description: model.LoadBalancersDescription{
					ResourceGroup: resourceGroup,
					LoadBalancer:  loadBalancer,
>>>>>>> 8ec9f497
				},
			})
		}
		if !result.NotDone() {
			break
		}
		err = result.NextWithContext(ctx)
		if err != nil {
			return nil, err
		}
	}
	return values, nil
}<|MERGE_RESOLUTION|>--- conflicted
+++ resolved
@@ -316,23 +316,17 @@
 	return values, nil
 }
 
-<<<<<<< HEAD
 func RouteTables(ctx context.Context, authorizer autorest.Authorizer, subscription string) ([]Resource, error) {
 	client := newnetwork.NewRouteTablesClient(subscription)
-=======
-func LoadBalancers(ctx context.Context, authorizer autorest.Authorizer, subscription string) ([]Resource, error) {
-	client := newnetwork.NewLoadBalancersClient(subscription)
->>>>>>> 8ec9f497
-	client.Authorizer = authorizer
-
-	result, err := client.ListAll(ctx)
-	if err != nil {
-		return nil, err
-	}
-
-	var values []Resource
-	for {
-<<<<<<< HEAD
+	client.Authorizer = authorizer
+
+	result, err := client.ListAll(ctx)
+	if err != nil {
+		return nil, err
+	}
+
+	var values []Resource
+	for {
 		for _, routeTable := range result.Values() {
 			resourceGroup := strings.Split(*routeTable.ID, "/")[4]
 
@@ -463,7 +457,31 @@
 				Description: model.ExpressRouteCircuitDescription{
 					ExpressRouteCircuit: expressRouteCircuit,
 					ResourceGroup:       resourceGroup,
-=======
+				},
+			})
+		}
+		if !result.NotDone() {
+			break
+		}
+		err = result.NextWithContext(ctx)
+		if err != nil {
+			return nil, err
+		}
+	}
+	return values, nil
+}
+
+func LoadBalancers(ctx context.Context, authorizer autorest.Authorizer, subscription string) ([]Resource, error) {
+	client := newnetwork.NewLoadBalancersClient(subscription)
+	client.Authorizer = authorizer
+
+	result, err := client.ListAll(ctx)
+	if err != nil {
+		return nil, err
+	}
+
+	var values []Resource
+	for {
 		for _, loadBalancer := range result.Values() {
 			resourceGroup := strings.Split(*loadBalancer.ID, "/")[4]
 
@@ -474,7 +492,6 @@
 				Description: model.LoadBalancersDescription{
 					ResourceGroup: resourceGroup,
 					LoadBalancer:  loadBalancer,
->>>>>>> 8ec9f497
 				},
 			})
 		}
