package cost_estimator

import (
	"encoding/json"
	"fmt"
	azure "github.com/kaytu-io/kaytu-azure-describer/azure/model"
	apiAuth "github.com/kaytu-io/kaytu-engine/pkg/auth/api"
	"github.com/kaytu-io/kaytu-engine/pkg/cost-estimator/es"
	"github.com/kaytu-io/kaytu-engine/pkg/internal/httpclient"
	"github.com/kaytu-io/kaytu-engine/pkg/workspace/api"
	"go.uber.org/zap"
)

func GetComputeVirtualMachineCost(h *HttpHandler, _ string, resourceId string) (float64, error) {
	response, err := es.GetElasticsearch(h.logger, h.client, resourceId, "Microsoft.Compute/virtualMachines")
	if err != nil {
		h.logger.Error("failed to get resource", zap.Error(err))
		return 0, fmt.Errorf("failed to get resource")
	}
	if len(response.Hits.Hits) == 0 {
		return 0, fmt.Errorf("no resource found")
	}
	var description azure.ComputeVirtualMachineDescription
	jsonData, err := json.Marshal(response.Hits.Hits[0].Source.Description)
	if err != nil {
		h.logger.Error("failed to marshal request", zap.Error(err))
		return 0, fmt.Errorf("failed to marshal request")
	}
	err = json.Unmarshal(jsonData, &description)
	if err != nil {
		h.logger.Error("cannot parse resource", zap.String("interface",
			fmt.Sprintf("%v", string(jsonData))))
		return 0, fmt.Errorf("cannot parse resource %s", err.Error())
	}
	request := api.GetAzureVmRequest{
		RegionCode: response.Hits.Hits[0].Source.Location,
		VM:         description,
	}
	cost, err := h.workspaceClient.GetAzure(&httpclient.Context{UserRole: apiAuth.InternalRole}, "azurerm_virtual_machine", request)
	if err != nil {
		h.logger.Error("failed in calculating cost", zap.Error(err))
		return 0, err
	}

	return cost, nil
}

func GetManagedStorageCost(h *HttpHandler, _ string, resourceId string) (float64, error) {
	response, err := es.GetElasticsearch(h.logger, h.client, resourceId, "Microsoft.Compute/disks")
	if err != nil {
		h.logger.Error("failed to get resource", zap.Error(err))
		return 0, fmt.Errorf("failed to get resource")
	}
	if len(response.Hits.Hits) == 0 {
		return 0, fmt.Errorf("no resource found")
	}
	var description azure.ComputeDiskDescription
	jsonData, err := json.Marshal(response.Hits.Hits[0].Source.Description)
	if err != nil {
		h.logger.Error("failed to marshal request", zap.Error(err))
		return 0, fmt.Errorf("failed to marshal request")
	}
	err = json.Unmarshal(jsonData, &description)
	if err != nil {
		h.logger.Error("cannot parse resource", zap.String("interface",
			fmt.Sprintf("%v", string(jsonData))))
		return 0, fmt.Errorf("cannot parse resource %s", err.Error())
	}
	request := api.GetAzureManagedStorageRequest{
		RegionCode:     response.Hits.Hits[0].Source.Location,
		ManagedStorage: description,
	}
	cost, err := h.workspaceClient.GetAzure(&httpclient.Context{UserRole: apiAuth.InternalRole}, "azurerm_managed_disk", request)
	if err != nil {
		h.logger.Error("failed in calculating cost", zap.Error(err))
		return 0, err
	}

	return cost, nil
}

func GetLoadBalancerCost(h *HttpHandler, _ string, resourceId string) (float64, error) {
	response, err := es.GetElasticsearch(h.logger, h.client, resourceId, "Microsoft.Network/loadBalancers")
	if err != nil {
		h.logger.Error("failed to get resource", zap.Error(err))
		return 0, fmt.Errorf("failed to get resource")
	}
	if len(response.Hits.Hits) == 0 {
		return 0, fmt.Errorf("no resource found")
	}
	var description azure.LoadBalancerDescription
	jsonData, err := json.Marshal(response.Hits.Hits[0].Source.Description)
	if err != nil {
		h.logger.Error("failed to marshal request", zap.Error(err))
		return 0, fmt.Errorf("failed to marshal request")
	}
	err = json.Unmarshal(jsonData, &description)
	if err != nil {
		h.logger.Error("cannot parse resource", zap.String("interface",
			fmt.Sprintf("%v", string(jsonData))))
		return 0, fmt.Errorf("cannot parse resource %s", err.Error())
	}
	request := api.GetAzureLoadBalancerRequest{
		RegionCode:   response.Hits.Hits[0].Source.Location,
		LoadBalancer: description,
	}
	cost, err := h.workspaceClient.GetAzure(&httpclient.Context{UserRole: apiAuth.InternalRole}, "azurerm_load_balancer", request)
	if err != nil {
		h.logger.Error("failed in calculating cost", zap.Error(err))
		return 0, err
	}

	return cost, nil
}

func GetVirtualNetworkCost(h *HttpHandler, _ string, resourceId string) (float64, error) {
	response, err := es.GetElasticsearch(h.logger, h.client, resourceId, "Microsoft.Network/virtualNetworks")
	if err != nil {
		h.logger.Error("failed to get resource", zap.Error(err))
		return 0, fmt.Errorf("failed to get resource")
	}
	if len(response.Hits.Hits) == 0 {
		return 0, fmt.Errorf("no resource found")
	}
	var description azure.VirtualNetworkDescription
	jsonData, err := json.Marshal(response.Hits.Hits[0].Source.Description)
	if err != nil {
		h.logger.Error("failed to marshal request", zap.Error(err))
		return 0, fmt.Errorf("failed to marshal request")
	}
	err = json.Unmarshal(jsonData, &description)
	if err != nil {
		h.logger.Error("cannot parse resource", zap.String("interface",
			fmt.Sprintf("%v", string(jsonData))))
		return 0, fmt.Errorf("cannot parse resource %s", err.Error())
	}
	var peeringLocations []string
	for _, p := range description.VirtualNetwork.Properties.VirtualNetworkPeerings {
		id := *p.Properties.RemoteVirtualNetwork.ID
		location, err := getVirtualNetworkPeering(h, id)
		if err != nil {
			h.logger.Error(fmt.Sprintf("can not get virtual network peering %s", id))
			return 0, fmt.Errorf("can not get virtual network peering %s", id)
		}
		peeringLocations = append(peeringLocations, *location)
	}
	request := api.GetAzureVirtualNetworkRequest{
		RegionCode:       response.Hits.Hits[0].Source.Location,
		PeeringLocations: peeringLocations,
	}
	cost, err := h.workspaceClient.GetAzure(&httpclient.Context{UserRole: apiAuth.InternalRole}, "azurerm_virtual_network", request)
	if err != nil {
		h.logger.Error("failed in calculating cost", zap.Error(err))
		return 0, err
	}
	return cost, nil
}

<<<<<<< HEAD
	return 0, nil
}

func GetSQLDatabaseCost(h *HttpHandler, _ string, resourceId string) (float64, error) {
	response, err := es.GetElasticsearch(h.logger, h.client, resourceId, "Microsoft.Sql/servers/databases")
	if err != nil {
		return 0, err
	}
	if len(response.Hits.Hits) == 0 {
		return 0, fmt.Errorf("no resource found")
	}
	var request api.GetAzureSqlServersDatabasesRequest
	if sqlServerDB, ok := response.Hits.Hits[0].Source.Description.(azureModel.SqlDatabaseDescription); ok {
		request = api.GetAzureSqlServersDatabasesRequest{
			RegionCode:  response.Hits.Hits[0].Source.Location,
			SqlServerDB: sqlServerDB,
			ResourceId:  resourceId,
		}
	} else {
		return 0, fmt.Errorf("cannot parse resource")
	}

	cost, err := h.workspaceClient.GetAzureSqlServerDatabase(&httpclient.Context{UserRole: apiAuth.InternalRole}, request)
	if err != nil {
		return 0, err
	}
	return cost, nil
=======
func getVirtualNetworkPeering(h *HttpHandler, resourceId string) (*string, error) {
	response, err := es.GetElasticsearch(h.logger, h.client, resourceId, "Microsoft.Network/virtualNetworks")
	if err != nil {
		h.logger.Error("failed to get resource", zap.Error(err))
		return nil, fmt.Errorf("failed to get resource")
	}
	if len(response.Hits.Hits) == 0 {
		return nil, fmt.Errorf("no resource found")
	}
	var description azure.VirtualNetworkDescription
	jsonData, err := json.Marshal(response.Hits.Hits[0].Source.Description)
	if err != nil {
		h.logger.Error("failed to marshal request", zap.Error(err))
		return nil, fmt.Errorf("failed to marshal request")
	}
	err = json.Unmarshal(jsonData, &description)
	if err != nil {
		h.logger.Error("cannot parse resource", zap.String("interface",
			fmt.Sprintf("%v", string(jsonData))))
		return nil, fmt.Errorf("cannot parse resource %s", err.Error())
	}
	return description.VirtualNetwork.Location, nil
>>>>>>> 93613e16
}<|MERGE_RESOLUTION|>--- conflicted
+++ resolved
@@ -156,8 +156,28 @@
 	return cost, nil
 }
 
-<<<<<<< HEAD
-	return 0, nil
+func getVirtualNetworkPeering(h *HttpHandler, resourceId string) (*string, error) {
+	response, err := es.GetElasticsearch(h.logger, h.client, resourceId, "Microsoft.Network/virtualNetworks")
+	if err != nil {
+		h.logger.Error("failed to get resource", zap.Error(err))
+		return nil, fmt.Errorf("failed to get resource")
+	}
+	if len(response.Hits.Hits) == 0 {
+		return nil, fmt.Errorf("no resource found")
+	}
+	var description azure.VirtualNetworkDescription
+	jsonData, err := json.Marshal(response.Hits.Hits[0].Source.Description)
+	if err != nil {
+		h.logger.Error("failed to marshal request", zap.Error(err))
+		return nil, fmt.Errorf("failed to marshal request")
+	}
+	err = json.Unmarshal(jsonData, &description)
+	if err != nil {
+		h.logger.Error("cannot parse resource", zap.String("interface",
+			fmt.Sprintf("%v", string(jsonData))))
+		return nil, fmt.Errorf("cannot parse resource %s", err.Error())
+	}
+	return description.VirtualNetwork.Location, nil
 }
 
 func GetSQLDatabaseCost(h *HttpHandler, _ string, resourceId string) (float64, error) {
@@ -184,28 +204,4 @@
 		return 0, err
 	}
 	return cost, nil
-=======
-func getVirtualNetworkPeering(h *HttpHandler, resourceId string) (*string, error) {
-	response, err := es.GetElasticsearch(h.logger, h.client, resourceId, "Microsoft.Network/virtualNetworks")
-	if err != nil {
-		h.logger.Error("failed to get resource", zap.Error(err))
-		return nil, fmt.Errorf("failed to get resource")
-	}
-	if len(response.Hits.Hits) == 0 {
-		return nil, fmt.Errorf("no resource found")
-	}
-	var description azure.VirtualNetworkDescription
-	jsonData, err := json.Marshal(response.Hits.Hits[0].Source.Description)
-	if err != nil {
-		h.logger.Error("failed to marshal request", zap.Error(err))
-		return nil, fmt.Errorf("failed to marshal request")
-	}
-	err = json.Unmarshal(jsonData, &description)
-	if err != nil {
-		h.logger.Error("cannot parse resource", zap.String("interface",
-			fmt.Sprintf("%v", string(jsonData))))
-		return nil, fmt.Errorf("cannot parse resource %s", err.Error())
-	}
-	return description.VirtualNetwork.Location, nil
->>>>>>> 93613e16
 }