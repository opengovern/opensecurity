--- conflicted
+++ resolved
@@ -9,12 +9,7 @@
 
 func (h *HttpHandler) Register(e *echo.Echo) {
 	v1 := e.Group("/api/v1")
-<<<<<<< HEAD
-	v1.GET("/cost/azure", httpserver.AuthorizeHandler(h.AzureCost, authapi.ViewerRole))
-	v1.PUT("/table/store/azure", httpserver.AuthorizeHandler(h.TriggerStoreAzureCostTable, authapi.AdminRole))
-=======
 	v1.GET("/cost/azure/:resourceId/:resourceType", httpserver.AuthorizeHandler(h.AzureCost, authapi.ViewerRole))
->>>>>>> c6330f63
 }
 
 // AzureCost godoc
@@ -23,19 +18,11 @@
 //	@Description	Get Azure cost for each resource
 //	@Security		BearerToken
 //	@Tags			cost-estimator
-<<<<<<< HEAD
-//	@Produce		int
-//	@Param			resourceId	query		string	true	"ResourceID"
-//	@Param			resourceType	query		string	true	"ResourceType"
-//	@Success		200		{object}
-//	@Router			/cost-estimator/api/v1/cost/azure [get]
-=======
 //	@Produce		json
 //	@Param			resourceId		path		string	true	"ResourceID"
 //	@Param			resourceType	path		string	true	"ResourceType"
 //	@Success		200				{object}	int
 //	@Router			/cost_estimator/api/v1/cost/azure [get]
->>>>>>> c6330f63
 func (h *HttpHandler) AzureCost(ctx echo.Context) error {
 	resourceId := ctx.Param("resourceId")
 	resourceType := ctx.Param("resourceType")
@@ -57,13 +44,8 @@
 //	@Produce		json
 //	@Param			resourceId		path		string	true	"ResourceID"
 //	@Param			resourceType	path		string	true	"ResourceType"
-<<<<<<< HEAD
-//	@Success		200		{object}
-//	@Router			/cost-estimator/api/v1/cost/aws [get]
-=======
 //	@Success		200				{object}	int
 //	@Router			/cost_estimator/api/v1/cost/aws [get]
->>>>>>> c6330f63
 func (h *HttpHandler) AwsCost(ctx echo.Context) error {
 	resourceId := ctx.Param("resourceId")
 	resourceType := ctx.Param("resourceType")
@@ -74,22 +56,4 @@
 	}
 
 	return ctx.JSON(http.StatusOK, cost)
-}
-
-// TriggerStoreAzureCostTable godoc
-//
-//	@Summary		Trigger Azure Cost Table Store
-//	@Description	Trigger azure cost table store
-//	@Security		BearerToken
-//	@Tags			cost-estimator
-//	@Produce		int
-//	@Success		200		{object}
-//	@Router			/cost-estimator/api/v1/cost/aws [get]
-func (h *HttpHandler) TriggerStoreAzureCostTable(ctx echo.Context) error {
-	err := h.HandleStoreAzureCostTable()
-	if err != nil {
-		return ctx.String(http.StatusInternalServerError, err.Error())
-	}
-
-	return ctx.NoContent(http.StatusOK)
 }