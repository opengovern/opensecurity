--- conflicted
+++ resolved
@@ -47,11 +47,7 @@
 	"github.com/opengovern/opengovernance/pkg/metadata/models"
 	onboardClient "github.com/opengovern/opengovernance/pkg/onboard/client"
 	"github.com/opengovern/opengovernance/pkg/utils"
-<<<<<<< HEAD
-	workspaceClient "github.com/opengovern/opengovernance/pkg/workspace/client"
 	integrationClient "github.com/opengovern/opengovernance/services/integration-v2/client"
-=======
->>>>>>> 1a072059
 	"github.com/prometheus/client_golang/prometheus"
 	"github.com/prometheus/client_golang/prometheus/promauto"
 	"go.uber.org/zap"
@@ -123,27 +119,15 @@
 	analyticsIntervalHours     time.Duration
 	complianceIntervalHours    time.Duration
 
-<<<<<<< HEAD
-	logger            *zap.Logger
-	workspaceClient   workspaceClient.WorkspaceServiceClient
-	metadataClient    metadataClient.MetadataServiceClient
-	complianceClient  client.ComplianceServiceClient
-	integrationClient integrationClient.IntegrationServiceClient
-	onboardClient     onboardClient.OnboardServiceClient
-	inventoryClient   inventoryClient.InventoryServiceClient
-	sinkClient        esSinkClient.EsSinkServiceClient
-	authGrpcClient    envoyAuth.AuthorizationClient
-	es                opengovernance.Client
-=======
 	logger           *zap.Logger
 	metadataClient   metadataClient.MetadataServiceClient
 	complianceClient client.ComplianceServiceClient
+	integrationClient integrationClient.IntegrationServiceClient
 	onboardClient    onboardClient.OnboardServiceClient
 	inventoryClient  inventoryClient.InventoryServiceClient
 	sinkClient       esSinkClient.EsSinkServiceClient
 	authGrpcClient   envoyAuth.AuthorizationClient
 	es               opengovernance.Client
->>>>>>> 1a072059
 
 	jq *jq.JobQueue
 
