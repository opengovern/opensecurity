package plugin

import (
	"context"
	"errors"
	"fmt"
	githubAPI "github.com/google/go-github/v62/github"
	"github.com/kaytu-io/kaytu/controller"
	"github.com/kaytu-io/kaytu/pkg/version"
	"github.com/rogpeppe/go-internal/semver"
	"github.com/schollz/progressbar/v3"
	"io"
	"net"
	"net/http"
	"os"
	"path/filepath"
	"regexp"
	"runtime"
	"strings"
	"time"

	"github.com/kaytu-io/kaytu/pkg/plugin/proto/src/golang"
	"github.com/kaytu-io/kaytu/pkg/server"
	"github.com/kaytu-io/kaytu/view"
	"golang.org/x/oauth2"
	"google.golang.org/grpc"
)

var (
	patternVersionRegex, _ = regexp.Compile(fmt.Sprintf("plugin_([a-z0-9\\.]+)_%s_%s", runtime.GOOS, runtime.GOARCH))
)

type RunningPlugin struct {
	Plugin server.Plugin
	Stream golang.Plugin_RegisterServer
}

type Manager struct {
	port    int
	started bool
	plugins []RunningPlugin
	stream  golang.Plugin_RegisterServer

	golang.PluginServer

	jobs                      *controller.Jobs
	optimizations             *controller.Optimizations[golang.OptimizationItem]
	pluginCustomOptimizations *controller.Optimizations[golang.ChartOptimizationItem]

	overviewPage *view.PluginCustomOverviewPage
	detailsPage  *view.PluginCustomResourceDetailsPage

	NonInteractiveView *view.NonInteractiveView
	lis                net.Listener
	grpcServer         *grpc.Server
}

func New() *Manager {
	return &Manager{
		port:    0,
		started: false,
	}
}

func (m *Manager) SetListenPort(port int) {
	m.port = port
}

func (m *Manager) GetPlugin(name string) *RunningPlugin {
	for _, plg := range m.plugins {
		if plg.Plugin.Config.Name == name {
			return &plg
		}
	}
	return nil
}

func (m *Manager) StartPlugin(cmd string) error {
	plugins, err := server.GetPlugins()
	if err != nil {
		return err
	}

	for _, plg := range plugins {
		for _, c := range plg.Config.Commands {
			if cmd == c.Name {
				_, err := startPlugin(plg, fmt.Sprintf("localhost:%d", m.port))
				return err
			}
		}
	}

	return errors.New("plugin not found")
}

func (m *Manager) StartServer() error {
	var err error

	m.lis, err = net.Listen("tcp", fmt.Sprintf("localhost:%d", m.port))
	if err != nil {
		return err
	}

	m.port = m.lis.Addr().(*net.TCPAddr).Port

	m.grpcServer = grpc.NewServer()
	golang.RegisterPluginServer(m.grpcServer, m)
	go func() {
		err = m.grpcServer.Serve(m.lis)
		if err != nil {
			panic(err)
		}
	}()
	return nil
}

func (m *Manager) StopServer() error {
	m.grpcServer.Stop()
	return m.lis.Close()
}

func (m *Manager) Register(stream golang.Plugin_RegisterServer) error {
	m.stream = stream
	if m.NonInteractiveView != nil {
		for {
			receivedMsg, err := stream.Recv()
			if err != nil {
				return err
			}

			switch {
			case receivedMsg.GetConf() != nil:
				conf := receivedMsg.GetConf()
				m.plugins = append(m.plugins, RunningPlugin{
					Plugin: server.Plugin{Config: conf},
					Stream: stream,
				})
			case receivedMsg.GetOi() != nil:
				m.NonInteractiveView.Optimizations.SendItem(receivedMsg.GetOi())
			case receivedMsg.GetCoi() != nil:
				m.NonInteractiveView.PluginCustomOptimizations.SendItem(receivedMsg.GetCoi())
			case receivedMsg.GetJob() != nil:
				m.NonInteractiveView.PublishJobs(receivedMsg.GetJob())
			case receivedMsg.GetErr() != nil:
				m.NonInteractiveView.PublishError(fmt.Errorf(receivedMsg.GetErr().Error))
			case receivedMsg.GetReady() != nil:
				m.NonInteractiveView.PublishResultsReady(receivedMsg.GetReady())
			case receivedMsg.GetProfile() != nil:
				m.NonInteractiveView.SetAccountID(receivedMsg.GetProfile())
			}
		}
	} else {
		for {
			receivedMsg, err := stream.Recv()
			if err != nil {
				if m.jobs != nil {
					m.jobs.PublishError(err)
				}
				return err
			}

			switch {
			case receivedMsg.GetConf() != nil:
				conf := receivedMsg.GetConf()
				m.plugins = append(m.plugins, RunningPlugin{
					Plugin: server.Plugin{Config: conf},
					Stream: stream,
				})

			case receivedMsg.GetJob() != nil:
				m.jobs.Publish(receivedMsg.GetJob())

			case receivedMsg.GetOi() != nil:
				if m.optimizations == nil {
					return errors.New("default optimizations controller not set - is plugin running in custom ui mode?")
				}
				m.optimizations.SendItem(receivedMsg.GetOi())

			case receivedMsg.GetCoi() != nil:
				if m.pluginCustomOptimizations == nil {
					return errors.New("custom optimizations controller not set - is plugin running in default ui mode?")
				}
				m.pluginCustomOptimizations.SendItem(receivedMsg.GetCoi())

			case receivedMsg.GetUpdateChart() != nil:
				if m.pluginCustomOptimizations == nil {
					return errors.New("custom optimizations controller not set - is plugin running in default ui mode?")
				}
				updateChart := receivedMsg.GetUpdateChart()
				if updateChart.GetOverviewChart() != nil && m.overviewPage != nil {
					m.overviewPage.SetChartDefinition(updateChart.GetOverviewChart())
				}
				if updateChart.GetDevicesChart() != nil && m.detailsPage != nil {
					m.detailsPage.SetChartDefinition(updateChart.GetDevicesChart())
				}

			case receivedMsg.GetErr() != nil:
				if m.jobs != nil {
					m.jobs.PublishError(fmt.Errorf(receivedMsg.GetErr().Error))
				}

			case receivedMsg.GetSummary() != nil:
				if m.pluginCustomOptimizations == nil {
					return errors.New("default optimizations controller not set - is plugin running in custom ui mode?")
				}
				m.pluginCustomOptimizations.SetResultSummary(receivedMsg.GetSummary().Message)
			}
		}
	}
}

func (m *Manager) Install(addr, token string, unsafe, pluginDebugMode bool) error {
	cfg, err := server.GetConfig()
	if err != nil {
		return err
	}

	if !strings.HasPrefix(addr, "github.com") {
		addr = fmt.Sprintf("github.com/kaytu-io/plugin-%s", addr)
	}
	addr = strings.TrimPrefix(addr, "github.com/")
	owner, repository, _ := strings.Cut(addr, "/")

	var tc *http.Client
	if token != "" {
		ts := oauth2.StaticTokenSource(
			&oauth2.Token{AccessToken: token},
		)
		tc = oauth2.NewClient(context.Background(), ts)
	}
	approved, err := m.isPluginApproved(tc, addr)
	if err != nil {
		return err
	}

	if !approved && !unsafe {
		return fmt.Errorf("plugin not approved. either use --unsafe or make a pull request on github.com/kaytu-io/kaytu to approve your plugin")
	}

	api := githubAPI.NewClient(tc)
	plugins := map[string]*server.Plugin{}
	for _, plg := range cfg.Plugins {
		plugins[plg.Config.Name] = plg
	}

	var release *githubAPI.RepositoryRelease
	if !pluginDebugMode {
		release, _, err = api.Repositories.GetLatestRelease(context.Background(), owner, repository)
		if err != nil {
			return err
		}
	} else {
		release = &githubAPI.RepositoryRelease{}
		installed := false
		for i := 0; i < 30; i++ {
			for _, runningPlugin := range m.plugins {
				if runningPlugin.Plugin.Config.Name == addr {
					installed = true
				}
			}

			if installed {
				break
			}
			time.Sleep(time.Second)
		}

		if !installed {
			return errors.New("plugin install timeout")
		}

		plugins[addr] = &m.GetPlugin(addr).Plugin
	}

	for _, asset := range release.Assets {
		if asset.ID != nil && asset.Name != nil && patternVersionRegex.MatchString(*asset.Name) {
			assetVersion := strings.Split(*asset.Name, "_")[1]
			if p, ok := plugins[addr]; ok && p.Config.Version == assetVersion {
				return nil
			}
			os.Stderr.WriteString(fmt.Sprintf("Installing plugin %s, version %s\n", addr, assetVersion))
			os.Stderr.WriteString("Downloading the plugin...\n")

			rc, url, err := api.Repositories.DownloadReleaseAsset(context.Background(), owner, repository, *asset.ID, nil)
			if err != nil {
				return err
			}

			if len(url) > 0 {
				resp, err := http.Get(url)
				if err != nil {
					return err
				}

				defer resp.Body.Close()

				rc = resp.Body
			}

			os.MkdirAll(server.PluginDir(), os.ModePerm)

			pluginExt := filepath.Ext(*asset.Name)
			if runtime.GOOS != "windows" {
				pluginExt = ""
			}
			f, err := os.OpenFile(filepath.Join(server.PluginDir(), strings.ReplaceAll(addr, "/", "_")+pluginExt), os.O_CREATE|os.O_RDWR, os.ModePerm)
			if err != nil {
				return err
			}

			bar := progressbar.DefaultBytes(int64(asset.GetSize()))
			_, err = io.Copy(io.MultiWriter(f, bar), rc)
			if err != nil {
				return err
			}

			err = f.Close()
			if err != nil {
				return err
			}

			plugin := server.Plugin{
				Config: &golang.RegisterConfig{
					Name:     addr,
					Version:  "",
					Provider: "",
					Commands: nil,
				},
			}
<<<<<<< HEAD
			os.Stderr.WriteString("Starting the plugin...\n")
			err = startPlugin(&plugin, fmt.Sprintf("localhost:%d", m.port))
=======
			fmt.Println("Starting the plugin...")
			runningCmd, err := startPlugin(&plugin, fmt.Sprintf("localhost:%d", m.port))
>>>>>>> 2ec536bb
			if err != nil {
				return err
			}
			defer runningCmd.Process.Kill()
			defer func() {
				m.plugins = nil
			}()

			os.Stderr.WriteString("Waiting for plugin to load...\n")
			installed := false
			for i := 0; i < 30; i++ {
				for _, runningPlugin := range m.plugins {
					if runningPlugin.Plugin.Config.Name == addr {
						installed = true
					}
				}

				if installed {
					break
				}
				time.Sleep(time.Second)
			}

			if !installed {
				return errors.New("plugin install timeout")
			}

			plugins[addr] = &m.GetPlugin(addr).Plugin

			if semver.Compare("v"+version.VERSION, plugins[addr].Config.MinKaytuVersion) == -1 {
				return fmt.Errorf("plugin requires kaytu version %s, please update your Kaytu CLI", plugins[addr].Config.MinKaytuVersion)
			}
			break
		}
	}

	cfg.Plugins = nil
	for _, v := range plugins {
		cfg.Plugins = append(cfg.Plugins, v)
	}
	err = server.SetConfig(*cfg)
	if err != nil {
		return err
	}

	return nil
}

func (m *Manager) SetDefaultUI(jobs *controller.Jobs, optimizations *controller.Optimizations[golang.OptimizationItem]) {
	m.jobs = jobs
	m.optimizations = optimizations

	optimizations.SetReEvaluateFunc(func(id string, items []*golang.PreferenceItem) {
		m.stream.Send(&golang.ServerMessage{
			ServerMessage: &golang.ServerMessage_ReEvaluate{
				ReEvaluate: &golang.ReEvaluate{
					Id:          id,
					Preferences: items,
				},
			},
		})
	})
}

func (m *Manager) SetCustomUI(jobs *controller.Jobs, optimizations *controller.Optimizations[golang.ChartOptimizationItem],
	overviewPage *view.PluginCustomOverviewPage, detailsPage *view.PluginCustomResourceDetailsPage) {
	m.jobs = jobs
	m.pluginCustomOptimizations = optimizations
	m.overviewPage = overviewPage
	m.detailsPage = detailsPage

	optimizations.SetReEvaluateFunc(func(id string, items []*golang.PreferenceItem) {
		m.stream.Send(&golang.ServerMessage{
			ServerMessage: &golang.ServerMessage_ReEvaluate{
				ReEvaluate: &golang.ReEvaluate{
					Id:          id,
					Preferences: items,
				},
			},
		})
	})
}

func (m *Manager) SetNonInteractiveView() {
	m.NonInteractiveView = view.NewNonInteractiveView()
}

func (m *Manager) isPluginApproved(tc *http.Client, pluginName string) (bool, error) {
	if pluginName == "kaytu-io/plugin-aws" {
		return true, nil
	}
	api := githubAPI.NewClient(tc)
	fileContent, _, resp, err := api.Repositories.GetContents(context.Background(), "kaytu-io", "kaytu", "approved_plugins", nil)
	if err != nil {
		return false, err
	}

	if resp.StatusCode != 200 {
		return false, fmt.Errorf("invalid status code: %d", resp.StatusCode)
	}

	content, err := fileContent.GetContent()
	if err != nil {
		return false, err
	}
	plugins := strings.Split(content, "\n")
	for _, plugin := range plugins {
		if plugin == pluginName {
			return true, nil
		}
	}
	return false, nil
}

func (m *Manager) Uninstall(pluginName string) error {
	fmt.Println(fmt.Sprintf("Uninstalling plugin %s", pluginName))
	cfg, err := server.GetConfig()
	if err != nil {
		return err
	}

	plugins := map[string]*server.Plugin{}
	installed := false
	for _, plg := range cfg.Plugins {
		if pluginName == plg.Config.Name {
			installed = true
			continue
		}
		plugins[plg.Config.Name] = plg
	}
	if !installed {
		return fmt.Errorf("plugin not found")
	}

	pluginFile := filepath.Join(server.PluginDir(), strings.ReplaceAll(pluginName, "/", "_"))

	err = os.Remove(pluginFile)
	if err != nil {
		return err
	}

	cfg.Plugins = nil
	for _, v := range plugins {
		cfg.Plugins = append(cfg.Plugins, v)
	}
	err = server.SetConfig(*cfg)
	if err != nil {
		return err
	}
	fmt.Println(fmt.Sprintf("Plugin %s uninstalled", pluginName))
	return nil
}<|MERGE_RESOLUTION|>--- conflicted
+++ resolved
@@ -145,8 +145,6 @@
 				m.NonInteractiveView.PublishError(fmt.Errorf(receivedMsg.GetErr().Error))
 			case receivedMsg.GetReady() != nil:
 				m.NonInteractiveView.PublishResultsReady(receivedMsg.GetReady())
-			case receivedMsg.GetProfile() != nil:
-				m.NonInteractiveView.SetAccountID(receivedMsg.GetProfile())
 			}
 		}
 	} else {
@@ -327,13 +325,8 @@
 					Commands: nil,
 				},
 			}
-<<<<<<< HEAD
 			os.Stderr.WriteString("Starting the plugin...\n")
-			err = startPlugin(&plugin, fmt.Sprintf("localhost:%d", m.port))
-=======
-			fmt.Println("Starting the plugin...")
 			runningCmd, err := startPlugin(&plugin, fmt.Sprintf("localhost:%d", m.port))
->>>>>>> 2ec536bb
 			if err != nil {
 				return err
 			}
