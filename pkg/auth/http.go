package auth

import (
	"context"
	"crypto/rsa"
	_ "embed"
	"net/http"
	"strings"
	"time"

	"github.com/golang-jwt/jwt"

	"gitlab.com/keibiengine/keibi-engine/pkg/internal/httpclient"

	"gitlab.com/keibiengine/keibi-engine/pkg/auth/auth0"

	"gitlab.com/keibiengine/keibi-engine/pkg/workspace/client"

	"gitlab.com/keibiengine/keibi-engine/pkg/internal/email"

	"github.com/labstack/echo/v4"
	"gitlab.com/keibiengine/keibi-engine/pkg/auth/api"
	"gitlab.com/keibiengine/keibi-engine/pkg/internal/httpserver"
	"go.uber.org/zap"
)

var (
	//go:embed email/invite.html
	inviteEmailTemplate string
)

type httpRoutes struct {
	logger          *zap.Logger
	emailService    email.Service
	workspaceClient client.WorkspaceServiceClient
	auth0Service    *auth0.Service
	keibiPrivateKey *rsa.PrivateKey
}

func (r *httpRoutes) Register(e *echo.Echo) {
	v1 := e.Group("/api/v1")

	v1.PUT("/user/role/binding", httpserver.AuthorizeHandler(r.PutRoleBinding, api.AdminRole))
	v1.DELETE("/user/role/binding", httpserver.AuthorizeHandler(r.DeleteRoleBinding, api.AdminRole))
	v1.GET("/user/role/bindings", httpserver.AuthorizeHandler(r.GetRoleBindings, api.EditorRole))
	v1.GET("/user/:user_id/workspace/membership", httpserver.AuthorizeHandler(r.GetWorkspaceMembership, api.AdminRole))
	v1.GET("/workspace/role/bindings", httpserver.AuthorizeHandler(r.GetWorkspaceRoleBindings, api.AdminRole))
	v1.GET("/user/:user_id", httpserver.AuthorizeHandler(r.GetUserDetails, api.AdminRole))
	v1.POST("/invite", httpserver.AuthorizeHandler(r.Invite, api.AdminRole))
	v1.DELETE("/invite", httpserver.AuthorizeHandler(r.DeleteInvitation, api.AdminRole))
	v1.POST("/apikey/generate", httpserver.AuthorizeHandler(r.GenerateAPIKey, api.AdminRole))
}

func bindValidate(ctx echo.Context, i interface{}) error {
	if err := ctx.Bind(i); err != nil {
		return err
	}

	if err := ctx.Validate(i); err != nil {
		return err
	}

	return nil
}

// PutRoleBinding godoc
//
//	@Summary		Update RoleBinding for a user.
//	@Description	RoleBinding defines the roles and actions a user can perform.
//	@Description	There are currently three roles (ADMIN, EDITOR, VIEWER).
//	@Description	User must exist before you can update its RoleBinding.
//	@Description	If you want to add a role binding for a user given the email address, call invite first to get a user id. Then call this endpoint.
//	@Tags			auth
//	@Produce		json
//	@Param			request		body		api.PutRoleBindingRequest	true	"Request Body"
//	@Param			workspaceId	query		string						true	"workspaceId"
//	@Success		200			{object}	nil
//	@Router			/auth/api/v1/user/role/binding [put]
func (r httpRoutes) PutRoleBinding(ctx echo.Context) error {
	var req api.PutRoleBindingRequest
	if err := bindValidate(ctx, &req); err != nil {
		return echo.NewHTTPError(http.StatusBadRequest, err)
	}

	// The WorkspaceManager service will call this API to set the AdminRole
	// for the admin user on behalf of him. Allow for the Admin to only set its
	// role to admin for that user case
	if httpserver.GetUserID(ctx) == req.UserID &&
		req.Role != api.AdminRole {
		return echo.NewHTTPError(http.StatusBadRequest, "admin user permission can't be modified by self")
	}

	workspaceID := httpserver.GetWorkspaceID(ctx)
	auth0User, err := r.auth0Service.GetUser(req.UserID)
	if err != nil {
		return err
	}

	auth0User.AppMetadata.WorkspaceAccess[workspaceID] = req.Role
	err = r.auth0Service.PatchUserAppMetadata(req.UserID, auth0User.AppMetadata)
	if err != nil {
		return err
	}
	return ctx.NoContent(http.StatusOK)
}

// DeleteRoleBinding godoc
//
//	@Summary	Delete RoleBinding for the defined user in the defined workspace.
//	@Tags		auth
//	@Produce	json
//	@Param		userId		query		string	true	"userId"
//	@Param		workspaceId	query		string	true	"workspaceId"
//	@Success	200			{object}	nil
//	@Router		/auth/api/v1/user/role/binding [delete]
func (r httpRoutes) DeleteRoleBinding(ctx echo.Context) error {
	userId := ctx.QueryParam("userId")
	// The WorkspaceManager service will call this API to set the AdminRole
	// for the admin user on behalf of him. Allow for the Admin to only set its
	// role to admin for that user case
	if httpserver.GetUserID(ctx) == userId {
		return echo.NewHTTPError(http.StatusBadRequest, "admin user permission can't be modified by self")
	}

	workspaceID := httpserver.GetWorkspaceID(ctx)
	auth0User, err := r.auth0Service.GetUser(userId)
	if err != nil {
		return err
	}

	delete(auth0User.AppMetadata.WorkspaceAccess, workspaceID)
	err = r.auth0Service.PatchUserAppMetadata(userId, auth0User.AppMetadata)
	if err != nil {
		return err
	}
	return ctx.NoContent(http.StatusOK)
}

// GetRoleBindings godoc
//
//	@Summary		Get RoleBindings for the calling user
//	@Description	RoleBinding defines the roles and actions a user can perform. There are currently three roles (ADMIN, EDITOR, VIEWER).
//	@Tags			auth
//	@Produce		json
//	@Param			userId	query		string	true	"userId"
//	@Success		200		{object}	api.GetRoleBindingsResponse
//	@Router			/auth/api/v1/user/role/bindings [get]
func (r *httpRoutes) GetRoleBindings(ctx echo.Context) error {
	userID := httpserver.GetUserID(ctx)

	var resp api.GetRoleBindingsResponse
	usr, err := r.auth0Service.GetUser(userID)
	if err != nil {
		r.logger.Warn("failed to get user from auth0 due to", zap.Error(err))
		return err
	}

	if usr != nil {
		for wsID, role := range usr.AppMetadata.WorkspaceAccess {
			resp.RoleBindings = append(resp.RoleBindings, api.UserRoleBinding{
				WorkspaceID: wsID,
				Role:        role,
			})
		}
		resp.GlobalRoles = usr.AppMetadata.GlobalAccess
	} else {
		r.logger.Warn("user not found in auth0", zap.String("externalID", userID))
	}
	return ctx.JSON(http.StatusOK, resp)
}

// GetWorkspaceMembership godoc
//
//	@Summary		List of workspaces which the user is member of
//	@Description	Returns a list of workspaces and the user role in it for the specified user
//	@Tags			auth
//	@Produce		json
//	@Param			userId	path		string	true	"userId"
//	@Success		200		{object}	api.GetRoleBindingsResponse
//	@Router			/auth/api/v1/user/{user_id}/workspace/membership [get]
func (r *httpRoutes) GetWorkspaceMembership(ctx echo.Context) error {
	hctx := httpclient.FromEchoContext(ctx)
	userID := ctx.Param("user_id")

	var resp []api.Membership
	usr, err := r.auth0Service.GetUser(userID)
	if err != nil {
		r.logger.Warn("failed to get user from auth0 due to", zap.Error(err))
		return err
	}

	if usr != nil {
		for wsID, role := range usr.AppMetadata.WorkspaceAccess {
			ws, err := r.workspaceClient.GetByID(hctx, wsID)
			if err != nil {
				r.logger.Warn("failed to get workspace due to", zap.Error(err))
				return err
			}

			resp = append(resp, api.Membership{
				WorkspaceID:   wsID,
				WorkspaceName: ws.Name,
				Role:          role,
				AssignedAt:    time.Time{}, //TODO- add assigned at
				LastActivity:  time.Time{}, //TODO- add assigned at
			})
		}
	} else {
		r.logger.Warn("user not found in auth0", zap.String("externalID", userID))
	}
	return ctx.JSON(http.StatusOK, resp)
}

// GetWorkspaceRoleBindings godoc
//
//	@Summary		Get all the user RoleBindings for the given workspace.
//	@Description	RoleBinding defines the roles and actions a user can perform. There are currently three roles (ADMIN, EDITOR, VIEWER). The workspace path is based on the DNS such as (workspace1.app.keibi.io)
//	@Tags			auth
//	@Produce		json
//	@Param			workspaceId	query		string	true	"workspaceId"
//	@Success		200			{object}	api.GetWorkspaceRoleBindingResponse
//	@Router			/auth/api/v1/workspace/role/bindings [get]
func (r *httpRoutes) GetWorkspaceRoleBindings(ctx echo.Context) error {
	workspaceID := httpserver.GetWorkspaceID(ctx)
	users, err := r.auth0Service.SearchUsersByWorkspace(workspaceID)
	if err != nil {
		return err
	}
	tenant, err := r.auth0Service.GetClientTenant()
	if err != nil {
		return err
	}
	var resp api.GetWorkspaceRoleBindingResponse
	for _, u := range users {
		status := api.InviteStatus_PENDING
		if u.EmailVerified {
			status = api.InviteStatus_ACCEPTED
		}

		resp = append(resp, api.WorkspaceRoleBinding{
			UserID:        u.UserId,
			UserName:      u.Name,
			TenantId:      tenant,
			Email:         u.Email,
			EmailVerified: u.EmailVerified,
			Role:          u.AppMetadata.WorkspaceAccess[workspaceID],
			Status:        status,
			LastActivity:  u.LastLogin,
			CreatedAt:     u.CreatedAt,
			Blocked:       u.Blocked,
		})
	}
	return ctx.JSON(http.StatusOK, resp)
}

// GetUserDetails godoc
//
//	@Summary		Get user details by user id
//	@Description	Get user details by user id
//	@Tags			auth
//	@Produce		json
//	@Param			userId	path		string	true	"userId"
<<<<<<< HEAD
//	@Success		200		{object}	api.WorkspaceRoleBinding
=======
//	@Success		200			{object}	api.WorkspaceRoleBinding
>>>>>>> ed81741e
//	@Router			/auth/api/v1/user/{user_id} [get]
func (r *httpRoutes) GetUserDetails(ctx echo.Context) error {
	userID := ctx.Param("user_id")
	user, err := r.auth0Service.GetUser(userID)
	if err != nil {
		return err
	}
	tenant, err := r.auth0Service.GetClientTenant()
	if err != nil {
		return err
	}
	status := api.InviteStatus_PENDING
	if user.EmailVerified {
		status = api.InviteStatus_ACCEPTED
	}
	resp := api.WorkspaceRoleBinding{
		UserID:        user.UserId,
		UserName:      user.Name,
		TenantId:      tenant,
		Email:         user.Email,
		EmailVerified: user.EmailVerified,
		Status:        status,
		LastActivity:  user.LastLogin,
		CreatedAt:     user.CreatedAt,New Folder
		Blocked:       user.Blocked,
	}

	return ctx.JSON(http.StatusOK, resp)

}

// Invite godoc
//
//	@Summary		Invites a user to a workspace with defined role.
//	@Description	Invites a user to a workspace with defined role
//	@Description	by sending an email to the specified email address.
//	@Description	The user will be found by the email address.
//	@Tags			auth
//	@Produce		json
//	@Param			request		body		api.InviteRequest	true	"Request Body"
//	@Param			workspaceId	query		string				true	"workspaceId"
//	@Success		200			{object}	nil
//	@Router			/auth/api/v1/invite [post]
func (r *httpRoutes) Invite(ctx echo.Context) error {
	var req api.InviteRequest
	if err := bindValidate(ctx, &req); err != nil {
		return echo.NewHTTPError(http.StatusBadRequest, err)
	}
	workspaceID := httpserver.GetWorkspaceID(ctx)

	us, err := r.auth0Service.SearchByEmail(req.Email)
	if err != nil {
		return err
	}

	if len(us) > 0 {
		auth0User := us[0]
		if auth0User.AppMetadata.WorkspaceAccess == nil {
			auth0User.AppMetadata.WorkspaceAccess = map[string]api.Role{}
		}
		auth0User.AppMetadata.WorkspaceAccess[workspaceID] = req.Role
		err = r.auth0Service.PatchUserAppMetadata(auth0User.UserId, auth0User.AppMetadata)
		if err != nil {
			return err
		}

		emailContent := inviteEmailTemplate
		err = r.emailService.SendEmail(context.Background(), req.Email, emailContent)
		if err != nil {
			return err
		}
	} else {
		user, err := r.auth0Service.CreateUser(req.Email, workspaceID, req.Role)
		if err != nil {
			return err
		}

		resp, err := r.auth0Service.CreatePasswordChangeTicket(user.UserId)
		if err != nil {
			return err
		}

		emailContent := inviteEmailTemplate
		emailContent = strings.ReplaceAll(emailContent, "{{ url }}", resp.Ticket)
		err = r.emailService.SendEmail(context.Background(), req.Email, emailContent)
		if err != nil {
			return err
		}
	}

	return ctx.NoContent(http.StatusOK)
}

// DeleteInvitation godoc
//
//	@Summary
//	@Tags		auth
//	@Produce	json
//	@Param		userId	query		string	true	"userId"
//	@Success	200		{object}	nil
//	@Router		/auth/api/v1/invite [delete]
func (r *httpRoutes) DeleteInvitation(ctx echo.Context) error {
	userID := httpserver.GetUserID(ctx)
	err := r.auth0Service.DeleteUser(userID)
	if err != nil {
		return err
	}
	return ctx.NoContent(http.StatusOK)
}

// GenerateAPIKey godoc
//
//	@Summary	Generates an API Key
//	@Tags		auth
//	@Produce	json
//	@Param		role	body	string	true	"role"
//	@Router		/auth/api/v1/apikey/generate [post]
func (r *httpRoutes) GenerateAPIKey(ctx echo.Context) error {
	var u userClaim
	token, err := jwt.NewWithClaims(jwt.SigningMethodRS256, &u).SignedString(r.keibiPrivateKey)
	if err != nil {
		return err
	}

	resp := api.APIKeyResponse{
		Token: token,
	}
	return ctx.JSON(http.StatusOK, resp)
}<|MERGE_RESOLUTION|>--- conflicted
+++ resolved
@@ -260,11 +260,7 @@
 //	@Tags			auth
 //	@Produce		json
 //	@Param			userId	path		string	true	"userId"
-<<<<<<< HEAD
-//	@Success		200		{object}	api.WorkspaceRoleBinding
-=======
 //	@Success		200			{object}	api.WorkspaceRoleBinding
->>>>>>> ed81741e
 //	@Router			/auth/api/v1/user/{user_id} [get]
 func (r *httpRoutes) GetUserDetails(ctx echo.Context) error {
 	userID := ctx.Param("user_id")
