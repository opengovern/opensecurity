package db

import (
<<<<<<< HEAD
	"github.com/jackc/pgtype"
	"github.com/kaytu-io/kaytu-engine/pkg/auth/api"
=======
	"github.com/kaytu-io/kaytu-util/pkg/api"
>>>>>>> 3861db0d
	"gorm.io/gorm"
	"gorm.io/gorm/clause"
)

type Database struct {
	Orm *gorm.DB
}

func (db Database) Initialize() error {
	err := db.Orm.AutoMigrate(
		&ApiKey{},
		&WorkspaceMap{},
		&User{},
	)
	if err != nil {
		return err
	}

	return nil
}

func (db Database) ListApiKeys(workspaceID string) ([]ApiKey, error) {
	var s []ApiKey
	tx := db.Orm.Model(&ApiKey{}).
		Where("workspace_id", workspaceID).
		Where("revoked", "false").
		Find(&s)
	if tx.Error != nil {
		return nil, tx.Error
	}
	return s, nil
}

func (db Database) ListApiKeysForUser(userId string) ([]ApiKey, error) {
	var s []ApiKey
	tx := db.Orm.Model(&ApiKey{}).
		Where("creator_user_id", userId).
		Where("revoked", "false").
		Find(&s)
	if tx.Error != nil {
		return nil, tx.Error
	}
	return s, nil
}

func (db Database) GetAPIKeysByRole(role api.Role, workspaceID string) ([]ApiKey, error) {
	var s []ApiKey
	tx := db.Orm.Model(&ApiKey{}).
		Where("workspace_id", workspaceID).
		Where("role", role).
		Where("revoked", "false").
		Find(&s)
	if tx.Error != nil {
		return nil, tx.Error
	}
	return s, nil
}

func (db Database) CountApiKeys(workspaceID string) (int64, error) {
	var s int64
	tx := db.Orm.Model(&ApiKey{}).
		Where("workspace_id", workspaceID).
		Where("revoked", "false").
		Count(&s)
	if tx.Error != nil {
		return 0, tx.Error
	}
	return s, nil
}

func (db Database) CountApiKeysForUser(userID string) (int64, error) {
	var s int64
	tx := db.Orm.Model(&ApiKey{}).
		Where("creator_user_id", userID).
		Where("revoked", "false").
		Count(&s)
	if tx.Error != nil {
		return 0, tx.Error
	}
	return s, nil
}

func (db Database) GetApiKey(workspaceID string, id uint) (*ApiKey, error) {
	var s ApiKey
	tx := db.Orm.Model(&ApiKey{}).
		Where("workspace_id", workspaceID).
		Where("id", id).
		Where("revoked", "false").
		Find(&s)
	if tx.Error != nil {
		return nil, tx.Error
	}
	return &s, nil
}

func (db Database) AddApiKey(key *ApiKey) error {
	tx := db.Orm.Create(key)

	if tx.Error != nil {
		return tx.Error
	}

	return nil
}

func (db Database) RevokeAPIKey(workspaceID string, id uint) error {
	tx := db.Orm.Model(&ApiKey{}).
		Where("workspace_id", workspaceID).
		Where("id", id).
		Updates(ApiKey{Revoked: true})
	if tx.Error != nil {
		return tx.Error
	}
	return nil
}

func (db Database) RevokeUserAPIKey(userID string, id uint) error {
	tx := db.Orm.Model(&ApiKey{}).
		Where("creator_user_id", userID).
		Where("id", id).
		Updates(ApiKey{Revoked: true})
	if tx.Error != nil {
		return tx.Error
	}
	return nil
}

func (db Database) UpdateActiveAPIKey(workspaceID string, id uint, value bool) error {
	tx := db.Orm.Model(&ApiKey{}).
		Where("workspace_id", workspaceID).
		Where("id", id).
		Update("active", value)
	if tx.Error != nil {
		return tx.Error
	}
	return nil
}

func (db Database) UpdateAPIKeyRole(workspaceID string, id uint, role api.Role) error {
	tx := db.Orm.Model(&ApiKey{}).
		Where("workspace_id", workspaceID).
		Where("id", id).
		Update("role", role)
	if tx.Error != nil {
		return tx.Error
	}
	return nil
}

func (db Database) UpsertWorkspaceMap(workspaceID string, name string) error {
	tx := db.Orm.Model(&WorkspaceMap{}).Clauses(
		clause.OnConflict{
			Columns:   []clause.Column{{Name: "id"}},
			DoUpdates: clause.AssignmentColumns([]string{"name"}),
		}).Create(&WorkspaceMap{ID: workspaceID, Name: name})
	if tx.Error != nil {
		return tx.Error
	}
	return nil
}

func (db Database) ListWorkspaceMaps() ([]WorkspaceMap, error) {
	var s []WorkspaceMap
	tx := db.Orm.Model(&WorkspaceMap{}).
		Find(&s)
	if tx.Error != nil {
		return nil, tx.Error
	}
	return s, nil
}

func (db Database) GetWorkspaceMapByID(workspaceID string) (*WorkspaceMap, error) {
	var s WorkspaceMap
	tx := db.Orm.Model(&WorkspaceMap{}).
		Where("id", workspaceID).
		Find(&s)
	if tx.Error != nil {
		return nil, tx.Error
	}
	return &s, nil
}

func (db Database) GetWorkspaceMapByName(name string) (*WorkspaceMap, error) {
	var s WorkspaceMap
	tx := db.Orm.Model(&WorkspaceMap{}).
		Where("name", name).
		Find(&s)
	if tx.Error != nil {
		return nil, tx.Error
	}
	return &s, nil
}

func (db Database) DeleteWorkspaceMapByID(id string) error {
	tx := db.Orm.Model(&WorkspaceMap{}).
		Where("id", id).
		Delete(&WorkspaceMap{})
	if tx.Error != nil {
		return tx.Error
	}
	return nil
}

func (db Database) CreateUser(user *User) error {
	tx := db.Orm.Create(user)

	if tx.Error != nil {
		return tx.Error
	}

	return nil
}

func (db Database) DeleteUser(userId string) error {
	tx := db.Orm.Model(&User{}).
		Where("user_id", userId).
		Delete(&User{})
	if tx.Error != nil {
		return tx.Error
	}
	return nil
}

func (db Database) GetUser(userId string) (*User, error) {
	var s User
	tx := db.Orm.Model(&User{}).
		Where("user_id", userId).
		Find(&s)
	if tx.Error != nil {
		return nil, tx.Error
	}
	return &s, nil
}

func (db Database) UpdateUserAppMetadata(userId string, metadata pgtype.JSONB) error {
	tx := db.Orm.Model(&User{}).
		Where("user_id", userId).
		Update("app_metadata", metadata)
	if tx.Error != nil {
		return tx.Error
	}
	return nil
}

func (db Database) GetUsersByEmail(email string) ([]User, error) {
	var s []User
	tx := db.Orm.Model(&User{}).
		Where("email", email).
		Find(&s)
	if tx.Error != nil {
		return nil, tx.Error
	}
	return s, nil
}

func (db Database) GetUsersByWorkspace(ws string) ([]User, error) {
	var users []User
	query := `SELECT * FROM users WHERE app_metadata->'workspaceAccess' ? :workspaceKey`
	err := db.Orm.Raw(query, map[string]interface{}{"workspaceKey": ws}).Scan(&users).Error
	if err != nil {
		return nil, err
	}
	return users, nil
}

func (db Database) SearchUsers(ws string, email *string, emailVerified *bool) ([]User, error) {
	var users []User
	query := `SELECT * FROM users WHERE app_metadata->'workspaceAccess' ? :workspaceKey`

	params := map[string]interface{}{
		"workspaceKey": ws,
	}

	if email != nil {
		query += " AND email = :email"
		params["email"] = *email
	}

	if emailVerified != nil {
		query += " AND email_verified = :emailVerified"
		params["emailVerified"] = *emailVerified
	}

	err := db.Orm.Raw(query, params).Scan(&users).Error
	if err != nil {
		return nil, err
	}
	return users, nil
}<|MERGE_RESOLUTION|>--- conflicted
+++ resolved
@@ -1,12 +1,7 @@
 package db
 
 import (
-<<<<<<< HEAD
-	"github.com/jackc/pgtype"
-	"github.com/kaytu-io/kaytu-engine/pkg/auth/api"
-=======
 	"github.com/kaytu-io/kaytu-util/pkg/api"
->>>>>>> 3861db0d
 	"gorm.io/gorm"
 	"gorm.io/gorm/clause"
 )
@@ -19,7 +14,6 @@
 	err := db.Orm.AutoMigrate(
 		&ApiKey{},
 		&WorkspaceMap{},
-		&User{},
 	)
 	if err != nil {
 		return err
@@ -208,91 +202,4 @@
 		return tx.Error
 	}
 	return nil
-}
-
-func (db Database) CreateUser(user *User) error {
-	tx := db.Orm.Create(user)
-
-	if tx.Error != nil {
-		return tx.Error
-	}
-
-	return nil
-}
-
-func (db Database) DeleteUser(userId string) error {
-	tx := db.Orm.Model(&User{}).
-		Where("user_id", userId).
-		Delete(&User{})
-	if tx.Error != nil {
-		return tx.Error
-	}
-	return nil
-}
-
-func (db Database) GetUser(userId string) (*User, error) {
-	var s User
-	tx := db.Orm.Model(&User{}).
-		Where("user_id", userId).
-		Find(&s)
-	if tx.Error != nil {
-		return nil, tx.Error
-	}
-	return &s, nil
-}
-
-func (db Database) UpdateUserAppMetadata(userId string, metadata pgtype.JSONB) error {
-	tx := db.Orm.Model(&User{}).
-		Where("user_id", userId).
-		Update("app_metadata", metadata)
-	if tx.Error != nil {
-		return tx.Error
-	}
-	return nil
-}
-
-func (db Database) GetUsersByEmail(email string) ([]User, error) {
-	var s []User
-	tx := db.Orm.Model(&User{}).
-		Where("email", email).
-		Find(&s)
-	if tx.Error != nil {
-		return nil, tx.Error
-	}
-	return s, nil
-}
-
-func (db Database) GetUsersByWorkspace(ws string) ([]User, error) {
-	var users []User
-	query := `SELECT * FROM users WHERE app_metadata->'workspaceAccess' ? :workspaceKey`
-	err := db.Orm.Raw(query, map[string]interface{}{"workspaceKey": ws}).Scan(&users).Error
-	if err != nil {
-		return nil, err
-	}
-	return users, nil
-}
-
-func (db Database) SearchUsers(ws string, email *string, emailVerified *bool) ([]User, error) {
-	var users []User
-	query := `SELECT * FROM users WHERE app_metadata->'workspaceAccess' ? :workspaceKey`
-
-	params := map[string]interface{}{
-		"workspaceKey": ws,
-	}
-
-	if email != nil {
-		query += " AND email = :email"
-		params["email"] = *email
-	}
-
-	if emailVerified != nil {
-		query += " AND email_verified = :emailVerified"
-		params["emailVerified"] = *emailVerified
-	}
-
-	err := db.Orm.Raw(query, params).Scan(&users).Error
-	if err != nil {
-		return nil, err
-	}
-	return users, nil
 }