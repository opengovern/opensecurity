package compliance

import (
	"context"
	"encoding/json"
	"errors"
	"fmt"
	"net/http"
	"net/url"
	"os"
	"regexp"
	"sort"
	"strconv"
	"strings"
	"time"

	"github.com/aws/aws-sdk-go-v2/aws"
	"github.com/google/uuid"
	"github.com/jackc/pgtype"
	"github.com/labstack/echo/v4"
	authApi "github.com/opengovern/og-util/pkg/api"
	es2 "github.com/opengovern/og-util/pkg/es"
	"github.com/opengovern/og-util/pkg/httpclient"
	httpserver2 "github.com/opengovern/og-util/pkg/httpserver"
	"github.com/opengovern/og-util/pkg/model"
	runner "github.com/opengovern/opencomply/jobs/compliance-runner-job"
	"github.com/opengovern/opencomply/jobs/compliance-summarizer-job/types"
	model2 "github.com/opengovern/opencomply/jobs/post-install-job/db/model"
	opengovernanceTypes "github.com/opengovern/opencomply/pkg/types"
	types2 "github.com/opengovern/opencomply/pkg/types"
	"github.com/opengovern/opencomply/pkg/utils"
	"github.com/opengovern/opencomply/services/compliance/api"
	"github.com/opengovern/opencomply/services/compliance/db"
	"github.com/opengovern/opencomply/services/compliance/es"
	schedulerapi "github.com/opengovern/opencomply/services/describe/api"
	integrationapi "github.com/opengovern/opencomply/services/integration/api/models"
	integration_type "github.com/opengovern/opencomply/services/integration/integration-type"
	inventoryApi "github.com/opengovern/opencomply/services/inventory/api"
	"github.com/opengovern/opencomply/services/metadata/models"
	"go.opentelemetry.io/otel"
	"go.opentelemetry.io/otel/attribute"
	"go.opentelemetry.io/otel/codes"
	"go.opentelemetry.io/otel/trace"
	"go.uber.org/zap"
	"gorm.io/gorm"
	batchv1 "k8s.io/api/batch/v1"
	corev1 "k8s.io/api/core/v1"
	metav1 "k8s.io/apimachinery/pkg/apis/meta/v1"
	k8sclient "sigs.k8s.io/controller-runtime/pkg/client"
)

const (
	IntegrationIDParam    = "integrationID"
	IntegrationGroupParam = "integrationGroup"
)

func (h *HttpHandler) Register(e *echo.Echo) {
	v1 := e.Group("/api/v1")

	benchmarks := v1.Group("/benchmarks")

	benchmarks.GET("", httpserver2.AuthorizeHandler(h.ListBenchmarks, authApi.ViewerRole))
	benchmarks.GET("/all", httpserver2.AuthorizeHandler(h.ListAllBenchmarks, authApi.AdminRole))
	benchmarks.GET("/:benchmark_id", httpserver2.AuthorizeHandler(h.GetBenchmark, authApi.ViewerRole))
	benchmarks.POST("/:benchmark_id/settings", httpserver2.AuthorizeHandler(h.ChangeBenchmarkSettings, authApi.AdminRole))
	benchmarks.GET("/controls/:control_id", httpserver2.AuthorizeHandler(h.GetControl, authApi.ViewerRole))
	benchmarks.GET("/controls", httpserver2.AuthorizeHandler(h.ListControls, authApi.AdminRole))
	benchmarks.GET("/queries", httpserver2.AuthorizeHandler(h.ListQueries, authApi.AdminRole))

	benchmarks.GET("/:benchmark_id/summary", httpserver2.AuthorizeHandler(h.GetBenchmarkSummary, authApi.ViewerRole))
	benchmarks.GET("/:benchmark_id/controls", httpserver2.AuthorizeHandler(h.GetBenchmarkControlsTree, authApi.ViewerRole))


	controls := v1.Group("/controls")
	controls.GET("/:controlId/summary", httpserver2.AuthorizeHandler(h.GetControlSummary, authApi.ViewerRole))

	queries := v1.Group("/queries")
	queries.GET("/sync", httpserver2.AuthorizeHandler(h.SyncQueries, authApi.AdminRole))

	assignments := v1.Group("/assignments")
	assignments.GET("/benchmark/:benchmark_id", httpserver2.AuthorizeHandler(h.ListAssignmentsByBenchmark, authApi.ViewerRole))


	complianceResults := v1.Group("/compliance_result")
	complianceResults.POST("", httpserver2.AuthorizeHandler(h.GetComplianceResults, authApi.ViewerRole))
	complianceResults.POST("/resource", httpserver2.AuthorizeHandler(h.GetSingleResourceFinding, authApi.ViewerRole))
	complianceResults.GET("/single/:id", httpserver2.AuthorizeHandler(h.GetSingleComplianceResultByComplianceResultID, authApi.ViewerRole))
	complianceResults.GET("/events/:id", httpserver2.AuthorizeHandler(h.GetComplianceResultEventsByComplianceResultID, authApi.ViewerRole))
	complianceResults.POST("/filters", httpserver2.AuthorizeHandler(h.GetComplianceResultFilterValues, authApi.ViewerRole))
	complianceResults.GET("/top/:field/:count", httpserver2.AuthorizeHandler(h.GetTopFieldByComplianceResultCount, authApi.ViewerRole))
	complianceResults.GET("/:benchmarkId/accounts", httpserver2.AuthorizeHandler(h.GetAccountsComplianceResultsSummary, authApi.ViewerRole))
	complianceResults.GET("/:benchmarkId/services", httpserver2.AuthorizeHandler(h.GetServicesComplianceResultsSummary, authApi.ViewerRole))


	resourceFindings := v1.Group("/resource_findings")
	resourceFindings.POST("", httpserver2.AuthorizeHandler(h.ListResourceFindings, authApi.ViewerRole))


	v3 := e.Group("/api/v3")

	v3.POST("/benchmarks", httpserver2.AuthorizeHandler(h.ListBenchmarksFiltered, authApi.ViewerRole))
	v3.GET("/benchmarks/filters", httpserver2.AuthorizeHandler(h.ListBenchmarksFilters, authApi.ViewerRole))
	v3.POST("/benchmark/:benchmark_id", httpserver2.AuthorizeHandler(h.GetBenchmarkDetails, authApi.ViewerRole))
	v3.GET("/benchmark/:benchmark_id/assignments", httpserver2.AuthorizeHandler(h.GetBenchmarkAssignments, authApi.ViewerRole))
	v3.POST("/benchmark/:benchmark_id/assign", httpserver2.AuthorizeHandler(h.AssignBenchmarkToIntegration, authApi.ViewerRole))
	v3.POST("/compliance/summary/benchmark", httpserver2.AuthorizeHandler(h.ComplianceSummaryOfBenchmark, authApi.ViewerRole))
	v3.POST("/benchmarks/:benchmark_id/trend", httpserver2.AuthorizeHandler(h.GetBenchmarkTrendV3, authApi.ViewerRole))

	v3.POST("/controls", httpserver2.AuthorizeHandler(h.ListControlsFiltered, authApi.ViewerRole))
	v3.GET("/parameters/controls", httpserver2.AuthorizeHandler(h.GetParametersControls, authApi.ViewerRole))
	v3.GET("/controls/filters", httpserver2.AuthorizeHandler(h.ListControlsFilters, authApi.ViewerRole))
	v3.GET("/control/:control_id", httpserver2.AuthorizeHandler(h.GetControlDetails, authApi.ViewerRole))


	v3.GET("/benchmarks/:benchmark_id/nested", httpserver2.AuthorizeHandler(h.ListBenchmarksNestedForBenchmark, authApi.ViewerRole))

	v3.GET("/quick/scan/:run_id", httpserver2.AuthorizeHandler(h.GetQuickScanSummary, authApi.ViewerRole))
	v3.GET("/quick/sequence/:run_id", httpserver2.AuthorizeHandler(h.GetQuickSequenceSummary, authApi.ViewerRole))

	v3.GET("/job-report/:run_id/details/by-control", httpserver2.AuthorizeHandler(h.GetComplianceJobReport, authApi.ViewerRole))
	v3.GET("/job-report/:run_id/summary", httpserver2.AuthorizeHandler(h.GetJobReportSummary, authApi.ViewerRole))
}

func bindValidate(ctx echo.Context, i any) error {
	if err := ctx.Bind(i); err != nil {
		return err
	}

	if err := ctx.Validate(i); err != nil {
		return err
	}

	return nil
}

func (h *HttpHandler) getIntegrationIdFilterFromInputs(ctx context.Context, integrationIds []string, integrationGroup []string) ([]string, error) {
	if len(integrationIds) == 0 && len(integrationGroup) == 0 {
		return nil, nil
	}

	if len(integrationIds) > 0 && len(integrationGroup) > 0 {
		return nil, echo.NewHTTPError(http.StatusBadRequest, "integrationId and integrationGroup cannot be used together")
	}

	if len(integrationIds) > 0 {
		return integrationIds, nil
	}

	check := make(map[string]bool)
	var integrationIDSChecked []string

	for i := 0; i < len(integrationGroup); i++ {
		integrationGroupObj, err := h.integrationClient.GetIntegrationGroup(&httpclient.Context{Ctx: ctx, UserRole: authApi.AdminRole}, integrationGroup[i])
		if err != nil {
			return nil, err
		}
		if len(integrationGroupObj.IntegrationIds) == 0 {
			return nil, err
		}

		// Check for duplicate integration groups
		for _, entry := range integrationGroupObj.IntegrationIds {
			if _, value := check[entry]; !value {
				check[entry] = true
				integrationIDSChecked = append(integrationIDSChecked, entry)
			}
		}
	}
	integrationIds = integrationIDSChecked

	return integrationIds, nil
}

func (h *HttpHandler) getIntegrationIdFilterFromParams(echoCtx echo.Context) ([]string, error) {
	integrationIds := httpserver2.QueryArrayParam(echoCtx, IntegrationIDParam)
	//integrationIds, err := httpserver2.ResolveIntegrationIDs(echoCtx, integrationIds)
	//if err != nil {
	//	return nil, err
	//}
	integrationGroup := httpserver2.QueryArrayParam(echoCtx, IntegrationGroupParam)
	return h.getIntegrationIdFilterFromInputs(echoCtx.Request().Context(), integrationIds, integrationGroup)
}

var tracer = otel.Tracer("new_compliance")

// GetComplianceResults godoc
//
//	@Summary		Get compliacne results
//	@Description	Retrieving all compliance run compliacne results with respect to filters.
//	@Tags			compliance
//	@Security		BearerToken
//	@Accept			json
//	@Produce		json
//	@Param			request	body		api.GetComplianceResultsRequest	true	"Request Body"
//	@Success		200		{object}	api.GetComplianceResultsResponse
//	@Router			/compliance/api/v1/compliance_result [post]
func (h *HttpHandler) GetComplianceResults(echoCtx echo.Context) error {
	var err error
	ctx := echoCtx.Request().Context()

	var req api.GetComplianceResultsRequest
	if err := bindValidate(echoCtx, &req); err != nil {
		return echo.NewHTTPError(http.StatusBadRequest, err.Error())
	}

	req.Filters.IntegrationID, err = h.getIntegrationIdFilterFromInputs(echoCtx.Request().Context(), req.Filters.IntegrationID, req.Filters.IntegrationGroup)
	if err != nil {
		return err
	}
	//req.Filters.IntegrationID, err = httpserver2.ResolveIntegrationIDs(echoCtx, req.Filters.IntegrationID)
	//if err != nil {
	//	return err
	//}

	var response api.GetComplianceResultsResponse

	if len(req.Filters.ComplianceStatus) == 0 {
		req.Filters.ComplianceStatus = []api.ComplianceStatus{api.ComplianceStatusFailed}
	}

	esComplianceStatuses := make([]opengovernanceTypes.ComplianceStatus, 0, len(req.Filters.ComplianceStatus))
	for _, status := range req.Filters.ComplianceStatus {
		esComplianceStatuses = append(esComplianceStatuses, status.GetEsComplianceStatuses()...)
	}

	if len(req.Sort) == 0 {
		req.Sort = []api.ComplianceResultsSort{
			{ComplianceStatus: utils.GetPointer(api.SortDirectionDescending)},
		}
	}

	if len(req.AfterSortKey) != 0 {
		expectedLen := len(req.Sort) + 1
		if len(req.AfterSortKey) != expectedLen {
			return echo.NewHTTPError(http.StatusBadRequest, "sort key length should be zero or match a returned sort key from previous response")
		}
	}

	var lastEventFrom, lastEventTo, evaluatedAtFrom, evaluatedAtTo *time.Time
	if req.Filters.LastEvent.From != nil && *req.Filters.LastEvent.From != 0 {
		lastEventFrom = utils.GetPointer(time.Unix(*req.Filters.LastEvent.From, 0))
	}
	if req.Filters.LastEvent.To != nil && *req.Filters.LastEvent.To != 0 {
		lastEventTo = utils.GetPointer(time.Unix(*req.Filters.LastEvent.To, 0))
	}
	if req.Filters.EvaluatedAt.From != nil && *req.Filters.EvaluatedAt.From != 0 {
		evaluatedAtFrom = utils.GetPointer(time.Unix(*req.Filters.EvaluatedAt.From, 0))
	}
	if req.Filters.EvaluatedAt.To != nil && *req.Filters.EvaluatedAt.To != 0 {
		evaluatedAtTo = utils.GetPointer(time.Unix(*req.Filters.EvaluatedAt.To, 0))
	}
	if req.Filters.Interval != nil {
		evaluatedAtFrom, evaluatedAtTo, err = parseTimeInterval(*req.Filters.Interval)
	}

	allIntegrations, err := h.integrationClient.ListIntegrations(&httpclient.Context{UserRole: authApi.AdminRole}, nil)
	if err != nil {
		h.logger.Error("failed to get sources", zap.Error(err))
		return err
	}
	allSourcesMap := make(map[string]*integrationapi.Integration)
	for _, src := range allIntegrations.Integrations {
		src := src
		allSourcesMap[src.IntegrationID] = &src
	}

	res, totalCount, err := es.ComplianceResultsQuery(ctx, h.logger, h.client, req.Filters.ResourceID, req.Filters.IntegrationType,
		req.Filters.IntegrationID, req.Filters.NotIntegrationID, req.Filters.ResourceTypeID, req.Filters.BenchmarkID,
		req.Filters.ControlID, req.Filters.Severity, lastEventFrom, lastEventTo, evaluatedAtFrom, evaluatedAtTo,
		req.Filters.StateActive, esComplianceStatuses, req.Sort, req.Limit, req.AfterSortKey, req.Filters.JobID)
	if err != nil {
		h.logger.Error("failed to get compliacne results", zap.Error(err))
		return err
	}

	controls, err := h.db.ListControls(ctx, nil, nil)
	if err != nil {
		h.logger.Error("failed to get controls", zap.Error(err))
		return err
	}
	controlsMap := make(map[string]*db.Control)
	for _, control := range controls {
		control := control
		controlsMap[control.ID] = &control
	}

	benchmarks, err := h.db.ListBenchmarksBare(ctx)
	if err != nil {
		h.logger.Error("failed to get benchmarks", zap.Error(err))
		return err
	}
	benchmarksMap := make(map[string]*db.Benchmark)
	for _, benchmark := range benchmarks {
		benchmark := benchmark
		benchmarksMap[benchmark.ID] = &benchmark
	}

	resourceTypeMetadata, err := h.inventoryClient.ListResourceTypesMetadata(&httpclient.Context{UserRole: authApi.AdminRole},
		nil, nil, nil, false, nil, 10000, 1)
	if err != nil {
		h.logger.Error("failed to get resource type metadata", zap.Error(err))
		return err
	}
	resourceTypeMetadataMap := make(map[string]*inventoryApi.ResourceType)
	for _, item := range resourceTypeMetadata.ResourceTypes {
		item := item
		resourceTypeMetadataMap[strings.ToLower(item.ResourceType)] = &item
	}

	for _, h := range res {
		finding := api.GetAPIComplianceResultFromESComplianceResult(h.Source)

		for _, parentBenchmark := range h.Source.ParentBenchmarks {
			if benchmark, ok := benchmarksMap[parentBenchmark]; ok {
				finding.ParentBenchmarkNames = append(finding.ParentBenchmarkNames, benchmark.Title)
			}
		}
		if benchmark, ok := benchmarksMap[h.Source.BenchmarkID]; ok {
			finding.ParentBenchmarkNames = append(finding.ParentBenchmarkNames, benchmark.Title)
		}

		if control, ok := controlsMap[finding.ControlID]; ok {
			finding.ControlTitle = control.Title
		}

		if rtMetadata, ok := resourceTypeMetadataMap[strings.ToLower(finding.ResourceType)]; ok {
			finding.ResourceTypeName = rtMetadata.ResourceLabel
		}

		finding.SortKey = h.Sort

		response.ComplianceResults = append(response.ComplianceResults, finding)
	}
	response.TotalCount = totalCount

	platformResourceIDs := make([]string, 0, len(response.ComplianceResults))
	for _, finding := range response.ComplianceResults {
		platformResourceIDs = append(platformResourceIDs, finding.PlatformResourceID)
	}

	lookupResourcesMap, err := es.FetchLookupByResourceIDBatch(ctx, h.client, platformResourceIDs)
	if err != nil {
		h.logger.Error("failed to fetch lookup resources", zap.Error(err))
		return err
	}

	for i, finding := range response.ComplianceResults {
		var lookupResource *es2.LookupResource
		potentialResources := lookupResourcesMap[finding.PlatformResourceID]
		for _, r := range potentialResources {
			r := r
			if strings.ToLower(r.ResourceType) == strings.ToLower(finding.ResourceType) {
				lookupResource = &r
				break
			}
		}
		if lookupResource != nil {
			response.ComplianceResults[i].ResourceName = lookupResource.ResourceName
		} else {
			h.logger.Warn("lookup resource not found",
				zap.String("platform_resource_id", finding.PlatformResourceID),
				zap.String("resource_id", finding.ResourceID),
				zap.String("controlId", finding.ControlID),
			)
		}
	}

	return echoCtx.JSON(http.StatusOK, response)
}

// GetComplianceResultEventsByComplianceResultID godoc
//
//	@Summary		Get finding events by finding ID
//	@Description	Retrieving all compliance run finding events with respect to filters.
//	@Security		BearerToken
//	@Tags			compliance
//	@Accept			json
//	@Produce		json
//	@Param			id	path		string	true	"ComplianceResult ID"
//	@Success		200	{object}	api.GetComplianceResultDriftEventsByComplianceResultIDResponse
//	@Router			/compliance/api/v1/compliance_result/events/{id} [get]
func (h *HttpHandler) GetComplianceResultEventsByComplianceResultID(echoCtx echo.Context) error {
	ctx := echoCtx.Request().Context()

	findingID := echoCtx.Param("id")

	findingEvents, err := es.FetchComplianceResultDriftEventsByComplianceResultIDs(ctx, h.logger, h.client, []string{findingID})
	if err != nil {
		h.logger.Error("failed to fetch finding by id", zap.Error(err))
		return err
	}

	response := api.GetComplianceResultDriftEventsByComplianceResultIDResponse{
		ComplianceResultDriftEvents: make([]api.ComplianceResultDriftEvent, 0, len(findingEvents)),
	}
	for _, findingEvent := range findingEvents {
		response.ComplianceResultDriftEvents = append(response.ComplianceResultDriftEvents, api.GetAPIComplianceResultDriftEventFromESComplianceResultDriftEvent(findingEvent))
	}

	return echoCtx.JSON(http.StatusOK, response)
}

// GetSingleResourceFinding godoc
//
//	@Summary		Get finding
//	@Description	Retrieving a single finding
//	@Security		BearerToken
//	@Tags			compliance
//	@Accept			json
//	@Produce		json
//	@Param			request	body		api.GetSingleResourceFindingRequest	true	"Request Body"
//	@Success		200		{object}	api.GetSingleResourceFindingResponse
//	@Router			/compliance/api/v1/compliance_result/resource [post]
func (h *HttpHandler) GetSingleResourceFinding(echoCtx echo.Context) error {
	ctx := echoCtx.Request().Context()

	var req api.GetSingleResourceFindingRequest
	if err := bindValidate(echoCtx, &req); err != nil {
		return echo.NewHTTPError(http.StatusBadRequest, err.Error())
	}
	platformResourceID := req.PlatformResourceID

	lookupResourceRes, err := es.FetchLookupByResourceIDBatch(ctx, h.client, []string{platformResourceID})
	if err != nil {
		h.logger.Error("failed to fetch lookup resources", zap.Error(err))
		return err
	}
	if len(lookupResourceRes) == 0 || len(lookupResourceRes[req.PlatformResourceID]) == 0 {
		return echo.NewHTTPError(http.StatusNotFound, "resource not found")
	}
	var lookupResource *es2.LookupResource
	if req.ResourceType == nil {
		lookupResource = utils.GetPointer(lookupResourceRes[req.PlatformResourceID][0])
	} else {
		for _, r := range lookupResourceRes[req.PlatformResourceID] {
			r := r
			if strings.ToLower(r.ResourceType) == strings.ToLower(*req.ResourceType) {
				lookupResource = &r
				break
			}
		}
	}
	if lookupResource == nil {
		return echo.NewHTTPError(http.StatusNotFound, "resource not found")
	}

	resource, err := es.FetchResourceByResourceIdAndType(ctx, h.client, lookupResource.PlatformID, lookupResource.ResourceType)
	if err != nil {
		h.logger.Error("failed to fetch resource", zap.Error(err))
		return err
	}
	if resource == nil {
		return echo.NewHTTPError(http.StatusNotFound, "resource not found")
	}

	response := api.GetSingleResourceFindingResponse{
		Resource: *resource,
	}

	controlComplianceResults, err := es.FetchComplianceResultsPerControlForResourceId(ctx, h.logger, h.client, lookupResource.PlatformID)
	if err != nil {
		h.logger.Error("failed to fetch control complianceResults", zap.Error(err))
		return err
	}

	allIntegrations, err := h.integrationClient.ListIntegrations(&httpclient.Context{UserRole: authApi.AdminRole}, nil)
	if err != nil {
		h.logger.Error("failed to get sources", zap.Error(err))
		return err
	}
	allSourcesMap := make(map[string]*integrationapi.Integration)
	for _, src := range allIntegrations.Integrations {
		src := src
		allSourcesMap[src.IntegrationID] = &src
	}

	controls, err := h.db.ListControls(ctx, nil, nil)
	if err != nil {
		h.logger.Error("failed to get controls", zap.Error(err))
		return err
	}
	controlsMap := make(map[string]*db.Control)
	for _, control := range controls {
		control := control
		controlsMap[control.ID] = &control
	}

	benchmarks, err := h.db.ListBenchmarksBare(ctx)
	if err != nil {
		h.logger.Error("failed to get benchmarks", zap.Error(err))
		return err
	}
	benchmarksMap := make(map[string]*db.Benchmark)
	for _, benchmark := range benchmarks {
		benchmark := benchmark
		benchmarksMap[benchmark.ID] = &benchmark
	}

	resourceTypeMetadata, err := h.inventoryClient.ListResourceTypesMetadata(&httpclient.Context{UserRole: authApi.AdminRole},
		nil, nil, nil, false, nil, 10000, 1)
	if err != nil {
		h.logger.Error("failed to get resource type metadata", zap.Error(err))
		return err
	}
	resourceTypeMetadataMap := make(map[string]*inventoryApi.ResourceType)
	for _, item := range resourceTypeMetadata.ResourceTypes {
		item := item
		resourceTypeMetadataMap[strings.ToLower(item.ResourceType)] = &item
	}

	complianceResultIDs := make([]string, 0, len(controlComplianceResults))
	for _, controlFinding := range controlComplianceResults {
		complianceResultIDs = append(complianceResultIDs, controlFinding.EsID)
		controlFinding := controlFinding
		controlFinding.ResourceName = lookupResource.ResourceName
		complianceResult := api.GetAPIComplianceResultFromESComplianceResult(controlFinding)

		for _, parentBenchmark := range controlFinding.ParentBenchmarks {
			if benchmark, ok := benchmarksMap[parentBenchmark]; ok {
				complianceResult.ParentBenchmarkNames = append(complianceResult.ParentBenchmarkNames, benchmark.Title)
			}
		}

		if control, ok := controlsMap[complianceResult.ControlID]; ok {
			complianceResult.ControlTitle = control.Title
		}

		if rtMetadata, ok := resourceTypeMetadataMap[strings.ToLower(complianceResult.ResourceType)]; ok {
			complianceResult.ResourceTypeName = rtMetadata.ResourceLabel
		}

		response.ControlComplianceResults = append(response.ControlComplianceResults, complianceResult)
	}

	findingEvents, err := es.FetchComplianceResultDriftEventsByComplianceResultIDs(ctx, h.logger, h.client, complianceResultIDs)
	if err != nil {
		h.logger.Error("failed to fetch finding events", zap.Error(err))
		return err
	}

	response.ComplianceResultDriftEvents = make([]api.ComplianceResultDriftEvent, 0, len(findingEvents))
	for _, findingEvent := range findingEvents {
		response.ComplianceResultDriftEvents = append(response.ComplianceResultDriftEvents, api.GetAPIComplianceResultDriftEventFromESComplianceResultDriftEvent(findingEvent))
	}

	return echoCtx.JSON(http.StatusOK, response)
}

// GetSingleComplianceResultByComplianceResultID
//
//	@Summary		Get single finding by finding ID
//	@Description	Retrieving a single finding by finding ID
//	@Security		BearerToken
//	@Tags			compliance
//	@Accept			json
//	@Produce		json
//	@Param			id	path		string	true	"ComplianceResult ID"
//	@Success		200	{object}	api.ComplianceResult
//	@Router			/compliance/api/v1/compliance_result/single/{id} [get]
func (h *HttpHandler) GetSingleComplianceResultByComplianceResultID(echoCtx echo.Context) error {
	ctx := echoCtx.Request().Context()

	findingID := echoCtx.Param("id")

	finding, err := es.FetchComplianceResultByID(ctx, h.logger, h.client, findingID)
	if err != nil {
		h.logger.Error("failed to fetch finding by id", zap.Error(err))
		return err
	}
	if finding == nil {
		return echo.NewHTTPError(http.StatusNotFound, "finding not found")
	}

	apiFinding := api.GetAPIComplianceResultFromESComplianceResult(*finding)

	integration, err := h.integrationClient.GetIntegration(&httpclient.Context{UserRole: authApi.AdminRole}, finding.IntegrationID)
	if err != nil {
		h.logger.Error("failed to get integration", zap.Error(err), zap.String("integration_id", finding.IntegrationID))
		return err
	}
	apiFinding.ProviderID = integration.ProviderID
	apiFinding.IntegrationName = integration.Name

	if len(finding.ResourceType) > 0 {
		resourceTypeMetadata, err := h.inventoryClient.ListResourceTypesMetadata(&httpclient.Context{UserRole: authApi.AdminRole},
			nil, nil,
			[]string{finding.ResourceType}, false, nil, 10000, 1)
		if err != nil {
			h.logger.Error("failed to get resource type metadata", zap.Error(err))
			return err
		}
		if len(resourceTypeMetadata.ResourceTypes) > 0 {
			apiFinding.ResourceTypeName = resourceTypeMetadata.ResourceTypes[0].ResourceLabel
		}
	}

	control, err := h.db.GetControl(ctx, finding.ControlID)
	if err != nil {
		h.logger.Error("failed to get control", zap.Error(err), zap.String("control_id", finding.ControlID))
		return err
	}
	apiFinding.ControlTitle = control.Title

	parentBenchmarks, err := h.db.GetBenchmarksBare(ctx, finding.ParentBenchmarks)
	if err != nil {
		h.logger.Error("failed to get parent benchmarks", zap.Error(err), zap.Strings("parent_benchmarks", finding.ParentBenchmarks))
		return err
	}
	parentBenchmarksMap := make(map[string]db.Benchmark)
	for _, benchmark := range parentBenchmarks {
		parentBenchmarksMap[benchmark.ID] = benchmark
	}
	for _, parentBenchmark := range finding.ParentBenchmarks {
		if benchmark, ok := parentBenchmarksMap[parentBenchmark]; ok {
			apiFinding.ParentBenchmarkNames = append(apiFinding.ParentBenchmarkNames, benchmark.Title)
		}
	}

	return echoCtx.JSON(http.StatusOK, apiFinding)
}



// GetComplianceResultFilterValues godoc
//
//	@Summary		Get possible values for finding filters
//	@Description	Retrieving possible values for finding filters.
//	@Security		BearerToken
//	@Tags			compliance
//	@Accept			json
//	@Produce		json
//	@Param			request	body		api.ComplianceResultFilters	true	"Request Body"
//	@Success		200		{object}	api.ComplianceResultFiltersWithMetadata
//	@Router			/compliance/api/v1/compliance_result/filters [post]
func (h *HttpHandler) GetComplianceResultFilterValues(echoCtx echo.Context) error {
	var err error
	ctx := echoCtx.Request().Context()

	var req api.ComplianceResultFilters
	if err := bindValidate(echoCtx, &req); err != nil {
		return echo.NewHTTPError(http.StatusBadRequest, err.Error())
	}

	req.IntegrationID, err = h.getIntegrationIdFilterFromInputs(echoCtx.Request().Context(), req.IntegrationID, req.IntegrationGroup)
	if err != nil {
		return err
	}

	//req.IntegrationID, err = httpserver2.ResolveIntegrationIDs(echoCtx, req.IntegrationID)
	//if err != nil {
	//	return err
	//}

	if len(req.ComplianceStatus) == 0 {
		req.ComplianceStatus = []api.ComplianceStatus{api.ComplianceStatusFailed}
	}

	esComplianceStatuses := make([]opengovernanceTypes.ComplianceStatus, 0, len(req.ComplianceStatus))
	for _, status := range req.ComplianceStatus {
		esComplianceStatuses = append(esComplianceStatuses, status.GetEsComplianceStatuses()...)
	}

	resourceTypeMetadata, err := h.inventoryClient.ListResourceTypesMetadata(&httpclient.Context{UserRole: authApi.AdminRole},
		nil, nil, nil, false, nil, 10000, 1)
	if err != nil {
		h.logger.Error("failed to get resource type metadata", zap.Error(err))
		return err
	}
	resourceTypeMetadataMap := make(map[string]*inventoryApi.ResourceType)
	for _, item := range resourceTypeMetadata.ResourceTypes {
		item := item
		resourceTypeMetadataMap[strings.ToLower(item.ResourceType)] = &item
	}

	resourceCollectionMetadata, err := h.inventoryClient.ListResourceCollections(&httpclient.Context{UserRole: authApi.AdminRole})
	if err != nil {
		h.logger.Error("failed to get resource collection metadata", zap.Error(err))
		return err
	}
	resourceCollectionMetadataMap := make(map[string]*inventoryApi.ResourceCollection)
	for _, item := range resourceCollectionMetadata {
		item := item
		resourceCollectionMetadataMap[item.ID] = &item
	}

	integrations, err := h.integrationClient.ListIntegrations(&httpclient.Context{UserRole: authApi.AdminRole}, nil)
	if err != nil {
		h.logger.Error("failed to get integrations", zap.Error(err))
		return err
	}
	integrationMetadataMap := make(map[string]*integrationapi.Integration)
	for _, item := range integrations.Integrations {
		item := item
		integrationMetadataMap[item.IntegrationID] = &item
	}

	benchmarkMetadata, err := h.db.ListBenchmarksBare(ctx)
	if err != nil {
		h.logger.Error("failed to get benchmarks", zap.Error(err))
		return err
	}
	benchmarkMetadataMap := make(map[string]*db.Benchmark)
	for _, item := range benchmarkMetadata {
		item := item
		benchmarkMetadataMap[item.ID] = &item
	}

	controlMetadata, err := h.db.ListControlsBare(ctx)
	if err != nil {
		h.logger.Error("failed to get controls", zap.Error(err))
		return err
	}
	controlMetadataMap := make(map[string]*db.Control)
	for _, item := range controlMetadata {
		item := item
		controlMetadataMap[item.ID] = &item
	}

	var lastEventFrom, lastEventTo, evaluatedAtFrom, evaluatedAtTo *time.Time
	if req.LastEvent.From != nil && *req.LastEvent.From != 0 {
		lastEventFrom = utils.GetPointer(time.Unix(*req.LastEvent.From, 0))
	}
	if req.LastEvent.To != nil && *req.LastEvent.To != 0 {
		lastEventTo = utils.GetPointer(time.Unix(*req.LastEvent.To, 0))
	}
	if req.EvaluatedAt.From != nil && *req.EvaluatedAt.From != 0 {
		evaluatedAtFrom = utils.GetPointer(time.Unix(*req.EvaluatedAt.From, 0))
	}
	if req.EvaluatedAt.To != nil && *req.EvaluatedAt.To != 0 {
		evaluatedAtTo = utils.GetPointer(time.Unix(*req.EvaluatedAt.To, 0))
	}

	possibleFilters, err := es.ComplianceResultsFiltersQuery(ctx, h.logger, h.client,
		req.ResourceID, req.IntegrationType, req.IntegrationID, req.NotIntegrationID,
		req.ResourceTypeID,
		req.BenchmarkID, req.ControlID,
		req.Severity,
		lastEventFrom, lastEventTo,
		evaluatedAtFrom, evaluatedAtTo,
		req.StateActive, esComplianceStatuses)
	if err != nil {
		h.logger.Error("failed to get possible filters", zap.Error(err))
		return err
	}
	response := api.ComplianceResultFiltersWithMetadata{}
	for _, item := range possibleFilters.Aggregations.BenchmarkIDFilter.Buckets {
		if benchmark, ok := benchmarkMetadataMap[item.Key]; ok {
			response.BenchmarkID = append(response.BenchmarkID, api.FilterWithMetadata{
				Key:         item.Key,
				DisplayName: benchmark.Title,
				Count:       utils.GetPointer(item.DocCount),
			})
		} else {
			response.BenchmarkID = append(response.BenchmarkID, api.FilterWithMetadata{
				Key:         item.Key,
				DisplayName: item.Key,
				Count:       utils.GetPointer(item.DocCount),
			})
		}
	}
	for _, item := range possibleFilters.Aggregations.ControlIDFilter.Buckets {
		if control, ok := controlMetadataMap[item.Key]; ok {
			response.ControlID = append(response.ControlID, api.FilterWithMetadata{
				Key:         item.Key,
				DisplayName: control.Title,
				Count:       utils.GetPointer(item.DocCount),
			})
		} else {
			response.ControlID = append(response.ControlID, api.FilterWithMetadata{
				Key:         item.Key,
				DisplayName: item.Key,
				Count:       utils.GetPointer(item.DocCount),
			})
		}
	}
	if len(possibleFilters.Aggregations.IntegrationTypeFilter.Buckets) > 0 {
		for _, bucket := range possibleFilters.Aggregations.IntegrationTypeFilter.Buckets {
			integrationType := integration_type.ParseType(bucket.Key)
			response.IntegrationType = append(response.IntegrationType, api.FilterWithMetadata{
				Key:         integrationType.String(),
				DisplayName: integrationType.String(),
				Count:       utils.GetPointer(bucket.DocCount),
			})
		}
	}
	for _, item := range possibleFilters.Aggregations.ResourceTypeFilter.Buckets {
		if rtMetadata, ok := resourceTypeMetadataMap[strings.ToLower(item.Key)]; ok {
			response.ResourceTypeID = append(response.ResourceTypeID, api.FilterWithMetadata{
				Key:         item.Key,
				DisplayName: rtMetadata.ResourceLabel,
				Count:       utils.GetPointer(item.DocCount),
			})
		} else if item.Key == "" {
			response.ResourceTypeID = append(response.ResourceTypeID, api.FilterWithMetadata{
				Key:         item.Key,
				DisplayName: "Unknown",
			})
		} else {
			response.ResourceTypeID = append(response.ResourceTypeID, api.FilterWithMetadata{
				Key:         item.Key,
				DisplayName: item.Key,
				Count:       utils.GetPointer(item.DocCount),
			})
		}
	}

	for _, item := range possibleFilters.Aggregations.IntegrationIDFilter.Buckets {
		if integration, ok := integrationMetadataMap[item.Key]; ok {
			response.IntegrationID = append(response.IntegrationID, api.FilterWithMetadata{
				Key:         item.Key,
				DisplayName: integration.Name,
				Count:       utils.GetPointer(item.DocCount),
			})
		} else {
			response.IntegrationID = append(response.IntegrationID, api.FilterWithMetadata{
				Key:         item.Key,
				DisplayName: item.Key,
				Count:       utils.GetPointer(item.DocCount),
			})
		}
	}

	for _, item := range possibleFilters.Aggregations.ResourceCollectionFilter.Buckets {
		if resourceCollection, ok := resourceCollectionMetadataMap[item.Key]; ok {
			response.ResourceCollection = append(response.ResourceCollection, api.FilterWithMetadata{
				Key:         item.Key,
				DisplayName: resourceCollection.Name,
				Count:       utils.GetPointer(item.DocCount),
			})
		} else {
			response.ResourceCollection = append(response.ResourceCollection, api.FilterWithMetadata{
				Key:         item.Key,
				DisplayName: item.Key,
				Count:       utils.GetPointer(item.DocCount),
			})
		}
	}

	for _, item := range possibleFilters.Aggregations.SeverityFilter.Buckets {
		response.Severity = append(response.Severity, api.FilterWithMetadata{
			Key:         item.Key,
			DisplayName: item.Key,
			Count:       utils.GetPointer(item.DocCount),
		})
	}

	for _, item := range possibleFilters.Aggregations.StateActiveFilter.Buckets {
		response.StateActive = append(response.StateActive, api.FilterWithMetadata{
			Key:         item.KeyAsString,
			DisplayName: item.KeyAsString,
			Count:       utils.GetPointer(item.DocCount),
		})
	}

	apiComplianceStatuses := make(map[api.ComplianceStatus]int)
	for _, item := range possibleFilters.Aggregations.ComplianceStatusFilter.Buckets {
		if opengovernanceTypes.ParseComplianceStatus(item.Key).IsPassed() {
			apiComplianceStatuses[api.ComplianceStatusPassed] += item.DocCount
		} else {
			apiComplianceStatuses[api.ComplianceStatusFailed] += item.DocCount
		}
	}
	for status, count := range apiComplianceStatuses {
		count := count
		response.ComplianceStatus = append(response.ComplianceStatus, api.FilterWithMetadata{
			Key:         string(status),
			DisplayName: string(status),
			Count:       &count,
		})
	}

	return echoCtx.JSON(http.StatusOK, response)
}



// GetTopFieldByComplianceResultCount godoc
//
//	@Summary		Get top field by finding count
//	@Description	Retrieving the top field by finding count.
//	@Security		BearerToken
//	@Tags			compliance
//	@Accept			json
//	@Produce		json
//	@Param			field				path		string											true	"Field"	Enums(resourceType,integrationID,resourceID,service,controlID)
//	@Param			count				path		int												true	"Count"
//	@Param			integrationId		query		[]string										false	"integration IDs to filter by (inclusive)"
//	@Param			notIntegrationId	query		[]string										false	"integration IDs to filter by (exclusive)"
//	@Param			integrationGroup	query		[]string										false	"integration groups to filter by "
//	@Param			integrationTypes	query		[]integration.Type								false	"integration type to filter by"
//	@Param			benchmarkId			query		[]string										false	"BenchmarkID"
//	@Param			controlId			query		[]string										false	"ControlID"
//	@Param			severities			query		[]opengovernanceTypes.ComplianceResultSeverity	false	"Severities to filter by defaults to all severities except passed"
//	@Param			complianceStatus	query		[]api.ComplianceStatus							false	"ComplianceStatus to filter by defaults to all complianceStatus except passed"
//	@Param			stateActive			query		[]bool											false	"StateActive to filter by defaults to true"
//	@Param			jobId				query		[]string										false	"Job ID to filter"
//	@Param			startTime			query		int64											false	"Start time to filter by"
//	@Param			endTime				query		int64											false	"End time to filter by"
//	@Param			interval			query		string											false	"Time interval to filter by"
//	@Success		200					{object}	api.GetTopFieldResponse
//	@Router			/compliance/api/v1/compliance_result/top/{field}/{count} [get]
func (h *HttpHandler) GetTopFieldByComplianceResultCount(echoCtx echo.Context) error {
	ctx := echoCtx.Request().Context()

	field := echoCtx.Param("field")
	esField := field
	countStr := echoCtx.Param("count")
	count, err := strconv.Atoi(countStr)
	if err != nil {
		return err
	}
	esCount := count

	if field == "service" {
		esField = "resourceType"
		esCount = 10000
	}

	integrationIDs, err := h.getIntegrationIdFilterFromParams(echoCtx)
	if err != nil {
		return err
	}
	notIntegrationIDs := httpserver2.QueryArrayParam(echoCtx, "notIntegrationId")
	integrationTypes := httpserver2.QueryArrayParam(echoCtx, "integrationTypes")
	benchmarkIDs := httpserver2.QueryArrayParam(echoCtx, "benchmarkId")
	controlIDs := httpserver2.QueryArrayParam(echoCtx, "controlId")
	jobIDs := httpserver2.QueryArrayParam(echoCtx, "jobId")
	severities := opengovernanceTypes.ParseComplianceResultSeverities(httpserver2.QueryArrayParam(echoCtx, "severities"))
	complianceStatuses := api.ParseComplianceStatuses(httpserver2.QueryArrayParam(echoCtx, "complianceStatus"))
	if len(complianceStatuses) == 0 {
		complianceStatuses = []api.ComplianceStatus{
			api.ComplianceStatusFailed,
		}
	}

	var endTime *time.Time
	var startTime *time.Time

	intervalStr := echoCtx.QueryParam("interval")
	if intervalStr != "" {
		startTime, endTime, err = parseTimeInterval(intervalStr)
		if err != nil {
			h.logger.Error("failed to parse time interval", zap.Error(err))
			return echo.NewHTTPError(http.StatusBadRequest, "failed to parse time interval")
		}
	} else {
		if endTimeStr := echoCtx.QueryParam("endTime"); endTimeStr != "" {
			endTimeInt, err := strconv.ParseInt(endTimeStr, 10, 64)
			if err != nil {
				return echo.NewHTTPError(http.StatusBadRequest, "invalid endTime")
			}
			endTime = utils.GetPointer(time.Unix(endTimeInt, 0))
		}
		if startTimeStr := echoCtx.QueryParam("startTime"); startTimeStr != "" {
			startTimeInt, err := strconv.ParseInt(startTimeStr, 10, 64)
			if err != nil {
				return echo.NewHTTPError(http.StatusBadRequest, "invalid startTime")
			}
			startTime = utils.GetPointer(time.Unix(startTimeInt, 0))
		}
	}

	esComplianceStatuses := make([]opengovernanceTypes.ComplianceStatus, 0, len(complianceStatuses))
	for _, status := range complianceStatuses {
		esComplianceStatuses = append(esComplianceStatuses, status.GetEsComplianceStatuses()...)
	}

	stateActives := []bool{true}
	if stateActiveStr := httpserver2.QueryArrayParam(echoCtx, "stateActive"); len(stateActiveStr) > 0 {
		stateActives = make([]bool, 0, len(stateActiveStr))
		for _, item := range stateActiveStr {
			stateActive, err := strconv.ParseBool(item)
			if err != nil {
				return echo.NewHTTPError(http.StatusBadRequest, "invalid stateActive")
			}
			stateActives = append(stateActives, stateActive)
		}
	}

	var response api.GetTopFieldResponse
	topFieldResponse, err := es.ComplianceResultsTopFieldQuery(ctx, h.logger, h.client, esField, integrationTypes,
		nil, integrationIDs, notIntegrationIDs, jobIDs,
		benchmarkIDs, controlIDs, severities, esComplianceStatuses, stateActives, min(10000, esCount), startTime, endTime)
	if err != nil {
		h.logger.Error("failed to get top field", zap.Error(err))
		return err
	}
	topFieldTotalResponse, err := es.ComplianceResultsTopFieldQuery(ctx, h.logger, h.client, esField, integrationTypes,
		nil, integrationIDs, notIntegrationIDs, jobIDs,
		benchmarkIDs, controlIDs, severities, nil, stateActives, 10000, startTime, endTime)
	if err != nil {
		h.logger.Error("failed to get top field total", zap.Error(err))
		return err
	}

	switch strings.ToLower(field) {
	case "resourcetype":
		resourceTypeList := make([]string, 0, len(topFieldResponse.Aggregations.FieldFilter.Buckets))
		for _, item := range topFieldResponse.Aggregations.FieldFilter.Buckets {
			if item.Key == "" {
				continue
			}
			resourceTypeList = append(resourceTypeList, item.Key)
		}
		resourceTypeMetadata, err := h.inventoryClient.ListResourceTypesMetadata(&httpclient.Context{UserRole: authApi.AdminRole},
			nil, nil, resourceTypeList, false, nil, 10000, 1)
		if err != nil {
			return err
		}
		resourceTypeMetadataMap := make(map[string]*inventoryApi.ResourceType)
		for _, item := range resourceTypeMetadata.ResourceTypes {
			item := item
			resourceTypeMetadataMap[strings.ToLower(item.ResourceType)] = &item
		}
		resourceTypeCountMap := make(map[string]int)
		for _, item := range topFieldResponse.Aggregations.FieldFilter.Buckets {
			if item.Key == "" {
				item.Key = "Unknown"
			}
			resourceTypeCountMap[item.Key] += item.DocCount
		}
		resourceTypeTotalCountMap := make(map[string]int)
		for _, item := range topFieldTotalResponse.Aggregations.FieldFilter.Buckets {
			if item.Key == "" {
				item.Key = "Unknown"
			}
			resourceTypeTotalCountMap[item.Key] += item.DocCount
		}
		resourceTypeCountList := make([]api.TopFieldRecord, 0, len(resourceTypeCountMap))
		for k, v := range resourceTypeCountMap {
			rt, ok := resourceTypeMetadataMap[strings.ToLower(k)]
			if !ok {
				rt = &inventoryApi.ResourceType{
					ResourceType:  k,
					ResourceLabel: k,
				}
			}
			resourceTypeCountList = append(resourceTypeCountList, api.TopFieldRecord{
				ResourceType: rt,
				Count:        v,
				TotalCount:   resourceTypeTotalCountMap[k],
			})
		}
		sort.Slice(resourceTypeCountList, func(i, j int) bool {
			return resourceTypeCountList[i].Count > resourceTypeCountList[j].Count
		})
		if len(resourceTypeCountList) > count {
			response.Records = resourceTypeCountList[:count]
		} else {
			response.Records = resourceTypeCountList
		}
		response.TotalCount = len(resourceTypeCountList)
	case "service":
		resourceTypeList := make([]string, 0, len(topFieldResponse.Aggregations.FieldFilter.Buckets))
		for _, item := range topFieldResponse.Aggregations.FieldFilter.Buckets {
			resourceTypeList = append(resourceTypeList, item.Key)
		}
		resourceTypeMetadata, err := h.inventoryClient.ListResourceTypesMetadata(&httpclient.Context{UserRole: authApi.AdminRole},
			nil, nil, resourceTypeList, false, nil, 10000, 1)
		if err != nil {
			return err
		}
		resourceTypeMetadataMap := make(map[string]inventoryApi.ResourceType)
		for _, item := range resourceTypeMetadata.ResourceTypes {
			resourceTypeMetadataMap[strings.ToLower(item.ResourceType)] = item
		}
		serviceCountMap := make(map[string]int)
		for _, item := range topFieldResponse.Aggregations.FieldFilter.Buckets {
			if rtMetadata, ok := resourceTypeMetadataMap[strings.ToLower(item.Key)]; ok {
				serviceCountMap[rtMetadata.ServiceName] += item.DocCount
			}
		}
		serviceTotalCountMap := make(map[string]int)
		for _, item := range topFieldTotalResponse.Aggregations.FieldFilter.Buckets {
			if rtMetadata, ok := resourceTypeMetadataMap[strings.ToLower(item.Key)]; ok {
				serviceTotalCountMap[rtMetadata.ServiceName] += item.DocCount
			}
		}
		serviceCountList := make([]api.TopFieldRecord, 0, len(serviceCountMap))
		for k, v := range serviceCountMap {
			k := k
			serviceCountList = append(serviceCountList, api.TopFieldRecord{
				Service:    &k,
				Count:      v,
				TotalCount: serviceTotalCountMap[k],
			})
		}
		sort.Slice(serviceCountList, func(i, j int) bool {
			return serviceCountList[i].Count > serviceCountList[j].Count
		})
		if len(serviceCountList) > count {
			response.Records = serviceCountList[:count]
		} else {
			response.Records = serviceCountList
		}
		response.TotalCount = len(serviceCountList)
	case "integrationid":
		resIntegrationIDs := make([]string, 0, len(topFieldTotalResponse.Aggregations.FieldFilter.Buckets))
		for _, item := range topFieldTotalResponse.Aggregations.FieldFilter.Buckets {
			resIntegrationIDs = append(resIntegrationIDs, item.Key)
		}
		integrations, err := h.integrationClient.ListIntegrationsByFilters(&httpclient.Context{UserRole: authApi.AdminRole}, integrationapi.ListIntegrationsRequest{
			IntegrationID: resIntegrationIDs,
		})
		if err != nil {
			h.logger.Error("failed to get integrations", zap.Error(err))
			return err
		}

		integrationsMap := make(map[string]integrationapi.Integration)
		for _, c := range integrations.Integrations {
			integrationsMap[c.IntegrationID] = c
		}

		recordMap := make(map[string]api.TopFieldRecord)

		for _, item := range topFieldTotalResponse.Aggregations.FieldFilter.Buckets {
			record, ok := recordMap[item.Key]
			if !ok {
				id, err := uuid.Parse(item.Key)
				if err != nil {
					h.logger.Error("failed to parse integration id", zap.Error(err))
					return err
				}
				integration, ok := integrationsMap[id.String()]
				if !ok {
					continue
				}
				record = api.TopFieldRecord{
					Integration: &integration,
				}
			}
			record.TotalCount += item.DocCount
			recordMap[item.Key] = record
		}

		for _, item := range topFieldResponse.Aggregations.FieldFilter.Buckets {
			record, ok := recordMap[item.Key]
			if !ok {
				id, err := uuid.Parse(item.Key)
				if err != nil {
					h.logger.Error("failed to parse integration id", zap.Error(err))
					return err
				}
				integration, ok := integrationsMap[id.String()]
				if !ok {
					continue
				}
				record = api.TopFieldRecord{
					Integration: &integration,
				}
			}
			record.Count = item.DocCount
			recordMap[item.Key] = record
		}

		controlsResult, err := es.ComplianceResultsComplianceStatusCountByControlPerIntegration(
			ctx, h.logger, h.client, integrationTypes, nil, resIntegrationIDs, benchmarkIDs, controlIDs, severities, nil,
			startTime, endTime)
		if err != nil {
			h.logger.Error("failed to get controls", zap.Error(err))
			return err
		}
		for _, item := range controlsResult.Aggregations.IntegrationGroup.Buckets {
			record, ok := recordMap[item.Key]
			if !ok {
				continue
			}
			if record.ControlCount == nil {
				record.ControlCount = utils.GetPointer(0)
			}
			if record.ControlTotalCount == nil {
				record.ControlTotalCount = utils.GetPointer(0)
			}
			for _, control := range item.ControlCount.Buckets {
				isFailed := false
				for _, complianceStatus := range control.ComplianceStatuses.Buckets {
					status := opengovernanceTypes.ParseComplianceStatus(complianceStatus.Key)
					if !status.IsPassed() && complianceStatus.DocCount > 0 {
						isFailed = true
						break
					}
				}
				if isFailed {
					record.ControlCount = utils.PAdd(record.ControlCount, utils.GetPointer(1))
				}
				record.ControlTotalCount = utils.PAdd(record.ControlTotalCount, utils.GetPointer(1))
			}
			recordMap[item.Key] = record
		}

		resourcesResult, err := es.GetPerFieldResourceComplianceResult(ctx, h.logger, h.client, "integrationID",
			resIntegrationIDs, notIntegrationIDs, nil, controlIDs, benchmarkIDs, severities, nil, startTime, endTime)
		if err != nil {
			h.logger.Error("failed to get resourcesResult", zap.Error(err))
			return err
		}

		for integrationId, results := range resourcesResult {
			results := results
			record, ok := recordMap[integrationId]
			if !ok {
				continue
			}
			record.ResourceTotalCount = utils.GetPointer(results.TotalCount)
			for _, complianceStatus := range complianceStatuses {
				switch complianceStatus {
				case api.ComplianceStatusFailed:
					record.ResourceCount = utils.PAdd(record.ResourceCount, &results.AlarmCount)
					record.ResourceCount = utils.PAdd(record.ResourceCount, &results.ErrorCount)
					record.ResourceCount = utils.PAdd(record.ResourceCount, &results.InfoCount)
					record.ResourceCount = utils.PAdd(record.ResourceCount, &results.SkipCount)
				case api.ComplianceStatusPassed:
					record.ResourceCount = utils.PAdd(record.ResourceCount, &results.OkCount)
				}
			}
			recordMap[integrationId] = record
		}

		for _, record := range recordMap {
			response.Records = append(response.Records, record)
		}

		//response.TotalCount = topFieldTotalResponse.Aggregations.BucketCount.Value
		response.TotalCount = len(response.Records)
	case "controlid":
		resControlIDs := make([]string, 0, len(topFieldTotalResponse.Aggregations.FieldFilter.Buckets))
		for _, item := range topFieldTotalResponse.Aggregations.FieldFilter.Buckets {
			resControlIDs = append(resControlIDs, item.Key)
		}
		controls, err := h.db.GetControls(ctx, resControlIDs, nil)
		if err != nil {
			h.logger.Error("failed to get controls", zap.Error(err))
			return err
		}

		recordMap := make(map[string]api.TopFieldRecord)

		for _, item := range topFieldTotalResponse.Aggregations.FieldFilter.Buckets {
			record, ok := recordMap[item.Key]
			if !ok {
				record = api.TopFieldRecord{
					Control: &api.Control{ID: item.Key},
				}
			}
			record.TotalCount += item.DocCount
			recordMap[item.Key] = record
		}

		for _, item := range topFieldResponse.Aggregations.FieldFilter.Buckets {
			record, ok := recordMap[item.Key]
			if !ok {
				record = api.TopFieldRecord{
					Control: &api.Control{ID: item.Key},
				}
			}
			record.Count = item.DocCount
			recordMap[item.Key] = record
		}

		for _, control := range controls {
			control := control
			record, ok := recordMap[control.ID]
			if !ok {
				continue
			}
			record.Control = utils.GetPointer(control.ToApi())
			recordMap[control.ID] = record
		}

		resourcesResult, err := es.GetPerFieldResourceComplianceResult(ctx, h.logger, h.client, "controlID",
			integrationIDs, notIntegrationIDs, nil, resControlIDs, benchmarkIDs, severities, nil, startTime, endTime)
		if err != nil {
			h.logger.Error("failed to get resourcesResult", zap.Error(err))
			return err
		}

		for controlId, results := range resourcesResult {
			results := results
			record, ok := recordMap[controlId]
			if !ok {
				continue
			}
			record.ResourceTotalCount = utils.GetPointer(results.TotalCount)
			for _, complianceStatus := range complianceStatuses {
				switch complianceStatus {
				case api.ComplianceStatusFailed:
					record.ResourceCount = utils.PAdd(record.ResourceCount, &results.AlarmCount)
					record.ResourceCount = utils.PAdd(record.ResourceCount, &results.ErrorCount)
					record.ResourceCount = utils.PAdd(record.ResourceCount, &results.InfoCount)
					record.ResourceCount = utils.PAdd(record.ResourceCount, &results.SkipCount)
				case api.ComplianceStatusPassed:
					record.ResourceCount = utils.PAdd(record.ResourceCount, &results.OkCount)
				}
			}
			recordMap[controlId] = record
		}

		for _, record := range recordMap {
			response.Records = append(response.Records, record)
		}

		response.TotalCount = topFieldTotalResponse.Aggregations.BucketCount.Value
	default:
		totalCountMap := make(map[string]int)
		for _, item := range topFieldTotalResponse.Aggregations.FieldFilter.Buckets {
			totalCountMap[item.Key] += item.DocCount
		}

		for _, item := range topFieldResponse.Aggregations.FieldFilter.Buckets {
			item := item
			response.Records = append(response.Records, api.TopFieldRecord{
				Field:      &item.Key,
				Count:      item.DocCount,
				TotalCount: totalCountMap[item.Key],
			})
		}
		//response.TotalCount = topFieldResponse.Aggregations.BucketCount.Value
		response.TotalCount = len(response.Records)
	}

	sort.Slice(response.Records, func(i, j int) bool {
		if response.Records[i].Count != response.Records[j].Count {
			return response.Records[i].Count > response.Records[j].Count
		}
		return response.Records[i].TotalCount > response.Records[j].TotalCount
	})
	if len(response.Records) > 0 {
		response.Records = response.Records[:min(len(response.Records), count)]
	}

	return echoCtx.JSON(http.StatusOK, response)
}



// GetAccountsComplianceResultsSummary godoc
//
//	@Summary		Get accounts complianceResults summaries
//	@Description	Retrieving list of accounts with their security score and severities complianceResults count
//	@Security		BearerToken
//	@Tags			compliance
//	@Accept			json
//	@Produce		json
//	@Param			benchmarkId			path		string		true	"BenchmarkID"
//	@Param			integrationId		query		[]string	false	"integration IDs to filter by"
//	@Param			integrationGroup	query		[]string	false	"integration groups to filter by "
//	@Success		200					{object}	api.GetAccountsComplianceResultsSummaryResponse
//	@Router			/compliance/api/v1/compliance_result/{benchmarkId}/accounts [get]
func (h *HttpHandler) GetAccountsComplianceResultsSummary(echoCtx echo.Context) error {
	ctx := echoCtx.Request().Context()

	benchmarkID := echoCtx.Param("benchmarkId")
	integrationIDs, err := h.getIntegrationIdFilterFromParams(echoCtx)
	if err != nil {
		return err
	}

	var response api.GetAccountsComplianceResultsSummaryResponse
	res, evaluatedAt, err := es.BenchmarkIntegrationSummary(ctx, h.logger, h.client, benchmarkID)
	if err != nil {
		return err
	}

	if len(integrationIDs) == 0 {
		assignmentsByBenchmarkId, err := h.db.GetBenchmarkAssignmentsByBenchmarkId(ctx, benchmarkID)
		if err != nil {
			return err
		}

		for _, assignment := range assignmentsByBenchmarkId {
			if assignment.IntegrationID != nil {
				integrationIDs = append(integrationIDs, *assignment.IntegrationID)
			}
		}
	}

	srcs, err := h.integrationClient.ListIntegrationsByFilters(&httpclient.Context{UserRole: authApi.AdminRole}, integrationapi.ListIntegrationsRequest{
		IntegrationID: integrationIDs,
	})
	if err != nil {
		return err
	}

	for _, src := range srcs.Integrations {
		summary, ok := res[src.IntegrationID]
		if !ok {
			summary.Result.SeverityResult = map[opengovernanceTypes.ComplianceResultSeverity]int{}
			summary.Result.QueryResult = map[opengovernanceTypes.ComplianceStatus]int{}
		}

		account := api.AccountsComplianceResultsSummary{
			AccountName:   src.Name,
			AccountId:     src.ProviderID,
			SecurityScore: summary.Result.SecurityScore,
			SeveritiesCount: struct {
				Critical int `json:"critical"`
				High     int `json:"high"`
				Medium   int `json:"medium"`
				Low      int `json:"low"`
				None     int `json:"none"`
			}{
				Critical: summary.Result.SeverityResult[opengovernanceTypes.ComplianceResultSeverityCritical],
				High:     summary.Result.SeverityResult[opengovernanceTypes.ComplianceResultSeverityHigh],
				Medium:   summary.Result.SeverityResult[opengovernanceTypes.ComplianceResultSeverityMedium],
				Low:      summary.Result.SeverityResult[opengovernanceTypes.ComplianceResultSeverityLow],
				None:     summary.Result.SeverityResult[opengovernanceTypes.ComplianceResultSeverityNone],
			},
			ComplianceStatusesCount: struct {
				Passed int `json:"passed"`
				Failed int `json:"failed"`
				Error  int `json:"error"`
				Info   int `json:"info"`
				Skip   int `json:"skip"`
			}{
				Passed: summary.Result.QueryResult[opengovernanceTypes.ComplianceStatusOK],
				Failed: summary.Result.QueryResult[opengovernanceTypes.ComplianceStatusALARM],
				Error:  summary.Result.QueryResult[opengovernanceTypes.ComplianceStatusERROR],
				Info:   summary.Result.QueryResult[opengovernanceTypes.ComplianceStatusINFO],
				Skip:   summary.Result.QueryResult[opengovernanceTypes.ComplianceStatusSKIP],
			},
			LastCheckTime: time.Unix(evaluatedAt, 0),
		}

		response.Accounts = append(response.Accounts, account)
	}

	for idx, conn := range response.Accounts {

		response.Accounts[idx] = conn
	}

	return echoCtx.JSON(http.StatusOK, response)
}

// GetServicesComplianceResultsSummary godoc
//
//	@Summary		Get services complianceResults summary
//	@Description	Retrieving list of services with their security score and severities complianceResults count
//	@Security		BearerToken
//	@Tags			compliance
//	@Accept			json
//	@Produce		json
//	@Param			benchmarkId			path		string		true	"BenchmarkID"
//	@Param			integrationId		query		[]string	false	"Integration IDs to filter by"
//	@Param			integrationGroup	query		[]string	false	"Integration groups to filter by "
//	@Success		200					{object}	api.GetServicesComplianceResultsSummaryResponse
//	@Router			/compliance/api/v1/compliance_result/{benchmarkId}/services [get]
func (h *HttpHandler) GetServicesComplianceResultsSummary(echoCtx echo.Context) error {
	ctx := echoCtx.Request().Context()

	benchmarkID := echoCtx.Param("benchmarkId")
	integrationIDs, err := h.getIntegrationIdFilterFromParams(echoCtx)
	if err != nil {
		return err
	}

	var response api.GetServicesComplianceResultsSummaryResponse
	resp, err := es.ResourceTypesComplianceResultsSummary(ctx, h.logger, h.client, integrationIDs, benchmarkID)
	if err != nil {
		return err
	}

	resourceTypes, err := h.inventoryClient.ListResourceTypesMetadata(&httpclient.Context{UserRole: authApi.AdminRole},
		nil, nil, nil, false, nil, 10000, 1)
	if err != nil {
		h.logger.Error("failed to get resource types metadata", zap.Error(err))
		return err
	}
	resourceTypeMap := make(map[string]inventoryApi.ResourceType)
	for _, rt := range resourceTypes.ResourceTypes {
		resourceTypeMap[strings.ToLower(rt.ResourceType)] = rt
	}

	for _, resourceType := range resp.Aggregations.Summaries.Buckets {
		sevMap := make(map[string]int)
		for _, severity := range resourceType.Severity.Buckets {
			sevMap[severity.Key] = severity.DocCount
		}
		resMap := make(map[string]int)
		for _, controlResult := range resourceType.ComplianceStatus.Buckets {
			resMap[controlResult.Key] = controlResult.DocCount
		}

		securityScore := float64(resMap[string(opengovernanceTypes.ComplianceStatusOK)]) / float64(resourceType.DocCount) * 100.0

		resourceTypeMetadata := resourceTypeMap[strings.ToLower(resourceType.Key)]
		if resourceTypeMetadata.ResourceType == "" {
			resourceTypeMetadata.ResourceType = resourceType.Key
			if resourceTypeMetadata.ResourceType == "" {
				resourceTypeMetadata.ResourceType = "Unknown"
			}
			resourceTypeMetadata.ResourceLabel = resourceType.Key
			if resourceTypeMetadata.ResourceLabel == "" {
				resourceTypeMetadata.ResourceLabel = "Unknown"
			}
		}
		service := api.ServiceComplianceResultsSummary{
			ServiceName:   resourceTypeMetadata.ResourceType,
			ServiceLabel:  resourceTypeMetadata.ResourceLabel,
			SecurityScore: securityScore,
			SeveritiesCount: struct {
				Critical int `json:"critical"`
				High     int `json:"high"`
				Medium   int `json:"medium"`
				Low      int `json:"low"`
				None     int `json:"none"`
			}{
				Critical: sevMap[string(opengovernanceTypes.ComplianceResultSeverityCritical)],
				High:     sevMap[string(opengovernanceTypes.ComplianceResultSeverityHigh)],
				Medium:   sevMap[string(opengovernanceTypes.ComplianceResultSeverityMedium)],
				Low:      sevMap[string(opengovernanceTypes.ComplianceResultSeverityLow)],
				None:     sevMap[string(opengovernanceTypes.ComplianceResultSeverityNone)],
			},
			ComplianceStatusesCount: struct {
				Passed int `json:"passed"`
				Failed int `json:"failed"`
			}{
				Passed: resMap[string(opengovernanceTypes.ComplianceStatusOK)] +
					resMap[string(opengovernanceTypes.ComplianceStatusINFO)] +
					resMap[string(opengovernanceTypes.ComplianceStatusSKIP)],
				Failed: resMap[string(opengovernanceTypes.ComplianceStatusALARM)] +
					resMap[string(opengovernanceTypes.ComplianceStatusERROR)],
			},
		}
		response.Services = append(response.Services, service)
	}

	return echoCtx.JSON(http.StatusOK, response)
}




// ChangeBenchmarkSettings godoc
//
//	@Summary		change benchmark settings
//	@Description	Changes benchmark settings.
//	@Security		BearerToken
//	@Tags			compliance
//	@Accept			json
//	@Produce		json
//	@Param			benchmark_id		path	string	false	"BenchmarkID"
//	@Param			tracksDriftEvents	query	bool	false	"tracksDriftEvents"
//	@Success		200
//	@Router			/compliance/api/v1/benchmarks/{benchmark_id}/settings [post]
func (h *HttpHandler) ChangeBenchmarkSettings(echoCtx echo.Context) error {
	ctx := echoCtx.Request().Context()

	tracksDriftEvents := echoCtx.QueryParam("tracksDriftEvents") == "true"
	if len(echoCtx.QueryParam("tracksDriftEvents")) > 0 {
		benchmarkID := echoCtx.Param("benchmark_id")
		err := h.db.UpdateBenchmarkTrackDriftEvents(ctx, benchmarkID, tracksDriftEvents)
		if err != nil {
			return err
		}
	}

	return echoCtx.NoContent(http.StatusOK)
}




// ListResourceFindings godoc
//
//	@Summary		List resource findings
//	@Description	Retrieving list of resource findings
//	@Security		BearerToken
//	@Tags			compliance
//	@Accept			json
//	@Produce		json
//	@Param			request	body		api.ListResourceFindingsRequest	true	"Request"
//	@Success		200		{object}	api.ListResourceFindingsResponse
//	@Router			/compliance/api/v1/resource_findings [post]
func (h *HttpHandler) ListResourceFindings(echoCtx echo.Context) error {
	clientCtx := &httpclient.Context{UserRole: authApi.AdminRole}

	var err error
	ctx := echoCtx.Request().Context()

	var req api.ListResourceFindingsRequest
	if err := bindValidate(echoCtx, &req); err != nil {
		return echo.NewHTTPError(http.StatusBadRequest, err.Error())
	}

	integrationGroupId := req.Filters.IntegrationGroup
	if len(req.Filters.IntegrationID) == 0 && len(req.Filters.IntegrationGroup) == 0 {
		integrationGroupId = []string{"active"}
	}

	req.Filters.IntegrationID, err = h.getIntegrationIdFilterFromInputs(ctx, req.Filters.IntegrationID, integrationGroupId)
	if err != nil {
		return err
	}

	//req.Filters.IntegrationID, err = httpserver2.ResolveIntegrationIDs(echoCtx, req.Filters.IntegrationID)
	//if err != nil {
	//	return err
	//}

	if len(req.AfterSortKey) != 0 {
		expectedLen := len(req.Sort) + 1
		if len(req.AfterSortKey) != expectedLen {
			return echo.NewHTTPError(http.StatusBadRequest, "sort key length should be zero or match a returned sort key from previous response")
		}
	}

	var evaluatedAtFrom, evaluatedAtTo *time.Time
	if req.Filters.Interval != nil && *req.Filters.Interval != "" {
		evaluatedAtFrom, evaluatedAtTo, err = parseTimeInterval(*req.Filters.Interval)
	} else {
		if req.Filters.EvaluatedAt.From != nil && *req.Filters.EvaluatedAt.From != 0 {
			evaluatedAtFrom = utils.GetPointer(time.Unix(*req.Filters.EvaluatedAt.From, 0))
		}
		if req.Filters.EvaluatedAt.To != nil && *req.Filters.EvaluatedAt.To != 0 {
			evaluatedAtTo = utils.GetPointer(time.Unix(*req.Filters.EvaluatedAt.To, 0))
		}
	}

	integrations, err := h.integrationClient.ListIntegrations(&httpclient.Context{UserRole: authApi.AdminRole}, nil)
	if err != nil {
		h.logger.Error("failed to get integrations", zap.Error(err))
		return err
	}
	integrationMap := make(map[string]*integrationapi.Integration)
	for _, integration := range integrations.Integrations {
		integration := integration
		integrationMap[integration.IntegrationID] = &integration
	}

	resourceTypes, err := h.inventoryClient.ListResourceTypesMetadata(&httpclient.Context{UserRole: authApi.AdminRole}, nil, nil, nil, false, nil, 10000, 1)
	if err != nil {
		h.logger.Error("failed to get resource types metadata", zap.Error(err))
		return err
	}
	resourceTypeMap := make(map[string]*inventoryApi.ResourceType)
	for _, rt := range resourceTypes.ResourceTypes {
		rt := rt
		resourceTypeMap[strings.ToLower(rt.ResourceType)] = &rt
	}

	if len(req.Filters.ComplianceStatus) == 0 {
		req.Filters.ComplianceStatus = []api.ComplianceStatus{
			api.ComplianceStatusFailed,
		}
	}

	esComplianceStatuses := make([]opengovernanceTypes.ComplianceStatus, 0, len(req.Filters.ComplianceStatus))
	for _, status := range req.Filters.ComplianceStatus {
		esComplianceStatuses = append(esComplianceStatuses, status.GetEsComplianceStatuses()...)
	}

	summaryJobs, err := h.schedulerClient.GetSummaryJobs(clientCtx, req.Filters.ComplianceJobId)
	if err != nil {
		h.logger.Error("could not get Summary Job IDs", zap.Error(err))
		return echoCtx.JSON(http.StatusInternalServerError, "could not get Summary Job IDs")
	}

	resourceFindings, totalCount, err := es.ResourceFindingsQuery(ctx, h.logger, h.client, req.Filters.IntegrationType, req.Filters.IntegrationID,
		req.Filters.NotIntegrationID, req.Filters.ResourceCollection, req.Filters.ResourceTypeID, req.Filters.BenchmarkID,
		req.Filters.ControlID, req.Filters.Severity, evaluatedAtFrom, evaluatedAtTo, esComplianceStatuses, req.Sort, req.Limit, req.AfterSortKey, summaryJobs)
	if err != nil {
		h.logger.Error("failed to get resource findings", zap.Error(err))
		return err
	}

	response := api.ListResourceFindingsResponse{
		TotalCount:       int(totalCount),
		ResourceFindings: nil,
	}

	for _, resourceFinding := range resourceFindings {
		apiRf := api.GetAPIResourceFinding(resourceFinding.Source)
		if integration, ok := integrationMap[apiRf.IntegrationID]; ok {
			apiRf.ProviderID = integration.IntegrationID
			apiRf.IntegrationName = integration.Name
		}
		if resourceType, ok := resourceTypeMap[strings.ToLower(apiRf.ResourceType)]; ok {
			apiRf.ResourceTypeLabel = resourceType.ResourceLabel
		}
		apiRf.SortKey = resourceFinding.Sort
		response.ResourceFindings = append(response.ResourceFindings, apiRf)
	}

	return echoCtx.JSON(http.StatusOK, response)
}


func addToControlSeverityResult(controlSeverityResult api.BenchmarkControlsSeverityStatus, control *db.Control, controlResult types.ControlResult) api.BenchmarkControlsSeverityStatus {
	if control == nil {
		control = &db.Control{
			Severity: opengovernanceTypes.ComplianceResultSeverityNone,
		}
	}
	switch control.Severity {
	case opengovernanceTypes.ComplianceResultSeverityCritical:
		controlSeverityResult.Total.TotalCount++
		controlSeverityResult.Critical.TotalCount++
		if controlResult.Passed {
			controlSeverityResult.Total.PassedCount++
			controlSeverityResult.Critical.PassedCount++
		}
	case opengovernanceTypes.ComplianceResultSeverityHigh:
		controlSeverityResult.Total.TotalCount++
		controlSeverityResult.High.TotalCount++
		if controlResult.Passed {
			controlSeverityResult.Total.PassedCount++
			controlSeverityResult.High.PassedCount++
		}
	case opengovernanceTypes.ComplianceResultSeverityMedium:
		controlSeverityResult.Total.TotalCount++
		controlSeverityResult.Medium.TotalCount++
		if controlResult.Passed {
			controlSeverityResult.Total.PassedCount++
			controlSeverityResult.Medium.PassedCount++
		}
	case opengovernanceTypes.ComplianceResultSeverityLow:
		controlSeverityResult.Total.TotalCount++
		controlSeverityResult.Low.TotalCount++
		if controlResult.Passed {
			controlSeverityResult.Total.PassedCount++
			controlSeverityResult.Low.PassedCount++
		}
	case opengovernanceTypes.ComplianceResultSeverityNone, "":
		controlSeverityResult.Total.TotalCount++
		controlSeverityResult.None.TotalCount++
		if controlResult.Passed {
			controlSeverityResult.Total.PassedCount++
			controlSeverityResult.None.PassedCount++
		}
	}
	return controlSeverityResult
}

func addToControlSeverityResultV2(controlSeverityResult api.BenchmarkControlsSeverityStatusV2, control *db.Control, controlResult types.ControlResult) api.BenchmarkControlsSeverityStatusV2 {
	if control == nil {
		control = &db.Control{
			Severity: opengovernanceTypes.ComplianceResultSeverityNone,
		}
	}
	switch control.Severity {
	case opengovernanceTypes.ComplianceResultSeverityCritical:
		controlSeverityResult.Total.TotalCount++
		controlSeverityResult.Critical.TotalCount++
		if controlResult.Passed {
			controlSeverityResult.Total.PassedCount++
			controlSeverityResult.Critical.PassedCount++
		} else {
			controlSeverityResult.Total.FailedCount++
			controlSeverityResult.Critical.FailedCount++
		}
	case opengovernanceTypes.ComplianceResultSeverityHigh:
		controlSeverityResult.Total.TotalCount++
		controlSeverityResult.High.TotalCount++
		if controlResult.Passed {
			controlSeverityResult.Total.PassedCount++
			controlSeverityResult.High.PassedCount++
		} else {
			controlSeverityResult.Total.FailedCount++
			controlSeverityResult.High.FailedCount++
		}
	case opengovernanceTypes.ComplianceResultSeverityMedium:
		controlSeverityResult.Total.TotalCount++
		controlSeverityResult.Medium.TotalCount++
		if controlResult.Passed {
			controlSeverityResult.Total.PassedCount++
			controlSeverityResult.Medium.PassedCount++
		} else {
			controlSeverityResult.Total.FailedCount++
			controlSeverityResult.Medium.FailedCount++
		}
	case opengovernanceTypes.ComplianceResultSeverityLow:
		controlSeverityResult.Total.TotalCount++
		controlSeverityResult.Low.TotalCount++
		if controlResult.Passed {
			controlSeverityResult.Total.PassedCount++
			controlSeverityResult.Low.PassedCount++
		} else {
			controlSeverityResult.Total.FailedCount++
			controlSeverityResult.Low.FailedCount++
		}
	case opengovernanceTypes.ComplianceResultSeverityNone, "":
		controlSeverityResult.Total.TotalCount++
		controlSeverityResult.None.TotalCount++
		if controlResult.Passed {
			controlSeverityResult.Total.PassedCount++
			controlSeverityResult.None.PassedCount++
		} else {
			controlSeverityResult.Total.FailedCount++
			controlSeverityResult.None.FailedCount++
		}
	}
	return controlSeverityResult
}


// GetBenchmarkSummary godoc
//
//	@Summary		Get benchmark summary
//	@Description	Retrieving a summary of a benchmark and its associated checks and results.
//	@Security		BearerToken
//	@Tags			compliance
//	@Accept			json
//	@Produce		json
//	@Param			benchmark_id		path		string				true	"Benchmark ID"
//	@Param			integrationId		query		[]string			false	"integration IDs to filter by"
//	@Param			integrationGroup	query		[]string			false	"integration groups to filter by "
//	@Param			resourceCollection	query		[]string			false	"Resource collection IDs to filter by"
//	@Param			integrationTypes	query		[]integration.Type	false	"Integration type to filter by"
//	@Param			timeAt				query		int					false	"timestamp for values in epoch seconds"
//	@Param			topAccountCount		query		int					false	"Top account count"	default(3)
//	@Success		200					{object}	api.BenchmarkEvaluationSummary
//	@Router			/compliance/api/v1/benchmarks/{benchmark_id}/summary [get]
func (h *HttpHandler) GetBenchmarkSummary(echoCtx echo.Context) error {
	ctx := echoCtx.Request().Context()

	integrationIDs, err := h.getIntegrationIdFilterFromParams(echoCtx)
	if err != nil {
		return err
	}
	if len(integrationIDs) > 20 {
		return echo.NewHTTPError(http.StatusBadRequest, "too many integration IDs")
	}
	topAccountCount := 3
	if topAccountCountStr := echoCtx.QueryParam("topAccountCount"); topAccountCountStr != "" {
		count, err := strconv.ParseInt(topAccountCountStr, 10, 64)
		if err != nil {
			return echo.NewHTTPError(http.StatusBadRequest, "invalid topAccountCount")
		}
		topAccountCount = int(count)
	}

	integrationTypes := httpserver2.QueryArrayParam(echoCtx, "integrationTypes")
	resourceCollections := httpserver2.QueryArrayParam(echoCtx, "resourceCollection")
	timeAt := time.Now()
	if timeAtStr := echoCtx.QueryParam("timeAt"); timeAtStr != "" {
		timeAtInt, err := strconv.ParseInt(timeAtStr, 10, 64)
		if err != nil {
			return err
		}
		timeAt = time.Unix(timeAtInt, 0)
	}
	benchmarkID := echoCtx.Param("benchmark_id")
	// tracer :
	ctx, span1 := tracer.Start(ctx, "new_GetBenchmark", trace.WithSpanKind(trace.SpanKindServer))
	span1.SetName("new_GetBenchmark")
	defer span1.End()

	benchmark, err := h.db.GetBenchmark(ctx, benchmarkID)
	if err != nil {
		span1.RecordError(err)
		span1.SetStatus(codes.Error, err.Error())
		return err
	}
	if benchmark == nil {
		return echo.NewHTTPError(http.StatusBadRequest, "invalid benchmarkID")
	}
	span1.AddEvent("information", trace.WithAttributes(
		attribute.String("benchmark ID", benchmark.ID),
	))
	span1.End()

	be := benchmark.ToApi()

	if len(integrationTypes) > 0 && !utils.IncludesAny(be.IntegrationTypes, integrationTypes) {
		return echo.NewHTTPError(http.StatusBadRequest, "invalid integration type")
	}

	controls, err := h.db.ListControlsByBenchmarkID(ctx, benchmarkID)
	if err != nil {
		h.logger.Error("failed to get controls", zap.Error(err))
		return err
	}
	controlsMap := make(map[string]*db.Control)
	for _, control := range controls {
		control := control
		controlsMap[strings.ToLower(control.ID)] = &control
	}

	summariesAtTime, err := es.ListBenchmarkSummariesAtTime(ctx, h.logger, h.client,
		[]string{benchmarkID}, integrationIDs, resourceCollections,
		timeAt, true)
	if err != nil {
		return err
	}

	passedResourcesResult, err := es.GetPerBenchmarkResourceSeverityResult(ctx, h.logger, h.client, []string{benchmarkID}, integrationIDs, resourceCollections, nil, opengovernanceTypes.GetPassedComplianceStatuses())
	if err != nil {
		h.logger.Error("failed to fetch per benchmark resource severity result for passed", zap.Error(err))
		return err
	}

	allResourcesResult, err := es.GetPerBenchmarkResourceSeverityResult(ctx, h.logger, h.client, []string{benchmarkID}, integrationIDs, resourceCollections, nil, nil)
	if err != nil {
		h.logger.Error("failed to fetch per benchmark resource severity result for all", zap.Error(err))
		return err
	}

<<<<<<< HEAD
	controlMetadata, err := h.db.ListControlsBare(ctx)
	if err != nil {
		h.logger.Error("failed to get controls", zap.Error(err))
		return err
	}
	controlMetadataMap := make(map[string]*db.Control)
	for _, item := range controlMetadata {
		item := item
		controlMetadataMap[item.ID] = &item
	}

	possibleFilters, err := es.ComplianceResultDriftEventsFiltersQuery(ctx, h.logger, h.client,
		req.ComplianceResultID, req.PlatformResourceID, req.IntegrationType, req.IntegrationID, req.NotIntegrationID,
		req.ResourceType,
		req.BenchmarkID, req.ControlID,
		req.Severity,
		evaluatedAtFrom, evaluatedAtTo,
		req.StateActive, esComplianceStatuses)
	if err != nil {
		h.logger.Error("failed to get possible filters", zap.Error(err))
		return err
	}
	response := api.ComplianceResultFiltersWithMetadata{}
	for _, item := range possibleFilters.Aggregations.BenchmarkIDFilter.Buckets {
		if benchmark, ok := benchmarkMetadataMap[item.Key]; ok {
			response.BenchmarkID = append(response.BenchmarkID, api.FilterWithMetadata{
				Key:         item.Key,
				DisplayName: benchmark.Title,
				Count:       utils.GetPointer(item.DocCount),
			})
		} else {
			response.BenchmarkID = append(response.BenchmarkID, api.FilterWithMetadata{
				Key:         item.Key,
				DisplayName: item.Key,
				Count:       utils.GetPointer(item.DocCount),
			})
		}
	}
	for _, item := range possibleFilters.Aggregations.ControlIDFilter.Buckets {
		if control, ok := controlMetadataMap[item.Key]; ok {
			response.ControlID = append(response.ControlID, api.FilterWithMetadata{
				Key:         item.Key,
				DisplayName: control.Title,
				Count:       utils.GetPointer(item.DocCount),
			})
		} else {
			response.ControlID = append(response.ControlID, api.FilterWithMetadata{
				Key:         item.Key,
				DisplayName: item.Key,
				Count:       utils.GetPointer(item.DocCount),
			})
		}
	}
	if len(possibleFilters.Aggregations.IntegrationTypeFilter.Buckets) > 0 {
		for _, bucket := range possibleFilters.Aggregations.IntegrationTypeFilter.Buckets {
			integrationType := integration_type.ParseType(bucket.Key)
			response.IntegrationType = append(response.IntegrationType, api.FilterWithMetadata{
				Key:         integrationType.String(),
				DisplayName: integrationType.String(),
				Count:       utils.GetPointer(bucket.DocCount),
			})
		}
	}
	for _, item := range possibleFilters.Aggregations.ResourceTypeFilter.Buckets {
		if rtMetadata, ok := resourceTypeMetadataMap[strings.ToLower(item.Key)]; ok {
			response.ResourceTypeID = append(response.ResourceTypeID, api.FilterWithMetadata{
				Key:         item.Key,
				DisplayName: rtMetadata.ResourceLabel,
				Count:       utils.GetPointer(item.DocCount),
			})
		} else if item.Key == "" {
			response.ResourceTypeID = append(response.ResourceTypeID, api.FilterWithMetadata{
				Key:         item.Key,
				DisplayName: "Unknown",
			})
		} else {
			response.ResourceTypeID = append(response.ResourceTypeID, api.FilterWithMetadata{
				Key:         item.Key,
				DisplayName: item.Key,
				Count:       utils.GetPointer(item.DocCount),
			})
		}
	}

	for _, item := range possibleFilters.Aggregations.IntegrationIDFilter.Buckets {
		if integration, ok := integrationMetadataMap[item.Key]; ok {
			response.IntegrationID = append(response.IntegrationID, api.FilterWithMetadata{
				Key:         item.Key,
				DisplayName: integration.Name,
				Count:       utils.GetPointer(item.DocCount),
			})
		} else {
			response.IntegrationID = append(response.IntegrationID, api.FilterWithMetadata{
				Key:         item.Key,
				DisplayName: item.Key,
				Count:       utils.GetPointer(item.DocCount),
			})
		}
	}

	for _, item := range possibleFilters.Aggregations.ResourceCollectionFilter.Buckets {
		if resourceCollection, ok := resourceCollectionMetadataMap[item.Key]; ok {
			response.ResourceCollection = append(response.ResourceCollection, api.FilterWithMetadata{
				Key:         item.Key,
				DisplayName: resourceCollection.Name,
				Count:       utils.GetPointer(item.DocCount),
			})
		} else {
			response.ResourceCollection = append(response.ResourceCollection, api.FilterWithMetadata{
				Key:         item.Key,
				DisplayName: item.Key,
				Count:       utils.GetPointer(item.DocCount),
			})
		}
	}

	for _, item := range possibleFilters.Aggregations.SeverityFilter.Buckets {
		response.Severity = append(response.Severity, api.FilterWithMetadata{
			Key:         item.Key,
			DisplayName: item.Key,
			Count:       utils.GetPointer(item.DocCount),
		})
	}

	for _, item := range possibleFilters.Aggregations.StateActiveFilter.Buckets {
		response.StateActive = append(response.StateActive, api.FilterWithMetadata{
			Key:         item.KeyAsString,
			DisplayName: item.KeyAsString,
			Count:       utils.GetPointer(item.DocCount),
		})
	}

	apiComplianceStatuses := make(map[api.ComplianceStatus]int)
	for _, item := range possibleFilters.Aggregations.ComplianceStatusFilter.Buckets {
		if opengovernanceTypes.ParseComplianceStatus(item.Key).IsPassed() {
			apiComplianceStatuses[api.ComplianceStatusPassed] += item.DocCount
		} else {
			apiComplianceStatuses[api.ComplianceStatusFailed] += item.DocCount
		}
	}
	for status, count := range apiComplianceStatuses {
		count := count
		response.ComplianceStatus = append(response.ComplianceStatus, api.FilterWithMetadata{
			Key:         string(status),
			DisplayName: string(status),
			Count:       &count,
		})
	}

	return echoCtx.JSON(http.StatusOK, response)
}

// GetSingleComplianceResultDriftEvent
//
//	@Summary		Get single finding event
//	@Description	Retrieving single finding event
//	@Security		BearerToken
//	@Tags			compliance
//	@Accept			json
//	@Produce		json
//	@Param			findingID	path		string	true	"ComplianceResultID"
//	@Success		200			{object}	api.ComplianceResultDriftEvent
//	@Router			/compliance/api/v1/compliance_result_events/single/{id} [get]
func (h *HttpHandler) GetSingleComplianceResultDriftEvent(echoCtx echo.Context) error {
	ctx := echoCtx.Request().Context()

	findingEventID := echoCtx.Param("id")

	findingEvent, err := es.FetchComplianceResultDriftEventByID(ctx, h.logger, h.client, findingEventID)
	if err != nil {
		h.logger.Error("failed to fetch findingEvent by id", zap.Error(err))
		return err
	}
	if findingEvent == nil {
		return echo.NewHTTPError(http.StatusNotFound, "findingEvent not found")
	}

	apiFindingEvent := api.GetAPIComplianceResultDriftEventFromESComplianceResultDriftEvent(*findingEvent)

	integration, err := h.integrationClient.GetIntegration(&httpclient.Context{UserRole: authApi.AdminRole}, findingEvent.IntegrationID)
	if err != nil {
		h.logger.Error("failed to get integration", zap.Error(err), zap.String("integration_id", findingEvent.IntegrationID))
		return err
	}
	apiFindingEvent.ProviderID = integration.ProviderID
	apiFindingEvent.IntegrationName = integration.Name

	if len(findingEvent.ResourceType) > 0 {
		resourceTypeMetadata, err := h.inventoryClient.ListResourceTypesMetadata(&httpclient.Context{UserRole: authApi.AdminRole},
			nil, nil,
			[]string{findingEvent.ResourceType}, false, nil, 10000, 1)
		if err != nil {
			h.logger.Error("failed to get resource type metadata", zap.Error(err))
			return err
		}
		if len(resourceTypeMetadata.ResourceTypes) > 0 {
			apiFindingEvent.ResourceTypeName = resourceTypeMetadata.ResourceTypes[0].ResourceLabel
		}
	}

	return echoCtx.JSON(http.StatusOK, apiFindingEvent)
}

// ListResourceFindings godoc
//
//	@Summary		List resource findings
//	@Description	Retrieving list of resource findings
//	@Security		BearerToken
//	@Tags			compliance
//	@Accept			json
//	@Produce		json
//	@Param			request	body		api.ListResourceFindingsRequest	true	"Request"
//	@Success		200		{object}	api.ListResourceFindingsResponse
//	@Router			/compliance/api/v1/resource_findings [post]
func (h *HttpHandler) ListResourceFindings(echoCtx echo.Context) error {
	clientCtx := &httpclient.Context{UserRole: authApi.AdminRole}

	var err error
	ctx := echoCtx.Request().Context()

	var req api.ListResourceFindingsRequest
	if err := bindValidate(echoCtx, &req); err != nil {
		return echo.NewHTTPError(http.StatusBadRequest, err.Error())
	}

	integrationGroupId := req.Filters.IntegrationGroup
	if len(req.Filters.IntegrationID) == 0 && len(req.Filters.IntegrationGroup) == 0 {
		integrationGroupId = []string{"active"}
	}

	req.Filters.IntegrationID, err = h.getIntegrationIdFilterFromInputs(ctx, req.Filters.IntegrationID, integrationGroupId)
	if err != nil {
		return err
	}

	//req.Filters.IntegrationID, err = httpserver2.ResolveIntegrationIDs(echoCtx, req.Filters.IntegrationID)
	//if err != nil {
	//	return err
	//}

	if len(req.AfterSortKey) != 0 {
		expectedLen := len(req.Sort) + 1
		if len(req.AfterSortKey) != expectedLen {
			return echo.NewHTTPError(http.StatusBadRequest, "sort key length should be zero or match a returned sort key from previous response")
		}
	}

	var evaluatedAtFrom, evaluatedAtTo *time.Time
	if req.Filters.Interval != nil && *req.Filters.Interval != "" {
		evaluatedAtFrom, evaluatedAtTo, err = parseTimeInterval(*req.Filters.Interval)
	} else {
		if req.Filters.EvaluatedAt.From != nil && *req.Filters.EvaluatedAt.From != 0 {
			evaluatedAtFrom = utils.GetPointer(time.Unix(*req.Filters.EvaluatedAt.From, 0))
		}
		if req.Filters.EvaluatedAt.To != nil && *req.Filters.EvaluatedAt.To != 0 {
			evaluatedAtTo = utils.GetPointer(time.Unix(*req.Filters.EvaluatedAt.To, 0))
		}
	}

	integrations, err := h.integrationClient.ListIntegrations(&httpclient.Context{UserRole: authApi.AdminRole}, nil)
	if err != nil {
		h.logger.Error("failed to get integrations", zap.Error(err))
		return err
	}
	integrationMap := make(map[string]*integrationapi.Integration)
	for _, integration := range integrations.Integrations {
		integration := integration
		integrationMap[integration.IntegrationID] = &integration
	}

	resourceTypes, err := h.inventoryClient.ListResourceTypesMetadata(&httpclient.Context{UserRole: authApi.AdminRole}, nil, nil, nil, false, nil, 10000, 1)
	if err != nil {
		h.logger.Error("failed to get resource types metadata", zap.Error(err))
		return err
	}
	resourceTypeMap := make(map[string]*inventoryApi.ResourceType)
	for _, rt := range resourceTypes.ResourceTypes {
		rt := rt
		resourceTypeMap[strings.ToLower(rt.ResourceType)] = &rt
	}

	if len(req.Filters.ComplianceStatus) == 0 {
		req.Filters.ComplianceStatus = []api.ComplianceStatus{
			api.ComplianceStatusFailed,
		}
	}

	esComplianceStatuses := make([]opengovernanceTypes.ComplianceStatus, 0, len(req.Filters.ComplianceStatus))
	for _, status := range req.Filters.ComplianceStatus {
		esComplianceStatuses = append(esComplianceStatuses, status.GetEsComplianceStatuses()...)
	}

	summaryJobs, err := h.schedulerClient.GetSummaryJobs(clientCtx, req.Filters.ComplianceJobId)
	if err != nil {
		h.logger.Error("could not get Summary Job IDs", zap.Error(err))
		return echoCtx.JSON(http.StatusInternalServerError, "could not get Summary Job IDs")
	}

	resourceFindings, totalCount, err := es.ResourceFindingsQuery(ctx, h.logger, h.client, req.Filters.IntegrationType, req.Filters.IntegrationID,
		req.Filters.NotIntegrationID, req.Filters.ResourceCollection, req.Filters.ResourceTypeID, req.Filters.BenchmarkID,
		req.Filters.ControlID, req.Filters.Severity, evaluatedAtFrom, evaluatedAtTo, esComplianceStatuses, req.Sort, req.Limit, req.AfterSortKey, summaryJobs)
	if err != nil {
		h.logger.Error("failed to get resource findings", zap.Error(err))
		return err
	}

	response := api.ListResourceFindingsResponse{
		TotalCount:       int(totalCount),
		ResourceFindings: nil,
	}

	for _, resourceFinding := range resourceFindings {
		apiRf := api.GetAPIResourceFinding(resourceFinding.Source)
		if integration, ok := integrationMap[apiRf.IntegrationID]; ok {
			apiRf.ProviderID = integration.IntegrationID
			apiRf.IntegrationName = integration.Name
		}
		if resourceType, ok := resourceTypeMap[strings.ToLower(apiRf.ResourceType)]; ok {
			apiRf.ResourceTypeLabel = resourceType.ResourceLabel
		}
		apiRf.SortKey = resourceFinding.Sort
		response.ResourceFindings = append(response.ResourceFindings, apiRf)
	}

	return echoCtx.JSON(http.StatusOK, response)
}

// GetControlRemediation godoc
//
//	@Summary	Get control remediation using AI
//	@Security	BearerToken
//	@Tags		compliance
//	@Accept		json
//	@Produce	json
//	@Param		controlID	path		string	true	"ControlID"
//	@Success	200			{object}	api.BenchmarkRemediation
//	@Router		/compliance/api/v1/ai/control/{controlID}/remediation [post]
func (h *HttpHandler) GetControlRemediation(echoCtx echo.Context) error {
	ctx := echoCtx.Request().Context()

	controlID := echoCtx.Param("controlID")

	control, err := h.db.GetControl(ctx, controlID)
	if err != nil {
		return err
	}

	req := openai.ChatCompletionRequest{
		Model: openai.GPT3Dot5Turbo,
		Messages: []openai.ChatCompletionMessage{
			{
				Role:    openai.ChatMessageRoleSystem,
				Content: "You will be provided with a problem on AWS, and your task is to create a numbered list of how to fix it using AWS console.",
			},
		},
	}

	req.Messages = append(req.Messages, openai.ChatCompletionMessage{
		Role:    openai.ChatMessageRoleUser,
		Content: control.Title,
	})

	resp, err := h.openAIClient.CreateChatCompletion(ctx, req)
	if err != nil {
		return err
	}

	return echoCtx.JSON(http.StatusOK, api.BenchmarkRemediation{Remediation: resp.Choices[0].Message.Content})
}

func addToControlSeverityResult(controlSeverityResult api.BenchmarkControlsSeverityStatus, control *db.Control, controlResult types.ControlResult) api.BenchmarkControlsSeverityStatus {
	if control == nil {
		control = &db.Control{
			Severity: opengovernanceTypes.ComplianceResultSeverityNone,
		}
	}
	switch control.Severity {
	case opengovernanceTypes.ComplianceResultSeverityCritical:
		controlSeverityResult.Total.TotalCount++
		controlSeverityResult.Critical.TotalCount++
		if controlResult.Passed {
			controlSeverityResult.Total.PassedCount++
			controlSeverityResult.Critical.PassedCount++
		}
	case opengovernanceTypes.ComplianceResultSeverityHigh:
		controlSeverityResult.Total.TotalCount++
		controlSeverityResult.High.TotalCount++
		if controlResult.Passed {
			controlSeverityResult.Total.PassedCount++
			controlSeverityResult.High.PassedCount++
		}
	case opengovernanceTypes.ComplianceResultSeverityMedium:
		controlSeverityResult.Total.TotalCount++
		controlSeverityResult.Medium.TotalCount++
		if controlResult.Passed {
			controlSeverityResult.Total.PassedCount++
			controlSeverityResult.Medium.PassedCount++
		}
	case opengovernanceTypes.ComplianceResultSeverityLow:
		controlSeverityResult.Total.TotalCount++
		controlSeverityResult.Low.TotalCount++
		if controlResult.Passed {
			controlSeverityResult.Total.PassedCount++
			controlSeverityResult.Low.PassedCount++
		}
	case opengovernanceTypes.ComplianceResultSeverityNone, "":
		controlSeverityResult.Total.TotalCount++
		controlSeverityResult.None.TotalCount++
		if controlResult.Passed {
			controlSeverityResult.Total.PassedCount++
			controlSeverityResult.None.PassedCount++
		}
	}
	return controlSeverityResult
}

func addToControlSeverityResultV2(controlSeverityResult api.BenchmarkControlsSeverityStatusV2, control *db.Control, controlResult types.ControlResult) api.BenchmarkControlsSeverityStatusV2 {
	if control == nil {
		control = &db.Control{
			Severity: opengovernanceTypes.ComplianceResultSeverityNone,
		}
	}
	switch control.Severity {
	case opengovernanceTypes.ComplianceResultSeverityCritical:
		controlSeverityResult.Total.TotalCount++
		controlSeverityResult.Critical.TotalCount++
		if controlResult.Passed {
			controlSeverityResult.Total.PassedCount++
			controlSeverityResult.Critical.PassedCount++
		} else {
			controlSeverityResult.Total.FailedCount++
			controlSeverityResult.Critical.FailedCount++
		}
	case opengovernanceTypes.ComplianceResultSeverityHigh:
		controlSeverityResult.Total.TotalCount++
		controlSeverityResult.High.TotalCount++
		if controlResult.Passed {
			controlSeverityResult.Total.PassedCount++
			controlSeverityResult.High.PassedCount++
		} else {
			controlSeverityResult.Total.FailedCount++
			controlSeverityResult.High.FailedCount++
		}
	case opengovernanceTypes.ComplianceResultSeverityMedium:
		controlSeverityResult.Total.TotalCount++
		controlSeverityResult.Medium.TotalCount++
		if controlResult.Passed {
			controlSeverityResult.Total.PassedCount++
			controlSeverityResult.Medium.PassedCount++
		} else {
			controlSeverityResult.Total.FailedCount++
			controlSeverityResult.Medium.FailedCount++
		}
	case opengovernanceTypes.ComplianceResultSeverityLow:
		controlSeverityResult.Total.TotalCount++
		controlSeverityResult.Low.TotalCount++
		if controlResult.Passed {
			controlSeverityResult.Total.PassedCount++
			controlSeverityResult.Low.PassedCount++
		} else {
			controlSeverityResult.Total.FailedCount++
			controlSeverityResult.Low.FailedCount++
		}
	case opengovernanceTypes.ComplianceResultSeverityNone, "":
		controlSeverityResult.Total.TotalCount++
		controlSeverityResult.None.TotalCount++
		if controlResult.Passed {
			controlSeverityResult.Total.PassedCount++
			controlSeverityResult.None.PassedCount++
		} else {
			controlSeverityResult.Total.FailedCount++
			controlSeverityResult.None.FailedCount++
		}
	}
	return controlSeverityResult
}

// ListBenchmarksSummary godoc
//
//	@Summary		List benchmarks summaries
//	@Description	Retrieving a summary of all benchmarks and their associated checks and results within a specified time interval.
//	@Security		BearerToken
//	@Tags			compliance
//	@Accept			json
//	@Produce		json
//	@Param			integrationId		query		[]string			false	"Integration IDs to filter by"
//	@Param			integrationGroup	query		[]string			false	"Integration groups to filter by "
//	@Param			resourceCollection	query		[]string			false	"Resource collection IDs to filter by"
//	@Param			integrationTypes	query		[]integration.Type	false	"Integration type to filter by"
//	@Param			tag					query		[]string			false	"Key-Value tags in key=value format to filter by"
//	@Param			timeAt				query		int					false	"timestamp for values in epoch seconds"
//	@Param			topAccountCount		query		int					false	"Top account count"	default(3)
//	@Success		200					{object}	api.ListBenchmarksSummaryResponse
//	@Router			/compliance/api/v1/benchmarks/summary [get]
func (h *HttpHandler) ListBenchmarksSummary(echoCtx echo.Context) error {
	ctx := echoCtx.Request().Context()

	tagMap := model.TagStringsToTagMap(httpserver2.QueryArrayParam(echoCtx, "tag"))
	integrationIDs, err := h.getIntegrationIdFilterFromParams(echoCtx)
	if err != nil {
		return err
	}
	if len(integrationIDs) > 20 {
		return echo.NewHTTPError(http.StatusBadRequest, "too many integration IDs")
	}

	integrationTypes := httpserver2.QueryArrayParam(echoCtx, "integrationTypes")
	resourceCollections := httpserver2.QueryArrayParam(echoCtx, "resourceCollection")
	timeAt := time.Now()
	if timeAtStr := echoCtx.QueryParam("timeAt"); timeAtStr != "" {
		timeAtInt, err := strconv.ParseInt(timeAtStr, 10, 64)
		if err != nil {
			return err
		}
		timeAt = time.Unix(timeAtInt, 0)
	}
	topAccountCount := 3
	if topAccountCountStr := echoCtx.QueryParam("topAccountCount"); topAccountCountStr != "" {
		count, err := strconv.ParseInt(topAccountCountStr, 10, 64)
		if err != nil {
			return echo.NewHTTPError(http.StatusBadRequest, "invalid topAccountCount")
		}
		topAccountCount = int(count)
	}

	var response api.ListBenchmarksSummaryResponse

	// tracer :
	ctx, span2 := tracer.Start(ctx, "new_ListRootBenchmarks", trace.WithSpanKind(trace.SpanKindServer))
	span2.SetName("new_ListRootBenchmarks")
	defer span2.End()

	benchmarks, err := h.db.ListRootBenchmarks(ctx, tagMap)
	if err != nil {
		span2.RecordError(err)
		span2.SetStatus(codes.Error, err.Error())
		return err
	}
	span2.End()

	controls, err := h.db.ListControlsBare(ctx)
	if err != nil {
		h.logger.Error("failed to get controls", zap.Error(err))
		return err
	}
	controlsMap := make(map[string]*db.Control)
	for _, control := range controls {
		control := control
		controlsMap[strings.ToLower(control.ID)] = &control
	}

	benchmarkIDs := make([]string, 0, len(benchmarks))
	for _, b := range benchmarks {
		benchmarkIDs = append(benchmarkIDs, b.ID)
	}

	summariesAtTime, err := es.ListBenchmarkSummariesAtTime(ctx, h.logger, h.client, benchmarkIDs, integrationIDs, resourceCollections, timeAt, false)
	if err != nil {
		h.logger.Error("failed to fetch benchmark summaries", zap.Error(err))
		return err
	}
	// tracer :
	ctx, span3 := tracer.Start(ctx, "new_PopulateIntegrationTypes(loop)", trace.WithSpanKind(trace.SpanKindServer))
	span3.SetName("new_PopulateIntegrationTypes(loop)")
	defer span3.End()

	passedResourcesResult, err := es.GetPerBenchmarkResourceSeverityResult(ctx, h.logger, h.client, benchmarkIDs, integrationIDs, resourceCollections, nil, opengovernanceTypes.GetPassedComplianceStatuses())
	if err != nil {
		h.logger.Error("failed to fetch per benchmark resource severity result for passed", zap.Error(err))
		return err
	}

	allResourcesResult, err := es.GetPerBenchmarkResourceSeverityResult(ctx, h.logger, h.client, benchmarkIDs, integrationIDs, resourceCollections, nil, nil)
	if err != nil {
		h.logger.Error("failed to fetch per benchmark resource severity result for all", zap.Error(err))
		return err
	}

	for _, b := range benchmarks {
		be := b.ToApi()
		if len(integrationTypes) > 0 && !utils.IncludesAny(be.IntegrationTypes, integrationTypes) {
			continue
		}

		summaryAtTime := summariesAtTime[b.ID]
		csResult := api.ComplianceStatusSummary{}
		sResult := opengovernanceTypes.SeverityResult{}
		controlSeverityResult := api.BenchmarkControlsSeverityStatus{}
		var costImpact *float64
		addToResults := func(resultGroup types.ResultGroup) {
			csResult.AddESComplianceStatusMap(resultGroup.Result.QueryResult)
			sResult.AddResultMap(resultGroup.Result.SeverityResult)
			costImpact = utils.PAdd(costImpact, resultGroup.Result.CostImpact)
			for controlId, controlResult := range resultGroup.Controls {
				control := controlsMap[strings.ToLower(controlId)]
				controlSeverityResult = addToControlSeverityResult(controlSeverityResult, control, controlResult)
			}
		}
		if len(resourceCollections) > 0 {
			for _, resourceCollection := range resourceCollections {
				if len(integrationIDs) > 0 {
					for _, integrationID := range integrationIDs {
						addToResults(summaryAtTime.ResourceCollections[resourceCollection].Integrations[integrationID])
					}
				} else {
					addToResults(summaryAtTime.ResourceCollections[resourceCollection].BenchmarkResult)
				}
			}
		} else if len(integrationIDs) > 0 {
			for _, integrationID := range integrationIDs {
				addToResults(summaryAtTime.Integrations.Integrations[integrationID])
			}
		} else {
			addToResults(summaryAtTime.Integrations.BenchmarkResult)
		}

		topIntegrations := make([]api.TopFieldRecord, 0, topAccountCount)
		if topAccountCount > 0 && (csResult.FailedCount+csResult.PassedCount) > 0 {
			topFieldResponse, err := es.ComplianceResultsTopFieldQuery(ctx, h.logger, h.client, "integrationID", integrationTypes,
				nil, integrationIDs, nil, nil, []string{b.ID}, nil, nil,
				opengovernanceTypes.GetFailedComplianceStatuses(), []bool{true}, topAccountCount, nil, nil)
			if err != nil {
				h.logger.Error("failed to fetch complianceResults top field", zap.Error(err))
				return err
			}
			topFieldTotalResponse, err := es.ComplianceResultsTopFieldQuery(ctx, h.logger, h.client, "integrationID", integrationTypes, nil,
				integrationIDs, nil, nil, []string{b.ID}, nil, nil, opengovernanceTypes.GetComplianceStatuses(),
				[]bool{true}, topAccountCount, nil, nil)
			if err != nil {
				h.logger.Error("failed to fetch complianceResults top field total", zap.Error(err))
				return err
			}
			totalCountMap := make(map[string]int)
			for _, item := range topFieldTotalResponse.Aggregations.FieldFilter.Buckets {
				totalCountMap[item.Key] += item.DocCount
			}

			resIntegrationIDs := make([]string, 0, len(topFieldResponse.Aggregations.FieldFilter.Buckets))
			for _, item := range topFieldResponse.Aggregations.FieldFilter.Buckets {
				resIntegrationIDs = append(resIntegrationIDs, item.Key)
			}
			if len(resIntegrationIDs) > 0 {
				integrations, err := h.integrationClient.ListIntegrationsByFilters(&httpclient.Context{UserRole: authApi.AdminRole}, integrationapi.ListIntegrationsRequest{
					IntegrationID: resIntegrationIDs,
				})
				if err != nil {
					h.logger.Error("failed to get integrations", zap.Error(err))
					return err
				}
				integrationMap := make(map[string]*integrationapi.Integration)
				for _, integration := range integrations.Integrations {
					integration := integration
					integrationMap[integration.IntegrationID] = &integration
				}

				for _, item := range topFieldResponse.Aggregations.FieldFilter.Buckets {
					topIntegrations = append(topIntegrations, api.TopFieldRecord{
						Integration: integrationMap[item.Key],
						Count:       item.DocCount,
						TotalCount:  totalCountMap[item.Key],
					})
				}
			}
		}

		resourcesSeverityResult := api.BenchmarkResourcesSeverityStatus{}
		allResources := allResourcesResult[b.ID]
		resourcesSeverityResult.Total.TotalCount = allResources.TotalCount
		resourcesSeverityResult.Critical.TotalCount = allResources.CriticalCount
		resourcesSeverityResult.High.TotalCount = allResources.HighCount
		resourcesSeverityResult.Medium.TotalCount = allResources.MediumCount
		resourcesSeverityResult.Low.TotalCount = allResources.LowCount
		resourcesSeverityResult.None.TotalCount = allResources.NoneCount
		passedResource := passedResourcesResult[b.ID]
		resourcesSeverityResult.Total.PassedCount = passedResource.TotalCount
		resourcesSeverityResult.Critical.PassedCount = passedResource.CriticalCount
		resourcesSeverityResult.High.PassedCount = passedResource.HighCount
		resourcesSeverityResult.Medium.PassedCount = passedResource.MediumCount
		resourcesSeverityResult.Low.PassedCount = passedResource.LowCount
		resourcesSeverityResult.None.PassedCount = passedResource.NoneCount

		response.BenchmarkSummary = append(response.BenchmarkSummary, api.BenchmarkEvaluationSummary{
			Benchmark:               be,
			ComplianceStatusSummary: csResult,
			Checks:                  sResult,
			ControlsSeverityStatus:  controlSeverityResult,
			ResourcesSeverityStatus: resourcesSeverityResult,
			CostImpact:              costImpact,
			EvaluatedAt:             utils.GetPointer(time.Unix(summaryAtTime.EvaluatedAtEpoch, 0)),
			LastJobStatus:           "",
			TopIntegrations:         topIntegrations,
		})
	}
	span3.End()
	return echoCtx.JSON(http.StatusOK, response)
}

// GetBenchmarkSummary godoc
//
//	@Summary		Get benchmark summary
//	@Description	Retrieving a summary of a benchmark and its associated checks and results.
//	@Security		BearerToken
//	@Tags			compliance
//	@Accept			json
//	@Produce		json
//	@Param			benchmark_id		path		string				true	"Benchmark ID"
//	@Param			integrationId		query		[]string			false	"integration IDs to filter by"
//	@Param			integrationGroup	query		[]string			false	"integration groups to filter by "
//	@Param			resourceCollection	query		[]string			false	"Resource collection IDs to filter by"
//	@Param			integrationTypes	query		[]integration.Type	false	"Integration type to filter by"
//	@Param			timeAt				query		int					false	"timestamp for values in epoch seconds"
//	@Param			topAccountCount		query		int					false	"Top account count"	default(3)
//	@Success		200					{object}	api.BenchmarkEvaluationSummary
//	@Router			/compliance/api/v1/benchmarks/{benchmark_id}/summary [get]
func (h *HttpHandler) GetBenchmarkSummary(echoCtx echo.Context) error {
	ctx := echoCtx.Request().Context()

	integrationIDs, err := h.getIntegrationIdFilterFromParams(echoCtx)
	if err != nil {
		return err
	}
	if len(integrationIDs) > 20 {
		return echo.NewHTTPError(http.StatusBadRequest, "too many integration IDs")
	}
	topAccountCount := 3
	if topAccountCountStr := echoCtx.QueryParam("topAccountCount"); topAccountCountStr != "" {
		count, err := strconv.ParseInt(topAccountCountStr, 10, 64)
		if err != nil {
			return echo.NewHTTPError(http.StatusBadRequest, "invalid topAccountCount")
		}
		topAccountCount = int(count)
	}

	integrationTypes := httpserver2.QueryArrayParam(echoCtx, "integrationTypes")
	resourceCollections := httpserver2.QueryArrayParam(echoCtx, "resourceCollection")
	timeAt := time.Now()
	if timeAtStr := echoCtx.QueryParam("timeAt"); timeAtStr != "" {
		timeAtInt, err := strconv.ParseInt(timeAtStr, 10, 64)
		if err != nil {
			return err
		}
		timeAt = time.Unix(timeAtInt, 0)
	}
	benchmarkID := echoCtx.Param("benchmark_id")
	// tracer :
	ctx, span1 := tracer.Start(ctx, "new_GetBenchmark", trace.WithSpanKind(trace.SpanKindServer))
	span1.SetName("new_GetBenchmark")
	defer span1.End()

	benchmark, err := h.db.GetBenchmark(ctx, benchmarkID)
	if err != nil {
		span1.RecordError(err)
		span1.SetStatus(codes.Error, err.Error())
		return err
	}
	if benchmark == nil {
		return echo.NewHTTPError(http.StatusBadRequest, "invalid benchmarkID")
	}
	span1.AddEvent("information", trace.WithAttributes(
		attribute.String("benchmark ID", benchmark.ID),
	))
	span1.End()

	be := benchmark.ToApi()

	if len(integrationTypes) > 0 && !utils.IncludesAny(be.IntegrationTypes, integrationTypes) {
		return echo.NewHTTPError(http.StatusBadRequest, "invalid integration type")
	}

	controls, err := h.db.ListControlsByBenchmarkID(ctx, benchmarkID)
	if err != nil {
		h.logger.Error("failed to get controls", zap.Error(err))
		return err
	}
	controlsMap := make(map[string]*db.Control)
	for _, control := range controls {
		control := control
		controlsMap[strings.ToLower(control.ID)] = &control
	}

	summariesAtTime, err := es.ListBenchmarkSummariesAtTime(ctx, h.logger, h.client,
		[]string{benchmarkID}, integrationIDs, resourceCollections,
		timeAt, true)
	if err != nil {
		return err
	}

	passedResourcesResult, err := es.GetPerBenchmarkResourceSeverityResult(ctx, h.logger, h.client, []string{benchmarkID}, integrationIDs, resourceCollections, nil, opengovernanceTypes.GetPassedComplianceStatuses())
	if err != nil {
		h.logger.Error("failed to fetch per benchmark resource severity result for passed", zap.Error(err))
		return err
	}

	allResourcesResult, err := es.GetPerBenchmarkResourceSeverityResult(ctx, h.logger, h.client, []string{benchmarkID}, integrationIDs, resourceCollections, nil, nil)
	if err != nil {
		h.logger.Error("failed to fetch per benchmark resource severity result for all", zap.Error(err))
		return err
	}

	summaryAtTime := summariesAtTime[benchmarkID]

	csResult := api.ComplianceStatusSummary{}
	sResult := opengovernanceTypes.SeverityResult{}
	controlSeverityResult := api.BenchmarkControlsSeverityStatus{}
	integrationsResult := api.BenchmarkStatusResult{}
	var costImpact *float64
	addToResults := func(resultGroup types.ResultGroup) {
		csResult.AddESComplianceStatusMap(resultGroup.Result.QueryResult)
		sResult.AddResultMap(resultGroup.Result.SeverityResult)
		costImpact = utils.PAdd(costImpact, resultGroup.Result.CostImpact)
		for controlId, controlResult := range resultGroup.Controls {
			control := controlsMap[strings.ToLower(controlId)]
			controlSeverityResult = addToControlSeverityResult(controlSeverityResult, control, controlResult)
		}
	}
	if len(resourceCollections) > 0 {
		for _, resourceCollection := range resourceCollections {
			if len(integrationIDs) > 0 {
				for _, integrationID := range integrationIDs {
					addToResults(summaryAtTime.ResourceCollections[resourceCollection].Integrations[integrationID])
					integrationsResult.TotalCount++
					if summaryAtTime.ResourceCollections[resourceCollection].Integrations[integrationID].Result.IsFullyPassed() {
						integrationsResult.PassedCount++
					}
				}
			} else {
				addToResults(summaryAtTime.ResourceCollections[resourceCollection].BenchmarkResult)
				for _, integrationResult := range summaryAtTime.ResourceCollections[resourceCollection].Integrations {
					integrationsResult.TotalCount++
					if integrationResult.Result.IsFullyPassed() {
						integrationsResult.PassedCount++
					}
				}
			}
		}
	} else if len(integrationIDs) > 0 {
		for _, integrationID := range integrationIDs {
			addToResults(summaryAtTime.Integrations.Integrations[integrationID])
			integrationsResult.TotalCount++
			if summaryAtTime.Integrations.Integrations[integrationID].Result.IsFullyPassed() {
				integrationsResult.PassedCount++
			}
		}
	} else {
		addToResults(summaryAtTime.Integrations.BenchmarkResult)
		for _, integrationResult := range summaryAtTime.Integrations.Integrations {
			integrationsResult.TotalCount++
			if integrationResult.Result.IsFullyPassed() {
				integrationsResult.PassedCount++
			}
		}
	}

	lastJob, err := h.schedulerClient.GetLatestComplianceJobForBenchmark(&httpclient.Context{UserRole: authApi.AdminRole}, benchmarkID)
	if err != nil {
		h.logger.Error("failed to get latest compliance job for benchmark", zap.Error(err), zap.String("benchmarkID", benchmarkID))
		return err
	}

	var lastJobStatus string
	if lastJob != nil {
		lastJobStatus = string(lastJob.Status)
	}

	topIntegrations := make([]api.TopFieldRecord, 0, topAccountCount)
	if topAccountCount > 0 {
		res, err := es.ComplianceResultsTopFieldQuery(ctx, h.logger, h.client, "integrationID", integrationTypes,
			nil, integrationIDs, nil, nil, []string{benchmark.ID}, nil, nil,
			opengovernanceTypes.GetFailedComplianceStatuses(), []bool{true}, topAccountCount, nil, nil)
		if err != nil {
			h.logger.Error("failed to fetch complianceResults top field", zap.Error(err))
			return err
		}

		topFieldTotalResponse, err := es.ComplianceResultsTopFieldQuery(ctx, h.logger, h.client, "integrationID", integrationTypes,
			nil, integrationIDs, nil, nil, []string{benchmark.ID}, nil, nil,
			opengovernanceTypes.GetFailedComplianceStatuses(), []bool{true}, topAccountCount, nil, nil)
		if err != nil {
			h.logger.Error("failed to fetch complianceResults top field total", zap.Error(err))
			return err
		}
		totalCountMap := make(map[string]int)
		for _, item := range topFieldTotalResponse.Aggregations.FieldFilter.Buckets {
			totalCountMap[item.Key] += item.DocCount
		}

		resIntegrationIDs := make([]string, 0, len(res.Aggregations.FieldFilter.Buckets))
		for _, item := range res.Aggregations.FieldFilter.Buckets {
			resIntegrationIDs = append(resIntegrationIDs, item.Key)
		}
		if len(resIntegrationIDs) > 0 {
			integrations, err := h.integrationClient.ListIntegrationsByFilters(&httpclient.Context{UserRole: authApi.AdminRole}, integrationapi.ListIntegrationsRequest{
				IntegrationID: resIntegrationIDs,
			})
			if err != nil {
				h.logger.Error("failed to get integrations", zap.Error(err))
				return err
			}
			integrationMap := make(map[string]*integrationapi.Integration)
			for _, integration := range integrations.Integrations {
				integration := integration
				integrationMap[integration.IntegrationID] = &integration
			}

			for _, item := range res.Aggregations.FieldFilter.Buckets {
				topIntegrations = append(topIntegrations, api.TopFieldRecord{
					Integration: integrationMap[item.Key],
					Count:       item.DocCount,
					TotalCount:  totalCountMap[item.Key],
				})
			}
		}
	}

	resourcesSeverityResult := api.BenchmarkResourcesSeverityStatus{}
	allResources := allResourcesResult[benchmarkID]
	resourcesSeverityResult.Total.TotalCount = allResources.TotalCount
	resourcesSeverityResult.Critical.TotalCount = allResources.CriticalCount
	resourcesSeverityResult.High.TotalCount = allResources.HighCount
	resourcesSeverityResult.Medium.TotalCount = allResources.MediumCount
	resourcesSeverityResult.Low.TotalCount = allResources.LowCount
	resourcesSeverityResult.None.TotalCount = allResources.NoneCount
	passedResource := passedResourcesResult[benchmarkID]
	resourcesSeverityResult.Total.PassedCount = passedResource.TotalCount
	resourcesSeverityResult.Critical.PassedCount = passedResource.CriticalCount
	resourcesSeverityResult.High.PassedCount = passedResource.HighCount
	resourcesSeverityResult.Medium.PassedCount = passedResource.MediumCount
	resourcesSeverityResult.Low.PassedCount = passedResource.LowCount
	resourcesSeverityResult.None.PassedCount = passedResource.NoneCount

	response := api.BenchmarkEvaluationSummary{
		Benchmark:               be,
		ComplianceStatusSummary: csResult,
		Checks:                  sResult,
		ControlsSeverityStatus:  controlSeverityResult,
		ResourcesSeverityStatus: resourcesSeverityResult,
		IntegrationsStatus:      integrationsResult,
		CostImpact:              costImpact,
		EvaluatedAt:             utils.GetPointer(time.Unix(summaryAtTime.EvaluatedAtEpoch, 0)),
		LastJobStatus:           lastJobStatus,
	}

	return echoCtx.JSON(http.StatusOK, response)
}

func (h *HttpHandler) populateBenchmarkControlSummary(ctx context.Context, benchmarkMap map[string]*db.Benchmark, controlSummaryMap map[string]api.ControlSummary, benchmarkId string) (*api.BenchmarkControlSummary, error) {
	if err := ctx.Err(); err != nil {
		return nil, err
	}

	benchmark, ok := benchmarkMap[benchmarkId]
	if !ok {
		return nil, errors.New("benchmark not found")
	}

	result := api.BenchmarkControlSummary{
		Benchmark: benchmark.ToApi(),
	}

	for _, control := range benchmark.Controls {
		controlSummary, ok := controlSummaryMap[control.ID]
		if !ok {
			continue
		}
		result.Controls = append(result.Controls, controlSummary)
	}

	for _, child := range benchmark.Children {
		childResult, err := h.populateBenchmarkControlSummary(ctx, benchmarkMap, controlSummaryMap, child.ID)
		if err != nil {
			return nil, err
		}
		result.Children = append(result.Children, *childResult)
	}

	sort.Slice(result.Controls, func(i, j int) bool {
		return result.Controls[i].Control.Title < result.Controls[j].Control.Title
	})

	sort.Slice(result.Children, func(i, j int) bool {
		return result.Children[i].Benchmark.Title < result.Children[j].Benchmark.Title
	})

	return &result, nil
}

// GetBenchmarkControlsTree godoc
//
//	@Summary	Get benchmark controls
//	@Security	BearerToken
//	@Tags		compliance
//	@Accept		json
//	@Produce	json
//	@Param		benchmark_id		path		string		true	"Benchmark ID"
//	@Param		integrationId		query		[]string	false	"integration IDs to filter by"
//	@Param		integrationGroup	query		[]string	false	"integration groups to filter by"
//	@Param		timeAt				query		int			false	"timestamp for values in epoch seconds"
//	@Param		tag					query		[]string	false	"Key-Value tags in key=value format to filter by"
//	@Success	200					{object}	api.BenchmarkControlSummary
//	@Router		/compliance/api/v1/benchmarks/{benchmark_id}/controls [get]
func (h *HttpHandler) GetBenchmarkControlsTree(echoCtx echo.Context) error {
	ctx := echoCtx.Request().Context()

	tagMap := model.TagStringsToTagMap(httpserver2.QueryArrayParam(echoCtx, "tag"))
	benchmarkID := echoCtx.Param("benchmark_id")

	integrationIDs, err := h.getIntegrationIdFilterFromParams(echoCtx)
	if err != nil {
		h.logger.Error("failed to get integration IDs", zap.Error(err))
		return err
	}
	timeAt := time.Now()
	if timeAtStr := echoCtx.QueryParam("timeAt"); timeAtStr != "" {
		timeAtInt, err := strconv.ParseInt(timeAtStr, 10, 64)
		if err != nil {
			return echo.NewHTTPError(http.StatusBadRequest, "invalid timeAt")
		}
		timeAt = time.Unix(timeAtInt, 0)
	}

	controlsMap := make(map[string]api.Control)
	err = h.populateControlsMap(ctx, benchmarkID, controlsMap, tagMap)
	if err != nil {
		return err
	}

	controlResult, evaluatedAt, err := es.BenchmarkControlSummary(ctx, h.logger, h.client, benchmarkID, integrationIDs, timeAt)
	if err != nil {
		return err
	}

	queryIDs := make([]string, 0, len(controlsMap))
	for _, control := range controlsMap {
		if control.Query == nil {
			continue
		}
		queryIDs = append(queryIDs, control.Query.ID)
	}

	queries, err := h.db.GetPoliciesIdAndIntegrationType(ctx, queryIDs)
	if err != nil {
		h.logger.Error("failed to fetch queries", zap.Error(err))
		return err
	}
	queryMap := make(map[string]db.Policy)
	for _, query := range queries {
		queryMap[query.ID] = query
	}

	controlSummaryMap := make(map[string]api.ControlSummary)
	for _, control := range controlsMap {
		if control.Query != nil {
			if query, ok := queryMap[control.Query.ID]; ok {
				control.IntegrationType = query.IntegrationType
			}
		}
		result, ok := controlResult[control.ID]
		if !ok {
			result = types.ControlResult{Passed: true}
		}
		controlSummaryMap[control.ID] = api.ControlSummary{
			Control:                control,
			Passed:                 result.Passed,
			FailedResourcesCount:   result.FailedResourcesCount,
			TotalResourcesCount:    result.TotalResourcesCount,
			FailedIntegrationCount: result.FailedIntegrationCount,
			TotalIntegrationCount:  result.TotalIntegrationCount,
			CostImpact:             result.CostImpact,
			EvaluatedAt:            time.Unix(evaluatedAt, 0),
		}
	}

	allBenchmarks, err := h.db.ListBenchmarks(ctx)
	if err != nil {
		h.logger.Error("failed to get benchmarks", zap.Error(err))
		return err
	}
	allBenchmarksMap := make(map[string]*db.Benchmark)
	for _, b := range allBenchmarks {
		b := b
		allBenchmarksMap[b.ID] = &b
	}

	benchmarkControlSummary, err := h.populateBenchmarkControlSummary(ctx, allBenchmarksMap, controlSummaryMap, benchmarkID)
	if err != nil {
		h.logger.Error("failed to populate benchmark control summary", zap.Error(err))
		return err
	}

	return echoCtx.JSON(http.StatusOK, benchmarkControlSummary)
}

// GetBenchmarkControl godoc
//
//	@Summary	Get benchmark controls
//	@Security	BearerToken
//	@Tags		compliance
//	@Accept		json
//	@Produce	json
//	@Param		benchmark_id		path		string		true	"Benchmark ID"
//	@Param		controlId			path		string		true	"Control ID"
//	@Param		integrationId		query		[]string	false	"integration IDs to filter by"
//	@Param		integrationGroup	query		[]string	false	"integration groups to filter by "
//	@Success	200					{object}	api.ControlSummary
//	@Router		/compliance/api/v1/benchmarks/{benchmark_id}/controls/{controlId} [get]
func (h *HttpHandler) GetBenchmarkControl(echoCtx echo.Context) error {
	ctx := echoCtx.Request().Context()

	benchmarkID := echoCtx.Param("benchmark_id")
	if benchmarkID == "" {
		return echo.NewHTTPError(http.StatusBadRequest, "benchmarkID cannot be empty")
	}
	controlID := echoCtx.Param("controlId")
	if controlID == "" {
		return echo.NewHTTPError(http.StatusBadRequest, "controlID cannot be empty")
	}

	integrationIDs, err := h.getIntegrationIdFilterFromParams(echoCtx)
	if err != nil {
		h.logger.Error("failed to get integration IDs", zap.Error(err))
		return err
	}

	controlSummary, err := h.getControlSummary(ctx, controlID, &benchmarkID, integrationIDs)
	if err != nil {
		h.logger.Error("failed to get control summary", zap.Error(err))
		return err
	}

	return echoCtx.JSON(http.StatusOK, controlSummary)
}

func (h *HttpHandler) populateControlsMap(ctx context.Context, benchmarkID string, baseControlsMap map[string]api.Control, tags map[string][]string) error {
	if err := ctx.Err(); err != nil {
		return err
	}

	benchmark, err := h.db.GetBenchmark(ctx, benchmarkID)
	if err != nil {
		return err
	}
	if benchmark == nil {
		return echo.NewHTTPError(http.StatusNotFound, "invalid benchmarkID")
	}

	if baseControlsMap == nil {
		return errors.New("baseControlsMap cannot be nil")
	}

	for _, child := range benchmark.Children {
		err := h.populateControlsMap(ctx, child.ID, baseControlsMap, tags)
		if err != nil {
			return err
		}
	}

	missingControls := make([]string, 0)
	for _, control := range benchmark.Controls {
		if _, ok := baseControlsMap[control.ID]; !ok {
			missingControls = append(missingControls, control.ID)
		}
	}
	if len(missingControls) > 0 {
		controls, err := h.db.GetControls(ctx, missingControls, tags)
		if err != nil {
			h.logger.Error("failed to get controls", zap.Error(err))
			return err
		}
		for _, control := range controls {
			v := control.ToApi()
			v.IntegrationType = benchmark.IntegrationType
			baseControlsMap[control.ID] = v
		}
	}

	return nil
}

// GetBenchmarkTrend godoc
//
//	@Summary		Get benchmark trend
//	@Description	Retrieving a trend of a benchmark result and checks.
//	@Security		BearerToken
//	@Tags			compliance
//	@Accept			json
//	@Produce		json
//	@Param			benchmark_id		path		string				true	"Benchmark ID"
//	@Param			integrationId		query		[]string			false	"integration IDs to filter by"
//	@Param			integrationGroup	query		[]string			false	"integration groups to filter by "
//	@Param			resourceCollection	query		[]string			false	"Resource collection IDs to filter by"
//	@Param			integrationTypes	query		[]integration.Type	false	"Integration type to filter by"
//	@Param			startTime			query		int					false	"timestamp for start of the chart in epoch seconds"
//	@Param			endTime				query		int					false	"timestamp for end of the chart in epoch seconds"
//	@Success		200					{object}	[]api.BenchmarkTrendDatapoint
//	@Router			/compliance/api/v1/benchmarks/{benchmark_id}/trend [get]
func (h *HttpHandler) GetBenchmarkTrend(echoCtx echo.Context) error {
	ctx := echoCtx.Request().Context()

	integrationIDs, err := h.getIntegrationIdFilterFromParams(echoCtx)
	if err != nil {
		return err
	}
	if len(integrationIDs) > 20 {
		return echo.NewHTTPError(http.StatusBadRequest, "too many integration IDs")
	}
	integrationTypes := httpserver2.QueryArrayParam(echoCtx, "integrationTypes")
	resourceCollections := httpserver2.QueryArrayParam(echoCtx, "resourceCollection")
	endTime := time.Now()
	if endTimeStr := echoCtx.QueryParam("endTime"); endTimeStr != "" {
		endTimeInt, err := strconv.ParseInt(endTimeStr, 10, 64)
		if err != nil {
			return err
		}
		endTime = time.Unix(endTimeInt, 0)
	}
	startTime := endTime.AddDate(0, 0, -7)
	if startTimeStr := echoCtx.QueryParam("startTime"); startTimeStr != "" {
		startTimeInt, err := strconv.ParseInt(startTimeStr, 10, 64)
		if err != nil {
			return err
		}
		startTime = time.Unix(startTimeInt, 0)
	}
	benchmarkID := echoCtx.Param("benchmark_id")
	// tracer :
	ctx, span1 := tracer.Start(ctx, "new_GetBenchmark")
	span1.SetName("new_GetBenchmark")
	defer span1.End()

	benchmark, err := h.db.GetBenchmark(ctx, benchmarkID)
	if err != nil {
		span1.RecordError(err)
		span1.SetStatus(codes.Error, err.Error())
		return err
	}

	if benchmark == nil {
		return echo.NewHTTPError(http.StatusBadRequest, "invalid benchmarkID")
	}
	span1.AddEvent("information", trace.WithAttributes(
		attribute.String("benchmark ID", benchmark.ID),
	))
	span1.End()
	be := benchmark.ToApi()

	if len(integrationTypes) > 0 && !utils.IncludesAny(be.IntegrationTypes, integrationTypes) {
		return echo.NewHTTPError(http.StatusBadRequest, "invalid integrationType")
	}

	evaluationAcrossTime, err := es.FetchBenchmarkSummaryTrend(ctx, h.logger, h.client,
		[]string{benchmarkID}, integrationIDs, resourceCollections, startTime, endTime)
	if err != nil {
		return err
	}

	controls, err := h.db.ListControlsByBenchmarkID(ctx, benchmarkID)
	if err != nil {
		h.logger.Error("failed to get controls", zap.Error(err))
		return err
	}
	controlsMap := make(map[string]*db.Control)
	for _, control := range controls {
		control := control
		controlsMap[strings.ToLower(control.ID)] = &control
	}

	var response []api.BenchmarkTrendDatapoint
	for _, datapoint := range evaluationAcrossTime[benchmarkID] {
		apiDataPoint := api.BenchmarkTrendDatapoint{
			Timestamp:               time.Unix(datapoint.DateEpoch, 0),
			ComplianceStatusSummary: api.ComplianceStatusSummary{},
			Checks:                  opengovernanceTypes.SeverityResult{},
			ControlsSeverityStatus:  api.BenchmarkControlsSeverityStatus{},
		}
		apiDataPoint.ComplianceStatusSummary.AddESComplianceStatusMap(datapoint.QueryResult)
		apiDataPoint.Checks.AddResultMap(datapoint.SeverityResult)
		for controlId, controlResult := range datapoint.Controls {
			control := controlsMap[strings.ToLower(controlId)]
			apiDataPoint.ControlsSeverityStatus = addToControlSeverityResult(apiDataPoint.ControlsSeverityStatus, control, controlResult)
		}

		response = append(response, apiDataPoint)
	}

	sort.Slice(response, func(i, j int) bool {
		return response[i].Timestamp.Before(response[j].Timestamp)
	})

	return echoCtx.JSON(http.StatusOK, response)
}

// ListControlsTags godoc
//
//	@Summary		List controls tags
//	@Description	Retrieving list of control possible tags
//	@Security		BearerToken
//	@Tags			compliance
//	@Produce		json
//	@Success		200	{object}	[]api.ControlTagsResult
//	@Router			/compliance/api/v3/controls/tags [get]
func (h *HttpHandler) ListControlsTags(ctx echo.Context) error {
	// trace :
	_, span := tracer.Start(ctx.Request().Context(), "new_ListControlsTags", trace.WithSpanKind(trace.SpanKindServer))
	span.SetName("new_ListControlsTags")

	controlsTags, err := h.db.GetControlsTags()
	if err != nil {
		span.RecordError(err)
		span.SetStatus(codes.Error, err.Error())
		return err
	}

	res := make([]api.ControlTagsResult, 0, len(controlsTags))
	for _, history := range controlsTags {
		res = append(res, history.ToApi())
	}

	span.End()

	return ctx.JSON(200, res)
}

// ListControlsFiltered godoc
//
//	@Summary	List controls filtered by integrationType, benchmark, tags
//	@Security	BearerToken
//	@Tags		compliance
//	@Accept		json
//	@Produce	json
//	@Param		request	body		api.ListControlsFilterRequest	true	"Request Body"
//	@Success	200		{object}	api.ListControlsFilterResponse
//	@Router		/compliance/api/v3/controls [post]
func (h *HttpHandler) ListControlsFiltered(echoCtx echo.Context) error {
	ctx := echoCtx.Request().Context()

	var req api.ListControlsFilterRequest
	if err := bindValidate(echoCtx, &req); err != nil {
		return echo.NewHTTPError(http.StatusBadRequest, err.Error())
	}

	var benchmarks []string

	if len(req.RootBenchmark) > 0 {
		var rootBenchmarks []string
		for _, rootBenchmark := range req.RootBenchmark {
			childBenchmarks, err := h.getChildBenchmarks(ctx, rootBenchmark)
			if err != nil {
				return echo.NewHTTPError(http.StatusBadRequest, err.Error())
			}
			rootBenchmarks = append(rootBenchmarks, childBenchmarks...)
		}
		if len(req.ParentBenchmark) > 0 {
			parentBenchmarks := make(map[string]bool)
			for _, parentBenchmark := range req.ParentBenchmark {
				parentBenchmarks[parentBenchmark] = true
			}
			for _, b := range rootBenchmarks {
				if _, ok := parentBenchmarks[b]; ok {
					benchmarks = append(benchmarks, b)
				}
			}
		} else {
			for _, b := range rootBenchmarks {
				benchmarks = append(benchmarks, b)
			}
		}
	} else if len(req.ParentBenchmark) > 0 {
		benchmarks = req.ParentBenchmark
	}

	var integrationIDs []string
	if req.ComplianceResultFilters != nil {
		integrationIDs = req.ComplianceResultFilters.IntegrationID
	}
	if len(integrationIDs) == 0 {
		integrations, err := h.integrationClient.GetIntegrationGroup(&httpclient.Context{UserRole: authApi.AdminRole}, "active")
		if err != nil {
			return echo.NewHTTPError(http.StatusBadRequest, err.Error())
		}
		for _, c := range integrations.Integrations {
			integrationIDs = append(integrationIDs, c.IntegrationID)
		}
	}

	controls, err := h.db.ListControlsByFilter(ctx, nil, req.IntegrationTypes, req.Severity, benchmarks, req.Tags, req.HasParameters,
		req.PrimaryTable, req.ListOfTables, nil)
	if err != nil {
		return echo.NewHTTPError(http.StatusBadRequest, err.Error())
	}

	var fRes map[string]map[string]int64

	if req.ComplianceResultFilters != nil || req.ComplianceResultSummary {
		var esComplianceStatuses []opengovernanceTypes.ComplianceStatus
		var lastEventFrom, lastEventTo, evaluatedAtFrom, evaluatedAtTo *time.Time

		if req.ComplianceResultFilters != nil {
			esComplianceStatuses = make([]opengovernanceTypes.ComplianceStatus, 0, len(req.ComplianceResultFilters.ComplianceStatus))
			for _, status := range req.ComplianceResultFilters.ComplianceStatus {
				esComplianceStatuses = append(esComplianceStatuses, status.GetEsComplianceStatuses()...)
			}

			if req.ComplianceResultFilters.LastEvent.From != nil && *req.ComplianceResultFilters.LastEvent.From != 0 {
				lastEventFrom = utils.GetPointer(time.Unix(*req.ComplianceResultFilters.LastEvent.From, 0))
			}
			if req.ComplianceResultFilters.LastEvent.To != nil && *req.ComplianceResultFilters.LastEvent.To != 0 {
				lastEventTo = utils.GetPointer(time.Unix(*req.ComplianceResultFilters.LastEvent.To, 0))
			}
			if req.ComplianceResultFilters.EvaluatedAt.From != nil && *req.ComplianceResultFilters.EvaluatedAt.From != 0 {
				evaluatedAtFrom = utils.GetPointer(time.Unix(*req.ComplianceResultFilters.EvaluatedAt.From, 0))
			}
			if req.ComplianceResultFilters.EvaluatedAt.To != nil && *req.ComplianceResultFilters.EvaluatedAt.To != 0 {
				evaluatedAtTo = utils.GetPointer(time.Unix(*req.ComplianceResultFilters.EvaluatedAt.To, 0))
			}
		} else {
			esComplianceStatuses = make([]opengovernanceTypes.ComplianceStatus, 0)
		}

		var controlIDs []string
		for _, c := range controls {
			controlIDs = append(controlIDs, c.ID)
		}
		if req.ComplianceResultFilters != nil {
			benchmarksFilter := benchmarks
			if len(req.ComplianceResultFilters.BenchmarkID) > 0 {
				benchmarksFilter = req.ComplianceResultFilters.BenchmarkID
			}
			fRes, err = es.ComplianceResultsCountByControlID(ctx, h.logger, h.client, req.ComplianceResultFilters.ResourceID,
				req.ComplianceResultFilters.IntegrationType, integrationIDs, req.ComplianceResultFilters.NotIntegrationID,
				req.ComplianceResultFilters.ResourceTypeID, benchmarksFilter, controlIDs, req.ComplianceResultFilters.Severity,
				lastEventFrom, lastEventTo, evaluatedAtFrom, evaluatedAtTo, req.ComplianceResultFilters.StateActive, esComplianceStatuses)
			if err != nil {
				return echo.NewHTTPError(http.StatusBadRequest, err.Error())
			}
		} else {
			fRes, err = es.ComplianceResultsCountByControlID(ctx, h.logger, h.client, nil, nil, integrationIDs, nil,
				nil, benchmarks, controlIDs, nil, lastEventFrom, lastEventTo, evaluatedAtFrom,
				evaluatedAtTo, nil, esComplianceStatuses)
		}

		h.logger.Info("ComplianceResult Counts By ControlID", zap.Any("Controls", controlIDs), zap.Any("ComplianceResults Count", fRes))
	}

	var resultControls []api.ListControlsFilterResultControl
	uniqueIntegrationTypes := make(map[string]bool)
	uniqueSeverities := make(map[string]bool)
	uniquePrimaryTables := make(map[string]bool)
	uniqueListOfTables := make(map[string]bool)
	uniqueTags := make(map[string]map[string]bool)
	for _, control := range controls {
		if req.ComplianceResultFilters != nil {
			if count, ok := fRes[control.ID]; ok {
				if len(count) == 0 {
					continue
				}
			} else {
				continue
			}
		}

		apiControl := api.ListControlsFilterResultControl{
			ID:              control.ID,
			Title:           control.Title,
			Description:     control.Description,
			IntegrationType: integration_type.ParseTypes(control.IntegrationType),
			Severity:        control.Severity,
			Tags:            filterTagsByRegex(req.TagsRegex, model.TrimPrivateTags(control.GetTagsMap())),
			Query: struct {
				PrimaryTable *string              `json:"primary_table"`
				ListOfTables []string             `json:"list_of_tables"`
				Parameters   []api.QueryParameter `json:"parameters"`
			}{
				PrimaryTable: control.Policy.PrimaryResource,
				ListOfTables: control.Policy.ListOfResources,
				Parameters:   make([]api.QueryParameter, 0, len(control.Policy.Parameters)),
			},
		}
		for _, p := range control.Policy.Parameters {
			apiControl.Query.Parameters = append(apiControl.Query.Parameters, p.ToApi())
		}

		h.logger.Info("ListControlsByFilter", zap.Strings("benchmarks", benchmarks))
		controlResult, _, err := es.BenchmarksControlSummary(ctx, h.logger, h.client, benchmarks, nil)
		if err != nil {
			h.logger.Error("failed to fetch control result", zap.Error(err), zap.String("controlID", control.ID), zap.Any("benchmarkID", benchmarks))
		}

		if req.ComplianceResultSummary {
			var incidentCount, passingComplianceResultCount int64
			if c, ok := fRes[control.ID]["ok"]; ok {
				passingComplianceResultCount = passingComplianceResultCount + c
			}
			if c, ok := fRes[control.ID]["alarm"]; ok {
				incidentCount = incidentCount + c
			}
			if c, ok := fRes[control.ID]["info"]; ok {
				passingComplianceResultCount = passingComplianceResultCount + c
			}
			if c, ok := fRes[control.ID]["skip"]; ok {
				passingComplianceResultCount = passingComplianceResultCount + c
			}
			if c, ok := fRes[control.ID]["error"]; ok {
				incidentCount = incidentCount + c
			}
			apiControl.ComplianceResultsSummary = struct {
				IncidentCount         int64    `json:"incident_count"`
				NonIncidentCount      int64    `json:"non_incident_count"`
				NonCompliantResources int      `json:"noncompliant_resources"`
				CompliantResources    int      `json:"compliant_resources"`
				ImpactedResources     int      `json:"impacted_resources"`
				CostImpact            *float64 `json:"cost_impact"`
			}{
				IncidentCount:         incidentCount,
				NonIncidentCount:      passingComplianceResultCount,
				CompliantResources:    controlResult[control.ID].TotalResourcesCount - controlResult[control.ID].FailedResourcesCount,
				NonCompliantResources: controlResult[control.ID].FailedResourcesCount,
				ImpactedResources:     controlResult[control.ID].TotalResourcesCount,
				CostImpact:            controlResult[control.ID].CostImpact,
			}
		}

		for _, c := range apiControl.IntegrationType {
			uniqueIntegrationTypes[c.String()] = true
		}
		uniqueSeverities[apiControl.Severity.String()] = true
		for _, t := range apiControl.Query.ListOfTables {
			uniqueListOfTables[t] = true
		}
		if apiControl.Query.PrimaryTable != nil {
			uniquePrimaryTables[*apiControl.Query.PrimaryTable] = true
		}
		for k, vs := range apiControl.Tags {
			if _, ok := uniqueTags[k]; !ok {
				uniqueTags[k] = make(map[string]bool)
			}
			for _, v := range vs {
				uniqueTags[k][v] = true
			}
		}

		resultControls = append(resultControls, apiControl)
	}

	totalCount := len(resultControls)

	sortOrder := "asc"
	if strings.ToLower(req.SortOrder) == "asc" || strings.ToLower(req.SortOrder) == "desc" {
		sortOrder = strings.ToLower(req.SortOrder)
	}
	switch sortOrder {
	case "asc":
		switch strings.ToLower(req.SortBy) {
		case "id":
			sort.Slice(resultControls, func(i, j int) bool {
				return resultControls[i].ID < resultControls[j].ID
			})
		case "title":
			sort.Slice(resultControls, func(i, j int) bool {
				return resultControls[i].Title < resultControls[j].Title
			})
		case "severity":
			sort.Slice(resultControls, func(i, j int) bool {
				return resultControls[i].Severity.Level() < resultControls[j].Severity.Level()
			})
		case "incidents":
			sort.Slice(resultControls, func(i, j int) bool {
				return resultControls[i].ComplianceResultsSummary.IncidentCount < resultControls[j].ComplianceResultsSummary.IncidentCount
			})
		case "non-incidents", "nonincidents":
			sort.Slice(resultControls, func(i, j int) bool {
				return resultControls[i].ComplianceResultsSummary.NonIncidentCount < resultControls[j].ComplianceResultsSummary.NonIncidentCount
			})
		case "noncompliant_resources":
			sort.Slice(resultControls, func(i, j int) bool {
				return resultControls[i].ComplianceResultsSummary.NonCompliantResources < resultControls[j].ComplianceResultsSummary.NonCompliantResources
			})
		case "compliant_resources":
			sort.Slice(resultControls, func(i, j int) bool {
				return resultControls[i].ComplianceResultsSummary.CompliantResources < resultControls[j].ComplianceResultsSummary.CompliantResources
			})
		case "impacted_resources":
			sort.Slice(resultControls, func(i, j int) bool {
				return resultControls[i].ComplianceResultsSummary.ImpactedResources < resultControls[j].ComplianceResultsSummary.ImpactedResources
			})
		default:
			sort.Slice(resultControls, func(i, j int) bool {
				return resultControls[i].ID < resultControls[j].ID
			})
		}
	case "desc":
		switch strings.ToLower(req.SortBy) {
		case "id":
			sort.Slice(resultControls, func(i, j int) bool {
				return resultControls[i].ID > resultControls[j].ID
			})
		case "title":
			sort.Slice(resultControls, func(i, j int) bool {
				return resultControls[i].Title > resultControls[j].Title
			})
		case "severity":
			sort.Slice(resultControls, func(i, j int) bool {
				return resultControls[i].Severity.Level() > resultControls[j].Severity.Level()
			})
		case "incidents":
			sort.Slice(resultControls, func(i, j int) bool {
				return resultControls[i].ComplianceResultsSummary.IncidentCount > resultControls[j].ComplianceResultsSummary.IncidentCount
			})
		case "non-incidents", "nonincidents":
			sort.Slice(resultControls, func(i, j int) bool {
				return resultControls[i].ComplianceResultsSummary.NonIncidentCount > resultControls[j].ComplianceResultsSummary.NonIncidentCount
			})
		case "noncompliant_resources":
			sort.Slice(resultControls, func(i, j int) bool {
				return resultControls[i].ComplianceResultsSummary.NonCompliantResources > resultControls[j].ComplianceResultsSummary.NonCompliantResources
			})
		case "compliant_resources":
			sort.Slice(resultControls, func(i, j int) bool {
				return resultControls[i].ComplianceResultsSummary.CompliantResources > resultControls[j].ComplianceResultsSummary.CompliantResources
			})
		case "impacted_resources":
			sort.Slice(resultControls, func(i, j int) bool {
				return resultControls[i].ComplianceResultsSummary.ImpactedResources > resultControls[j].ComplianceResultsSummary.ImpactedResources
			})
		default:
			sort.Slice(resultControls, func(i, j int) bool {
				return resultControls[i].ID > resultControls[j].ID
			})
		}
	}
=======
	summaryAtTime := summariesAtTime[benchmarkID]
>>>>>>> b3e403f5

	csResult := api.ComplianceStatusSummary{}
	sResult := opengovernanceTypes.SeverityResult{}
	controlSeverityResult := api.BenchmarkControlsSeverityStatus{}
	integrationsResult := api.BenchmarkStatusResult{}
	var costImpact *float64
	addToResults := func(resultGroup types.ResultGroup) {
		csResult.AddESComplianceStatusMap(resultGroup.Result.QueryResult)
		sResult.AddResultMap(resultGroup.Result.SeverityResult)
		costImpact = utils.PAdd(costImpact, resultGroup.Result.CostImpact)
		for controlId, controlResult := range resultGroup.Controls {
			control := controlsMap[strings.ToLower(controlId)]
			controlSeverityResult = addToControlSeverityResult(controlSeverityResult, control, controlResult)
		}
	}
	if len(resourceCollections) > 0 {
		for _, resourceCollection := range resourceCollections {
			if len(integrationIDs) > 0 {
				for _, integrationID := range integrationIDs {
					addToResults(summaryAtTime.ResourceCollections[resourceCollection].Integrations[integrationID])
					integrationsResult.TotalCount++
					if summaryAtTime.ResourceCollections[resourceCollection].Integrations[integrationID].Result.IsFullyPassed() {
						integrationsResult.PassedCount++
					}
				}
			} else {
				addToResults(summaryAtTime.ResourceCollections[resourceCollection].BenchmarkResult)
				for _, integrationResult := range summaryAtTime.ResourceCollections[resourceCollection].Integrations {
					integrationsResult.TotalCount++
					if integrationResult.Result.IsFullyPassed() {
						integrationsResult.PassedCount++
					}
				}
			}
		}
	} else if len(integrationIDs) > 0 {
		for _, integrationID := range integrationIDs {
			addToResults(summaryAtTime.Integrations.Integrations[integrationID])
			integrationsResult.TotalCount++
			if summaryAtTime.Integrations.Integrations[integrationID].Result.IsFullyPassed() {
				integrationsResult.PassedCount++
			}
		}
	} else {
		addToResults(summaryAtTime.Integrations.BenchmarkResult)
		for _, integrationResult := range summaryAtTime.Integrations.Integrations {
			integrationsResult.TotalCount++
			if integrationResult.Result.IsFullyPassed() {
				integrationsResult.PassedCount++
			}
		}
	}

	lastJob, err := h.schedulerClient.GetLatestComplianceJobForBenchmark(&httpclient.Context{UserRole: authApi.AdminRole}, benchmarkID)
	if err != nil {
		h.logger.Error("failed to get latest compliance job for benchmark", zap.Error(err), zap.String("benchmarkID", benchmarkID))
		return err
	}

	var lastJobStatus string
	if lastJob != nil {
		lastJobStatus = string(lastJob.Status)
	}

	topIntegrations := make([]api.TopFieldRecord, 0, topAccountCount)
	if topAccountCount > 0 {
		res, err := es.ComplianceResultsTopFieldQuery(ctx, h.logger, h.client, "integrationID", integrationTypes,
			nil, integrationIDs, nil, nil, []string{benchmark.ID}, nil, nil,
			opengovernanceTypes.GetFailedComplianceStatuses(), []bool{true}, topAccountCount, nil, nil)
		if err != nil {
			h.logger.Error("failed to fetch complianceResults top field", zap.Error(err))
			return err
		}

<<<<<<< HEAD
		apiControl := api.ListControlsFilterResultControl{
			ID:              control.ID,
			Title:           control.Title,
			Description:     control.Description,
			IntegrationType: integration_type.ParseTypes(control.IntegrationType),
			Severity:        control.Severity,
			Tags:            filterTagsByRegex(req.TagsRegex, model.TrimPrivateTags(control.GetTagsMap())),
			Query: struct {
				PrimaryTable *string              `json:"primary_table"`
				ListOfTables []string             `json:"list_of_tables"`
				Parameters   []api.QueryParameter `json:"parameters"`
			}{
				PrimaryTable: control.Policy.PrimaryResource,
				ListOfTables: control.Policy.ListOfResources,
				Parameters:   make([]api.QueryParameter, 0, len(control.Policy.Parameters)),
			},
		}
		for _, p := range control.Policy.Parameters {
			apiControl.Query.Parameters = append(apiControl.Query.Parameters, p.ToApi())
=======
		topFieldTotalResponse, err := es.ComplianceResultsTopFieldQuery(ctx, h.logger, h.client, "integrationID", integrationTypes,
			nil, integrationIDs, nil, nil, []string{benchmark.ID}, nil, nil,
			opengovernanceTypes.GetFailedComplianceStatuses(), []bool{true}, topAccountCount, nil, nil)
		if err != nil {
			h.logger.Error("failed to fetch complianceResults top field total", zap.Error(err))
			return err
		}
		totalCountMap := make(map[string]int)
		for _, item := range topFieldTotalResponse.Aggregations.FieldFilter.Buckets {
			totalCountMap[item.Key] += item.DocCount
>>>>>>> b3e403f5
		}

		resIntegrationIDs := make([]string, 0, len(res.Aggregations.FieldFilter.Buckets))
		for _, item := range res.Aggregations.FieldFilter.Buckets {
			resIntegrationIDs = append(resIntegrationIDs, item.Key)
		}
		if len(resIntegrationIDs) > 0 {
			integrations, err := h.integrationClient.ListIntegrationsByFilters(&httpclient.Context{UserRole: authApi.AdminRole}, integrationapi.ListIntegrationsRequest{
				IntegrationID: resIntegrationIDs,
			})
			if err != nil {
				h.logger.Error("failed to get integrations", zap.Error(err))
				return err
			}
			integrationMap := make(map[string]*integrationapi.Integration)
			for _, integration := range integrations.Integrations {
				integration := integration
				integrationMap[integration.IntegrationID] = &integration
			}

			for _, item := range res.Aggregations.FieldFilter.Buckets {
				topIntegrations = append(topIntegrations, api.TopFieldRecord{
					Integration: integrationMap[item.Key],
					Count:       item.DocCount,
					TotalCount:  totalCountMap[item.Key],
				})
			}
		}
	}

	resourcesSeverityResult := api.BenchmarkResourcesSeverityStatus{}
	allResources := allResourcesResult[benchmarkID]
	resourcesSeverityResult.Total.TotalCount = allResources.TotalCount
	resourcesSeverityResult.Critical.TotalCount = allResources.CriticalCount
	resourcesSeverityResult.High.TotalCount = allResources.HighCount
	resourcesSeverityResult.Medium.TotalCount = allResources.MediumCount
	resourcesSeverityResult.Low.TotalCount = allResources.LowCount
	resourcesSeverityResult.None.TotalCount = allResources.NoneCount
	passedResource := passedResourcesResult[benchmarkID]
	resourcesSeverityResult.Total.PassedCount = passedResource.TotalCount
	resourcesSeverityResult.Critical.PassedCount = passedResource.CriticalCount
	resourcesSeverityResult.High.PassedCount = passedResource.HighCount
	resourcesSeverityResult.Medium.PassedCount = passedResource.MediumCount
	resourcesSeverityResult.Low.PassedCount = passedResource.LowCount
	resourcesSeverityResult.None.PassedCount = passedResource.NoneCount

	response := api.BenchmarkEvaluationSummary{
		Benchmark:               be,
		ComplianceStatusSummary: csResult,
		Checks:                  sResult,
		ControlsSeverityStatus:  controlSeverityResult,
		ResourcesSeverityStatus: resourcesSeverityResult,
		IntegrationsStatus:      integrationsResult,
		CostImpact:              costImpact,
		EvaluatedAt:             utils.GetPointer(time.Unix(summaryAtTime.EvaluatedAtEpoch, 0)),
		LastJobStatus:           lastJobStatus,
	}

	return echoCtx.JSON(http.StatusOK, response)
}

func (h *HttpHandler) populateBenchmarkControlSummary(ctx context.Context, benchmarkMap map[string]*db.Benchmark, controlSummaryMap map[string]api.ControlSummary, benchmarkId string) (*api.BenchmarkControlSummary, error) {
	if err := ctx.Err(); err != nil {
		return nil, err
	}

<<<<<<< HEAD
	control, err := h.db.GetControl(ctx, controlId)
	if err != nil {
		return echo.NewHTTPError(http.StatusNotFound, err.Error())
	}
	if control == nil {
		return echo.NewHTTPError(http.StatusNotFound, "control not found")
	}
	var parameters []api.QueryParameter
	for _, qp := range control.Policy.Parameters {
		parameters = append(parameters, qp.ToApi())
	}

	response := api.GetControlDetailsResponse{
		ID:              control.ID,
		Title:           control.Title,
		Description:     control.Description,
		IntegrationType: integration_type.ParseTypes(control.IntegrationType),
		Severity:        control.Severity.String(),
		Query: struct {
			Engine         string               `json:"engine"`
			QueryToExecute string               `json:"queryToExecute"`
			PrimaryTable   *string              `json:"primaryTable"`
			ListOfTables   []string             `json:"listOfTables"`
			Parameters     []api.QueryParameter `json:"parameters"`
		}{
			Engine:         control.Policy.Language,
			QueryToExecute: control.Policy.Definition,
			PrimaryTable:   control.Policy.PrimaryResource,
			ListOfTables:   control.Policy.ListOfResources,
			Parameters:     parameters,
		},
		Tags: model.TrimPrivateTags(control.GetTagsMap()),
=======
	benchmark, ok := benchmarkMap[benchmarkId]
	if !ok {
		return nil, errors.New("benchmark not found")
	}

	result := api.BenchmarkControlSummary{
		Benchmark: benchmark.ToApi(),
>>>>>>> b3e403f5
	}

	for _, control := range benchmark.Controls {
		controlSummary, ok := controlSummaryMap[control.ID]
		if !ok {
			continue
		}
		result.Controls = append(result.Controls, controlSummary)
	}

	for _, child := range benchmark.Children {
		childResult, err := h.populateBenchmarkControlSummary(ctx, benchmarkMap, controlSummaryMap, child.ID)
		if err != nil {
			return nil, err
		}
		result.Children = append(result.Children, *childResult)
	}

	sort.Slice(result.Controls, func(i, j int) bool {
		return result.Controls[i].Control.Title < result.Controls[j].Control.Title
	})

	sort.Slice(result.Children, func(i, j int) bool {
		return result.Children[i].Benchmark.Title < result.Children[j].Benchmark.Title
	})

	return &result, nil
}

// GetBenchmarkControlsTree godoc
//
//	@Summary	Get benchmark controls
//	@Security	BearerToken
//	@Tags		compliance
//	@Accept		json
//	@Produce	json
//	@Param		benchmark_id		path		string		true	"Benchmark ID"
//	@Param		integrationId		query		[]string	false	"integration IDs to filter by"
//	@Param		integrationGroup	query		[]string	false	"integration groups to filter by"
//	@Param		timeAt				query		int			false	"timestamp for values in epoch seconds"
//	@Param		tag					query		[]string	false	"Key-Value tags in key=value format to filter by"
//	@Success	200					{object}	api.BenchmarkControlSummary
//	@Router		/compliance/api/v1/benchmarks/{benchmark_id}/controls [get]
func (h *HttpHandler) GetBenchmarkControlsTree(echoCtx echo.Context) error {
	ctx := echoCtx.Request().Context()

	tagMap := model.TagStringsToTagMap(httpserver2.QueryArrayParam(echoCtx, "tag"))
	benchmarkID := echoCtx.Param("benchmark_id")

	integrationIDs, err := h.getIntegrationIdFilterFromParams(echoCtx)
	if err != nil {
		h.logger.Error("failed to get integration IDs", zap.Error(err))
		return err
	}
	timeAt := time.Now()
	if timeAtStr := echoCtx.QueryParam("timeAt"); timeAtStr != "" {
		timeAtInt, err := strconv.ParseInt(timeAtStr, 10, 64)
		if err != nil {
			return echo.NewHTTPError(http.StatusBadRequest, "invalid timeAt")
		}
		timeAt = time.Unix(timeAtInt, 0)
	}

	controlsMap := make(map[string]api.Control)
	err = h.populateControlsMap(ctx, benchmarkID, controlsMap, tagMap)
	if err != nil {
		return err
	}

	controlResult, evaluatedAt, err := es.BenchmarkControlSummary(ctx, h.logger, h.client, benchmarkID, integrationIDs, timeAt)
	if err != nil {
		return err
	}

	queryIDs := make([]string, 0, len(controlsMap))
	for _, control := range controlsMap {
		if control.Query == nil {
			continue
		}
		queryIDs = append(queryIDs, control.Query.ID)
	}

	queries, err := h.db.GetQueriesIdAndIntegrationType(ctx, queryIDs)
	if err != nil {
		h.logger.Error("failed to fetch queries", zap.Error(err))
		return err
	}
	queryMap := make(map[string]db.Query)
	for _, query := range queries {
		queryMap[query.ID] = query
	}

<<<<<<< HEAD
	results := make([]api.ControlSummary, 0, len(controls))
	for _, control := range controls {
		apiControl := control.ToApi()
		var resourceType *inventoryApi.ResourceType
		if control.Policy != nil {
			apiControl.IntegrationType = control.Policy.IntegrationType
			if control.Policy.PrimaryResource != nil {
				rtName, _, err := runner.GetResourceTypeFromTableName(*control.Policy.PrimaryResource, integration_type.ParseTypes(control.Policy.IntegrationType))
				if err != nil {
					h.logger.Error("failed to get resource type from table name", zap.Error(err))
					return err
				}
				resourceType = resourceTypeMap[strings.ToLower(rtName)]
=======
	controlSummaryMap := make(map[string]api.ControlSummary)
	for _, control := range controlsMap {
		if control.Query != nil {
			if query, ok := queryMap[control.Query.ID]; ok {
				control.IntegrationType = query.IntegrationType
>>>>>>> b3e403f5
			}
		}
		result, ok := controlResult[control.ID]
		if !ok {
			result = types.ControlResult{Passed: true}
		}
		controlSummaryMap[control.ID] = api.ControlSummary{
			Control:                control,
			Passed:                 result.Passed,
			FailedResourcesCount:   result.FailedResourcesCount,
			TotalResourcesCount:    result.TotalResourcesCount,
			FailedIntegrationCount: result.FailedIntegrationCount,
			TotalIntegrationCount:  result.TotalIntegrationCount,
			CostImpact:             result.CostImpact,
			EvaluatedAt:            time.Unix(evaluatedAt, 0),
		}
	}

	allBenchmarks, err := h.db.ListBenchmarks(ctx)
	if err != nil {
		h.logger.Error("failed to get benchmarks", zap.Error(err))
		return err
	}
	allBenchmarksMap := make(map[string]*db.Benchmark)
	for _, b := range allBenchmarks {
		b := b
		allBenchmarksMap[b.ID] = &b
	}

	benchmarkControlSummary, err := h.populateBenchmarkControlSummary(ctx, allBenchmarksMap, controlSummaryMap, benchmarkID)
	if err != nil {
		h.logger.Error("failed to populate benchmark control summary", zap.Error(err))
		return err
	}

	return echoCtx.JSON(http.StatusOK, benchmarkControlSummary)
}



func (h *HttpHandler) populateControlsMap(ctx context.Context, benchmarkID string, baseControlsMap map[string]api.Control, tags map[string][]string) error {
	if err := ctx.Err(); err != nil {
		return err
	}

	benchmark, err := h.db.GetBenchmark(ctx, benchmarkID)
	if err != nil {
		return err
	}
	if benchmark == nil {
		return echo.NewHTTPError(http.StatusNotFound, "invalid benchmarkID")
	}

	if baseControlsMap == nil {
		return errors.New("baseControlsMap cannot be nil")
	}

	for _, child := range benchmark.Children {
		err := h.populateControlsMap(ctx, child.ID, baseControlsMap, tags)
		if err != nil {
			return err
		}
	}

	missingControls := make([]string, 0)
	for _, control := range benchmark.Controls {
		if _, ok := baseControlsMap[control.ID]; !ok {
			missingControls = append(missingControls, control.ID)
		}
	}
	if len(missingControls) > 0 {
		controls, err := h.db.GetControls(ctx, missingControls, tags)
		if err != nil {
			h.logger.Error("failed to get controls", zap.Error(err))
			return err
		}
		for _, control := range controls {
			v := control.ToApi()
			v.IntegrationType = benchmark.IntegrationType
			baseControlsMap[control.ID] = v
		}
	}

	return nil
}




// ListControlsFiltered godoc
//
//	@Summary	List controls filtered by integrationType, benchmark, tags
//	@Security	BearerToken
//	@Tags		compliance
//	@Accept		json
//	@Produce	json
//	@Param		request	body		api.ListControlsFilterRequest	true	"Request Body"
//	@Success	200		{object}	api.ListControlsFilterResponse
//	@Router		/compliance/api/v3/controls [post]
func (h *HttpHandler) ListControlsFiltered(echoCtx echo.Context) error {
	ctx := echoCtx.Request().Context()

	var req api.ListControlsFilterRequest
	if err := bindValidate(echoCtx, &req); err != nil {
		return echo.NewHTTPError(http.StatusBadRequest, err.Error())
	}

	var benchmarks []string

	if len(req.RootBenchmark) > 0 {
		var rootBenchmarks []string
		for _, rootBenchmark := range req.RootBenchmark {
			childBenchmarks, err := h.getChildBenchmarks(ctx, rootBenchmark)
			if err != nil {
				return echo.NewHTTPError(http.StatusBadRequest, err.Error())
			}
			rootBenchmarks = append(rootBenchmarks, childBenchmarks...)
		}
		if len(req.ParentBenchmark) > 0 {
			parentBenchmarks := make(map[string]bool)
			for _, parentBenchmark := range req.ParentBenchmark {
				parentBenchmarks[parentBenchmark] = true
			}
			for _, b := range rootBenchmarks {
				if _, ok := parentBenchmarks[b]; ok {
					benchmarks = append(benchmarks, b)
				}
			}
		} else {
			for _, b := range rootBenchmarks {
				benchmarks = append(benchmarks, b)
			}
		}
	} else if len(req.ParentBenchmark) > 0 {
		benchmarks = req.ParentBenchmark
	}

	var integrationIDs []string
	if req.ComplianceResultFilters != nil {
		integrationIDs = req.ComplianceResultFilters.IntegrationID
	}
	if len(integrationIDs) == 0 {
		integrations, err := h.integrationClient.GetIntegrationGroup(&httpclient.Context{UserRole: authApi.AdminRole}, "active")
		if err != nil {
			return echo.NewHTTPError(http.StatusBadRequest, err.Error())
		}
		for _, c := range integrations.Integrations {
			integrationIDs = append(integrationIDs, c.IntegrationID)
		}
	}

	controls, err := h.db.ListControlsByFilter(ctx, nil, req.IntegrationTypes, req.Severity, benchmarks, req.Tags, req.HasParameters,
		req.PrimaryTable, req.ListOfTables, nil)
	if err != nil {
		return echo.NewHTTPError(http.StatusBadRequest, err.Error())
	}

<<<<<<< HEAD
	var resourceType *inventoryApi.ResourceType
	if control.Policy != nil {
		apiControl.IntegrationType = control.Policy.IntegrationType
		if control.Policy != nil && control.Policy.PrimaryResource != nil {
			rtName, _, err := runner.GetResourceTypeFromTableName(*control.Policy.PrimaryResource, integration_type.ParseTypes(control.Policy.IntegrationType))
=======
	var fRes map[string]map[string]int64

	if req.ComplianceResultFilters != nil || req.ComplianceResultSummary {
		var esComplianceStatuses []opengovernanceTypes.ComplianceStatus
		var lastEventFrom, lastEventTo, evaluatedAtFrom, evaluatedAtTo *time.Time

		if req.ComplianceResultFilters != nil {
			esComplianceStatuses = make([]opengovernanceTypes.ComplianceStatus, 0, len(req.ComplianceResultFilters.ComplianceStatus))
			for _, status := range req.ComplianceResultFilters.ComplianceStatus {
				esComplianceStatuses = append(esComplianceStatuses, status.GetEsComplianceStatuses()...)
			}

			if req.ComplianceResultFilters.LastEvent.From != nil && *req.ComplianceResultFilters.LastEvent.From != 0 {
				lastEventFrom = utils.GetPointer(time.Unix(*req.ComplianceResultFilters.LastEvent.From, 0))
			}
			if req.ComplianceResultFilters.LastEvent.To != nil && *req.ComplianceResultFilters.LastEvent.To != 0 {
				lastEventTo = utils.GetPointer(time.Unix(*req.ComplianceResultFilters.LastEvent.To, 0))
			}
			if req.ComplianceResultFilters.EvaluatedAt.From != nil && *req.ComplianceResultFilters.EvaluatedAt.From != 0 {
				evaluatedAtFrom = utils.GetPointer(time.Unix(*req.ComplianceResultFilters.EvaluatedAt.From, 0))
			}
			if req.ComplianceResultFilters.EvaluatedAt.To != nil && *req.ComplianceResultFilters.EvaluatedAt.To != 0 {
				evaluatedAtTo = utils.GetPointer(time.Unix(*req.ComplianceResultFilters.EvaluatedAt.To, 0))
			}
		} else {
			esComplianceStatuses = make([]opengovernanceTypes.ComplianceStatus, 0)
		}

		var controlIDs []string
		for _, c := range controls {
			controlIDs = append(controlIDs, c.ID)
		}
		if req.ComplianceResultFilters != nil {
			benchmarksFilter := benchmarks
			if len(req.ComplianceResultFilters.BenchmarkID) > 0 {
				benchmarksFilter = req.ComplianceResultFilters.BenchmarkID
			}
			fRes, err = es.ComplianceResultsCountByControlID(ctx, h.logger, h.client, req.ComplianceResultFilters.ResourceID,
				req.ComplianceResultFilters.IntegrationType, integrationIDs, req.ComplianceResultFilters.NotIntegrationID,
				req.ComplianceResultFilters.ResourceTypeID, benchmarksFilter, controlIDs, req.ComplianceResultFilters.Severity,
				lastEventFrom, lastEventTo, evaluatedAtFrom, evaluatedAtTo, req.ComplianceResultFilters.StateActive, esComplianceStatuses)
>>>>>>> b3e403f5
			if err != nil {
				return echo.NewHTTPError(http.StatusBadRequest, err.Error())
			}
		} else {
			fRes, err = es.ComplianceResultsCountByControlID(ctx, h.logger, h.client, nil, nil, integrationIDs, nil,
				nil, benchmarks, controlIDs, nil, lastEventFrom, lastEventTo, evaluatedAtFrom,
				evaluatedAtTo, nil, esComplianceStatuses)
		}

		h.logger.Info("ComplianceResult Counts By ControlID", zap.Any("Controls", controlIDs), zap.Any("ComplianceResults Count", fRes))
	}

	var resultControls []api.ListControlsFilterResultControl
	uniqueIntegrationTypes := make(map[string]bool)
	uniqueSeverities := make(map[string]bool)
	uniquePrimaryTables := make(map[string]bool)
	uniqueListOfTables := make(map[string]bool)
	uniqueTags := make(map[string]map[string]bool)
	for _, control := range controls {
		if req.ComplianceResultFilters != nil {
			if count, ok := fRes[control.ID]; ok {
				if len(count) == 0 {
					continue
				}
			} else {
				continue
			}
		}

		apiControl := api.ListControlsFilterResultControl{
			ID:              control.ID,
			Title:           control.Title,
			Description:     control.Description,
			IntegrationType: integration_type.ParseTypes(control.IntegrationType),
			Severity:        control.Severity,
			Tags:            filterTagsByRegex(req.TagsRegex, model.TrimPrivateTags(control.GetTagsMap())),
			Query: struct {
				PrimaryTable *string              `json:"primary_table"`
				ListOfTables []string             `json:"list_of_tables"`
				Parameters   []api.QueryParameter `json:"parameters"`
			}{
				PrimaryTable: control.Query.PrimaryTable,
				ListOfTables: control.Query.ListOfTables,
				Parameters:   make([]api.QueryParameter, 0, len(control.Query.Parameters)),
			},
		}
		for _, p := range control.Query.Parameters {
			apiControl.Query.Parameters = append(apiControl.Query.Parameters, p.ToApi())
		}

		h.logger.Info("ListControlsByFilter", zap.Strings("benchmarks", benchmarks))
		controlResult, _, err := es.BenchmarksControlSummary(ctx, h.logger, h.client, benchmarks, nil)
		if err != nil {
			h.logger.Error("failed to fetch control result", zap.Error(err), zap.String("controlID", control.ID), zap.Any("benchmarkID", benchmarks))
		}

		if req.ComplianceResultSummary {
			var incidentCount, passingComplianceResultCount int64
			if c, ok := fRes[control.ID]["ok"]; ok {
				passingComplianceResultCount = passingComplianceResultCount + c
			}
			if c, ok := fRes[control.ID]["alarm"]; ok {
				incidentCount = incidentCount + c
			}
			if c, ok := fRes[control.ID]["info"]; ok {
				passingComplianceResultCount = passingComplianceResultCount + c
			}
			if c, ok := fRes[control.ID]["skip"]; ok {
				passingComplianceResultCount = passingComplianceResultCount + c
			}
			if c, ok := fRes[control.ID]["error"]; ok {
				incidentCount = incidentCount + c
			}
			apiControl.ComplianceResultsSummary = struct {
				IncidentCount         int64    `json:"incident_count"`
				NonIncidentCount      int64    `json:"non_incident_count"`
				NonCompliantResources int      `json:"noncompliant_resources"`
				CompliantResources    int      `json:"compliant_resources"`
				ImpactedResources     int      `json:"impacted_resources"`
				CostImpact            *float64 `json:"cost_impact"`
			}{
				IncidentCount:         incidentCount,
				NonIncidentCount:      passingComplianceResultCount,
				CompliantResources:    controlResult[control.ID].TotalResourcesCount - controlResult[control.ID].FailedResourcesCount,
				NonCompliantResources: controlResult[control.ID].FailedResourcesCount,
				ImpactedResources:     controlResult[control.ID].TotalResourcesCount,
				CostImpact:            controlResult[control.ID].CostImpact,
			}
		}

		for _, c := range apiControl.IntegrationType {
			uniqueIntegrationTypes[c.String()] = true
		}
		uniqueSeverities[apiControl.Severity.String()] = true
		for _, t := range apiControl.Query.ListOfTables {
			uniqueListOfTables[t] = true
		}
		if apiControl.Query.PrimaryTable != nil {
			uniquePrimaryTables[*apiControl.Query.PrimaryTable] = true
		}
		for k, vs := range apiControl.Tags {
			if _, ok := uniqueTags[k]; !ok {
				uniqueTags[k] = make(map[string]bool)
			}
			for _, v := range vs {
				uniqueTags[k][v] = true
			}
		}

		resultControls = append(resultControls, apiControl)
	}

	totalCount := len(resultControls)

	sortOrder := "asc"
	if strings.ToLower(req.SortOrder) == "asc" || strings.ToLower(req.SortOrder) == "desc" {
		sortOrder = strings.ToLower(req.SortOrder)
	}
	switch sortOrder {
	case "asc":
		switch strings.ToLower(req.SortBy) {
		case "id":
			sort.Slice(resultControls, func(i, j int) bool {
				return resultControls[i].ID < resultControls[j].ID
			})
		case "title":
			sort.Slice(resultControls, func(i, j int) bool {
				return resultControls[i].Title < resultControls[j].Title
			})
		case "severity":
			sort.Slice(resultControls, func(i, j int) bool {
				return resultControls[i].Severity.Level() < resultControls[j].Severity.Level()
			})
		case "incidents":
			sort.Slice(resultControls, func(i, j int) bool {
				return resultControls[i].ComplianceResultsSummary.IncidentCount < resultControls[j].ComplianceResultsSummary.IncidentCount
			})
		case "non-incidents", "nonincidents":
			sort.Slice(resultControls, func(i, j int) bool {
				return resultControls[i].ComplianceResultsSummary.NonIncidentCount < resultControls[j].ComplianceResultsSummary.NonIncidentCount
			})
		case "noncompliant_resources":
			sort.Slice(resultControls, func(i, j int) bool {
				return resultControls[i].ComplianceResultsSummary.NonCompliantResources < resultControls[j].ComplianceResultsSummary.NonCompliantResources
			})
		case "compliant_resources":
			sort.Slice(resultControls, func(i, j int) bool {
				return resultControls[i].ComplianceResultsSummary.CompliantResources < resultControls[j].ComplianceResultsSummary.CompliantResources
			})
		case "impacted_resources":
			sort.Slice(resultControls, func(i, j int) bool {
				return resultControls[i].ComplianceResultsSummary.ImpactedResources < resultControls[j].ComplianceResultsSummary.ImpactedResources
			})
		default:
			sort.Slice(resultControls, func(i, j int) bool {
				return resultControls[i].ID < resultControls[j].ID
			})
		}
	case "desc":
		switch strings.ToLower(req.SortBy) {
		case "id":
			sort.Slice(resultControls, func(i, j int) bool {
				return resultControls[i].ID > resultControls[j].ID
			})
		case "title":
			sort.Slice(resultControls, func(i, j int) bool {
				return resultControls[i].Title > resultControls[j].Title
			})
		case "severity":
			sort.Slice(resultControls, func(i, j int) bool {
				return resultControls[i].Severity.Level() > resultControls[j].Severity.Level()
			})
		case "incidents":
			sort.Slice(resultControls, func(i, j int) bool {
				return resultControls[i].ComplianceResultsSummary.IncidentCount > resultControls[j].ComplianceResultsSummary.IncidentCount
			})
		case "non-incidents", "nonincidents":
			sort.Slice(resultControls, func(i, j int) bool {
				return resultControls[i].ComplianceResultsSummary.NonIncidentCount > resultControls[j].ComplianceResultsSummary.NonIncidentCount
			})
		case "noncompliant_resources":
			sort.Slice(resultControls, func(i, j int) bool {
				return resultControls[i].ComplianceResultsSummary.NonCompliantResources > resultControls[j].ComplianceResultsSummary.NonCompliantResources
			})
		case "compliant_resources":
			sort.Slice(resultControls, func(i, j int) bool {
				return resultControls[i].ComplianceResultsSummary.CompliantResources > resultControls[j].ComplianceResultsSummary.CompliantResources
			})
		case "impacted_resources":
			sort.Slice(resultControls, func(i, j int) bool {
				return resultControls[i].ComplianceResultsSummary.ImpactedResources > resultControls[j].ComplianceResultsSummary.ImpactedResources
			})
		default:
			sort.Slice(resultControls, func(i, j int) bool {
				return resultControls[i].ID > resultControls[j].ID
			})
		}
	}

	if req.PerPage != nil {
		if req.Cursor == nil {
			resultControls = utils.Paginate(1, *req.PerPage, resultControls)
		} else {
			resultControls = utils.Paginate(*req.Cursor, *req.PerPage, resultControls)
		}
	}

	response := api.ListControlsFilterResponse{
		Items:      resultControls,
		TotalCount: totalCount,
	}

	return echoCtx.JSON(http.StatusOK, response)
}


// GetControlDetails godoc
//
//	@Summary	Get Control Details by control ID
//	@Security	BearerToken
//	@Tags		compliance
//	@Accept		json
//	@Produce	json
//	@Param		control_id	path		string	true	"Control ID"
//	@Success	200			{object}	api.GetControlDetailsResponse
//	@Router		/compliance/api/v3/control/{control_id} [get]
func (h *HttpHandler) GetControlDetails(echoCtx echo.Context) error {
	ctx := echoCtx.Request().Context()

	controlId := echoCtx.Param("control_id")

	var showReferences bool
	showReferencesString := echoCtx.QueryParam("showReferences")
	showReferences, err := strconv.ParseBool(showReferencesString)
	if err != nil {
		showReferences = false
	}

	control, err := h.db.GetControl(ctx, controlId)
	if err != nil {
		return echo.NewHTTPError(http.StatusNotFound, err.Error())
	}
	if control == nil {
		return echo.NewHTTPError(http.StatusNotFound, "control not found")
	}
	var parameters []api.QueryParameter
	for _, qp := range control.Query.Parameters {
		parameters = append(parameters, qp.ToApi())
	}

	response := api.GetControlDetailsResponse{
		ID:              control.ID,
		Title:           control.Title,
		Description:     control.Description,
		IntegrationType: integration_type.ParseTypes(control.IntegrationType),
		Severity:        control.Severity.String(),
		Query: struct {
			Engine         string               `json:"engine"`
			QueryToExecute string               `json:"queryToExecute"`
			PrimaryTable   *string              `json:"primaryTable"`
			ListOfTables   []string             `json:"listOfTables"`
			Parameters     []api.QueryParameter `json:"parameters"`
		}{
			Engine:         control.Query.Engine,
			QueryToExecute: control.Query.QueryToExecute,
			PrimaryTable:   control.Query.PrimaryTable,
			ListOfTables:   control.Query.ListOfTables,
			Parameters:     parameters,
		},
		Tags: model.TrimPrivateTags(control.GetTagsMap()),
	}

	if showReferences {
		benchmarks, err := h.db.GetBenchmarkIdsByControlID(ctx, control.ID)
		if err != nil {
			return echo.NewHTTPError(http.StatusBadRequest, err.Error())
		}

		benchmarkPathsMap := make(map[string]bool)
		rootBenchmarksMap := make(map[string]bool)
		var benchmarkPaths, rootBenchmarks []string
		for _, b := range benchmarks {
			path, err := h.getBenchmarkPath(ctx, b)
			if err != nil {
				return echo.NewHTTPError(http.StatusBadRequest, err.Error())
			}
			benchmarkPathsMap[path] = true
			root := strings.Split(path, "/")[0]
			rootBenchmarksMap[root] = true
		}
		for k, _ := range benchmarkPathsMap {
			benchmarkPaths = append(benchmarkPaths, k)
		}
		for k, _ := range rootBenchmarksMap {
			rootBenchmarks = append(rootBenchmarks, k)
		}
		response.Benchmarks = &struct {
			Roots    []string `json:"roots"`
			FullPath []string `json:"fullPath"`
		}{
			Roots:    rootBenchmarks,
			FullPath: benchmarkPaths,
		}
	}

	return echoCtx.JSON(http.StatusOK, response)
}


// GetControlSummary godoc
//
//	@Summary	Get control summary
//	@Security	BearerToken
//	@Tags		compliance
//	@Accept		json
//	@Produce	json
//	@Param		controlId			path		string		true	"Control ID"
//	@Param		integrationId		query		[]string	false	"integration IDs to filter by"
//	@Param		integrationGroup	query		[]string	false	"integrationion groups to filter by "
//	@Success	200					{object}	api.ControlSummary
//	@Router		/compliance/api/v1/controls/{controlId}/summary [get]
func (h *HttpHandler) GetControlSummary(echoCtx echo.Context) error {
	ctx := echoCtx.Request().Context()

	controlID := echoCtx.Param("controlId")
	integrationIds := httpserver2.QueryArrayParam(echoCtx, IntegrationIDParam)
	//integrationIds, err := httpserver2.ResolveIntegrationIDs(echoCtx, integrationIds)
	//if err != nil {
	//	return err
	//}
	integrationGroup := httpserver2.QueryArrayParam(echoCtx, IntegrationGroupParam)

	if len(integrationIds) == 0 && len(integrationGroup) == 0 {
		integrationGroup = []string{"active"}
	}
	integrationIDs, err := h.getIntegrationIdFilterFromInputs(echoCtx.Request().Context(), integrationIds, integrationGroup)
	if err != nil {
		return err
	}

	controlSummary, err := h.getControlSummary(ctx, controlID, nil, integrationIDs)
	if err != nil {
		return err
	}

	return echoCtx.JSON(http.StatusOK, controlSummary)
}

func (h *HttpHandler) getControlSummary(ctx context.Context, controlID string, benchmarkID *string, integrationIDs []string) (*api.ControlSummary, error) {
	control, err := h.db.GetControl(ctx, controlID)
	if err != nil {
		h.logger.Error("failed to fetch control", zap.Error(err), zap.String("controlID", controlID), zap.Stringp("benchmarkID", benchmarkID))
		return nil, err
	}
	if control == nil {
		return nil, echo.NewHTTPError(http.StatusNotFound, fmt.Sprintf("control %s not found", controlID))
	}
	apiControl := control.ToApi()
	if benchmarkID != nil {
		benchmark, err := h.db.GetBenchmarkBare(ctx, *benchmarkID)
		if err != nil {
			h.logger.Error("failed to fetch benchmark", zap.Error(err), zap.Stringp("benchmarkID", benchmarkID))
			return nil, err
		}
		apiControl.IntegrationType = benchmark.IntegrationType
	}

	resourceTypes, err := h.inventoryClient.ListResourceTypesMetadata(&httpclient.Context{Ctx: ctx, UserRole: authApi.AdminRole},
		nil, nil, nil, false, nil, 10000, 1)
	if err != nil {
		h.logger.Error("failed to get resource types metadata", zap.Error(err))
		return nil, err
	}
	resourceTypeMap := make(map[string]*inventoryApi.ResourceType)
	for _, rt := range resourceTypes.ResourceTypes {
		rt := rt
		resourceTypeMap[strings.ToLower(rt.ResourceType)] = &rt
	}

	var resourceType *inventoryApi.ResourceType
	if control.Query != nil {
		apiControl.IntegrationType = control.Query.IntegrationType
		if control.Query != nil && control.Query.PrimaryTable != nil {
			rtName, _, err := runner.GetResourceTypeFromTableName(*control.Query.PrimaryTable, integration_type.ParseTypes(control.Query.IntegrationType))
			if err != nil {
				h.logger.Error("failed to get resource type from table name", zap.Error(err))
				return nil, err
			}
			resourceType = resourceTypeMap[strings.ToLower(rtName)]
		}
	}

	benchmarks, err := h.db.ListDistinctRootBenchmarksFromControlIds(ctx, []string{controlID})
	if err != nil {
		h.logger.Error("failed to fetch benchmarks", zap.Error(err), zap.String("controlID", controlID))
		return nil, err
	}
	benchmarkIds := make([]string, 0, len(benchmarks))
	apiBenchmarks := make([]api.Benchmark, 0, len(benchmarks))
	for _, benchmark := range benchmarks {
		benchmarkIds = append(benchmarkIds, benchmark.ID)
		apiBenchmarks = append(apiBenchmarks, benchmark.ToApi())
	}

	var evaluatedAt int64
	var result types.ControlResult
	if benchmarkID != nil {
		controlResult, evAt, err := es.BenchmarkControlSummary(ctx, h.logger, h.client, *benchmarkID, integrationIDs, time.Now())
		if err != nil {
			h.logger.Error("failed to fetch control result", zap.Error(err), zap.String("controlID", controlID), zap.Stringp("benchmarkID", benchmarkID))
			return nil, err
		}
		var ok bool
		result, ok = controlResult[control.ID]
		if !ok {
			result = types.ControlResult{Passed: true}
		}
		evaluatedAt = evAt
	} else {
		controlResult, evaluatedAts, err := es.BenchmarksControlSummary(ctx, h.logger, h.client, benchmarkIds, integrationIDs)
		if err != nil {
			h.logger.Error("failed to fetch control result", zap.Error(err), zap.String("controlID", controlID), zap.Stringp("benchmarkID", benchmarkID))
		}
		var ok bool
		result, ok = controlResult[control.ID]
		if !ok {
			result = types.ControlResult{Passed: true}
		}
		evaluatedAt, ok = evaluatedAts[control.ID]
		if !ok {
			evaluatedAt = -1
		}
	}

	controlSummary := api.ControlSummary{
		Control:                apiControl,
		ResourceType:           resourceType,
		Benchmarks:             apiBenchmarks,
		Passed:                 result.Passed,
		FailedResourcesCount:   result.FailedResourcesCount,
		TotalResourcesCount:    result.TotalResourcesCount,
		FailedIntegrationCount: result.FailedIntegrationCount,
		TotalIntegrationCount:  result.TotalIntegrationCount,
		CostImpact:             result.CostImpact,
		EvaluatedAt:            time.Unix(evaluatedAt, 0),
	}

	return &controlSummary, nil
}






// ListAssignmentsByBenchmark godoc
//
//	@Summary		Get benchmark assigned sources
//	@Description	Retrieving all benchmark assigned sources with benchmark id
//	@Security		BearerToken
//	@Tags			benchmarks_assignment
//	@Accept			json
//	@Produce		json
//	@Param			benchmark_id	path		string	true	"Benchmark ID"
//	@Success		200				{object}	api.BenchmarkAssignedEntities
//	@Router			/compliance/api/v1/assignments/benchmark/{benchmark_id} [get]
func (h *HttpHandler) ListAssignmentsByBenchmark(echoCtx echo.Context) error {
	ctx := echoCtx.Request().Context()

	benchmarkId := echoCtx.Param("benchmark_id")
	if benchmarkId == "" {
		return echo.NewHTTPError(http.StatusBadRequest, "benchmark id is empty")
	}
	// trace :
	ctx, span1 := tracer.Start(ctx, "new_GetBenchmark", trace.WithSpanKind(trace.SpanKindServer))
	span1.SetName("new_GetBenchmark")
	defer span1.End()

	benchmark, err := h.db.GetBenchmarkBare(ctx, benchmarkId)
	if err != nil {
		span1.RecordError(err)
		span1.SetStatus(codes.Error, err.Error())
		return err
	}
	span1.AddEvent("information", trace.WithAttributes(
		attribute.String("benchmark ID", benchmark.ID),
	))
	span1.End()

	hctx := &httpclient.Context{UserRole: authApi.AdminRole}

	var assignedIntegrations []api.BenchmarkAssignedIntegration

	for _, c := range benchmark.IntegrationType {
		integrations, err := h.integrationClient.ListIntegrations(hctx, []string{c})
		if err != nil {
			return err
		}

		for _, integration := range integrations.Integrations {
			if integration.State != integrationapi.IntegrationStateActive {
				continue
			}
			if err != nil {
				return err
			}
			ba := api.BenchmarkAssignedIntegration{
				IntegrationID:   integration.IntegrationID,
				ProviderID:      integration.ProviderID,
				IntegrationName: integration.Name,
				IntegrationType: integration_type.ParseType(c),
				Status:          false,
			}
			assignedIntegrations = append(assignedIntegrations, ba)
		}
	}

	// trace :
	ctx, span3 := tracer.Start(ctx, "new_GetBenchmarkAssignmentsByBenchmarkId", trace.WithSpanKind(trace.SpanKindServer))
	span3.SetName("new_GetBenchmarkAssignmentsByBenchmarkId")
	defer span3.End()

	dbAssignments, err := h.db.GetBenchmarkAssignmentsByBenchmarkId(ctx, benchmarkId)
	if err != nil {
		span3.RecordError(err)
		span3.SetStatus(codes.Error, err.Error())
		return err
	}
	span3.AddEvent("information", trace.WithAttributes(
		attribute.String("benchmark ID", benchmarkId),
	))
	span3.End()

	if benchmark.AutoAssign {
		for idx, r := range assignedIntegrations {
			r.Status = true
			assignedIntegrations[idx] = r
		}
	}

	for _, assignment := range dbAssignments {
		if assignment.IntegrationID != nil && !benchmark.AutoAssign {
			for idx, r := range assignedIntegrations {
				if r.IntegrationID == *assignment.IntegrationID {
					r.Status = true
					assignedIntegrations[idx] = r
				}
			}
		}
	}

	resp := api.BenchmarkAssignedEntities{}

	for _, item := range assignedIntegrations {
		if httpserver2.CheckAccessToConnectionID(echoCtx, item.IntegrationID) != nil {
			continue
		}
		resp.Integrations = append(resp.Integrations, item)
	}

	for idx, conn := range resp.Integrations {

		resp.Integrations[idx] = conn
	}

	return echoCtx.JSON(http.StatusOK, resp)
}



// ListBenchmarksFiltered godoc
//
//	@Summary	List benchmarks filtered by integrations and other filters
//	@Security	BearerToken
//	@Tags		compliance
//	@Accept		json
//	@Produce	json
//	@Param		request	body		api.GetBenchmarkListRequest	true	"Request Body"
//	@Success	200		{object}	[]api.GetBenchmarkListResponse
//	@Router		/compliance/api/v3/benchmarks [post]
func (h *HttpHandler) ListBenchmarksFiltered(echoCtx echo.Context) error {
	ctx := echoCtx.Request().Context()
	clientCtx := &httpclient.Context{UserRole: authApi.AdminRole}

	var req api.GetBenchmarkListRequest
	if err := bindValidate(echoCtx, &req); err != nil {
		return echo.NewHTTPError(http.StatusBadRequest, err.Error())
	}

	isRoot := true
	if req.Root != nil {
		isRoot = *req.Root
	}

	benchmarkAssignmentsCount, err := h.db.GetBenchmarkAssignmentsCount()
	if err != nil {
		return echo.NewHTTPError(http.StatusInternalServerError, err.Error())
	}
	benchmarkAssignmentsCountMap := make(map[string]int)
	for _, ba := range benchmarkAssignmentsCount {
		benchmarkAssignmentsCountMap[ba.BenchmarkId] = ba.Count
	}
	integrationsCountByType := make(map[string]int)
	integrationsResp, err := h.integrationClient.ListIntegrations(clientCtx, nil)
	if err != nil {
		return echo.NewHTTPError(http.StatusInternalServerError, err.Error())
	}
	for _, s := range integrationsResp.Integrations {
		if _, ok := integrationsCountByType[s.IntegrationType.String()]; ok {
			integrationsCountByType[s.IntegrationType.String()]++
		} else {
			integrationsCountByType[s.IntegrationType.String()] = 1
		}
	}

	var integrations []integrationapi.Integration
	for _, info := range req.Integration {
		if info.IntegrationID != nil {
			integration, err := h.integrationClient.GetIntegration(clientCtx, *info.IntegrationID)
			if err != nil {
				return echo.NewHTTPError(http.StatusBadRequest, err.Error())
			}
			if integration != nil {
				integrations = append(integrations, *integration)
			}
			continue
		}
		var integrationTypes []string
		if info.IntegrationType != nil {
			integrationTypes = []string{*info.IntegrationType}
		}
		var integrationIDs []string
		if info.IntegrationID != nil {
			integrationIDs = []string{*info.IntegrationID}
		}
		integrationsTmp, err := h.integrationClient.ListIntegrationsByFilters(clientCtx,
			integrationapi.ListIntegrationsRequest{
				IntegrationType: integrationTypes,
				IntegrationID:   integrationIDs,
				NameRegex:       info.Name,
				ProviderIDRegex: info.ProviderID,
			})
		if err != nil {
			return echo.NewHTTPError(http.StatusBadRequest, err.Error())
		}
		integrations = append(integrations, integrationsTmp.Integrations...)
	}

	var integrationIDs []string
	for _, c := range integrations {
		integrationIDs = append(integrationIDs, c.IntegrationID)
	}

	benchmarks, err := h.db.ListBenchmarksFiltered(ctx, req.TitleRegex, isRoot, req.Tags, req.ParentBenchmarkID, req.Assigned, req.IsBaseline, integrationIDs)
	if err != nil {
		return echo.NewHTTPError(http.StatusBadRequest, err.Error())
	}

	var items []api.GetBenchmarkListItem
	for _, b := range benchmarks {
		var incidentCount int
		complianceResults, err := h.getBenchmarkComplianceResultSummary(ctx, b.ID, req.ComplianceResultFilters)
		if err != nil {
			return echo.NewHTTPError(http.StatusNotFound, err.Error())
		}
		if req.ComplianceResultFilters != nil {
			if complianceResults == nil || complianceResults.Results == nil || len(complianceResults.Results) == 0 {
				continue
			}
		}
		if c, ok := complianceResults.Results[types2.ComplianceStatusALARM]; ok {
			incidentCount = c
		}

		metadata := db.BenchmarkMetadata{}

		if len(b.Metadata.Bytes) > 0 {
			err := json.Unmarshal(b.Metadata.Bytes, &metadata)
			if err != nil {
				h.logger.Error("failed to unmarshal metadata", zap.Error(err))
				return echo.NewHTTPError(http.StatusInternalServerError, err.Error())
			}
		}

		primaryTables := metadata.PrimaryTables
		listOfTables := metadata.ListOfTables

		if len(req.PrimaryTable) > 0 {
			if !listContainsList(primaryTables, req.PrimaryTable) {
				continue
			}
		}
		if len(req.ListOfTables) > 0 {
			if !listContainsList(listOfTables, req.ListOfTables) {
				continue
			}
		}
		if len(req.Controls) > 0 {
			if !listContainsList(metadata.Controls, req.Controls) {
				continue
			}
		}

		benchmarkDetails := api.GetBenchmarkListMetadata{
			ID:               b.ID,
			Title:            b.Title,
			Description:      b.Description,
			Enabled:          b.Enabled,
			TrackDriftEvents: b.TracksDriftEvents,
			NumberOfControls: len(metadata.Controls),
			AutoAssigned:     b.AutoAssign,
			PrimaryTables:    primaryTables,
			Tags:             filterTagsByRegex(req.TagsRegex, model.TrimPrivateTags(b.GetTagsMap())),
			CreatedAt:        b.CreatedAt,
			UpdatedAt:        b.UpdatedAt,
		}
		if b.IntegrationType != nil {
			if len(req.IntegrationTypes) > 0 {
				if !listContainsList(b.IntegrationType, req.IntegrationTypes) {
					continue
				}
			}
			benchmarkDetails.IntegrationType = b.IntegrationType
		}
		if b.AutoAssign {
			for _, c := range b.IntegrationType {
				benchmarkDetails.NumberOfAssignments = benchmarkDetails.NumberOfAssignments + integrationsCountByType[c]
			}
		}
		if bac, ok := benchmarkAssignmentsCountMap[b.ID]; ok {
			benchmarkDetails.NumberOfAssignments = benchmarkDetails.NumberOfAssignments + bac
		}

		benchmarkResult := api.GetBenchmarkListItem{
			Benchmark:     benchmarkDetails,
			IncidentCount: incidentCount,
		}
		items = append(items, benchmarkResult)
	}

	totalCount := len(items)

	switch strings.ToLower(req.SortBy) {
	case "assignments", "number_of_assignments":
		sort.Slice(items, func(i, j int) bool {
			return items[i].Benchmark.NumberOfAssignments > items[j].Benchmark.NumberOfAssignments
		})
	case "incidents", "number_of_incidents":
		sort.Slice(items, func(i, j int) bool {
			return items[i].IncidentCount > items[j].IncidentCount
		})
	case "title":
		sort.Slice(items, func(i, j int) bool {
			return items[i].Benchmark.Title < items[j].Benchmark.Title
		})
	}

	if req.PerPage != nil {
		if req.Cursor == nil {
			items = utils.Paginate(1, *req.PerPage, items)
		} else {
			items = utils.Paginate(*req.Cursor, *req.PerPage, items)
		}
	}

	response := api.GetBenchmarkListResponse{
		Items:      items,
		TotalCount: totalCount,
	}

	return echoCtx.JSON(http.StatusOK, response)
}

// GetBenchmarkDetails godoc
//
//	@Summary	Get Benchmark Details by BenchmarkID
//	@Security	BearerToken
//	@Tags		compliance
//	@Accept		json
//	@Produce	json
//	@Param		request			body		api.GetBenchmarkDetailsRequest	true	"Request Body"
//	@Param		benchmark_id	path		string							true	"benchmark id to get the details for"
//	@Success	200				{object}	[]api.GetBenchmarkDetailsResponse
//	@Router		/compliance/api/v3/benchmark/{benchmark_id} [get]
func (h *HttpHandler) GetBenchmarkDetails(echoCtx echo.Context) error {
	ctx := echoCtx.Request().Context()

	benchmarkId := echoCtx.Param("benchmark_id")

	var req api.GetBenchmarkDetailsRequest
	if err := bindValidate(echoCtx, &req); err != nil {
		return echo.NewHTTPError(http.StatusBadRequest, err.Error())
	}
	// trace :
	ctx, span1 := tracer.Start(ctx, "new_GetBenchmark", trace.WithSpanKind(trace.SpanKindServer))
	span1.SetName("new_GetBenchmark")
	defer span1.End()

	benchmark, err := h.db.GetBenchmark(ctx, benchmarkId)
	if err != nil {
		span1.RecordError(err)
		span1.SetStatus(codes.Error, err.Error())
		return err
	}
	if benchmark == nil {
		return echo.NewHTTPError(http.StatusNotFound, "benchmark not found")
	}
	span1.AddEvent("information", trace.WithAttributes(
		attribute.String("benchmark ID", benchmark.ID),
	))
	span1.End()

	complianceResultsResult, err := h.getBenchmarkComplianceResultSummary(ctx, benchmark.ID, req.ComplianceResultFilters)
	if err != nil {
		return echo.NewHTTPError(http.StatusNotFound, "complianceResults not found")
	}

	metadata := db.BenchmarkMetadata{}

	if len(benchmark.Metadata.Bytes) > 0 {
		err := json.Unmarshal(benchmark.Metadata.Bytes, &metadata)
		if err != nil {
			h.logger.Error("failed to unmarshal metadata", zap.Error(err))
			return echo.NewHTTPError(http.StatusInternalServerError, err.Error())
		}
	}
	primaryTables := metadata.PrimaryTables
	listOfTables := metadata.ListOfTables

	benchmarkMetadata := api.GetBenchmarkDetailsMetadata{
		ID:                benchmark.ID,
		Title:             benchmark.Title,
		Description:       benchmark.Description,
		Enabled:           benchmark.Enabled,
		TrackDriftEvents:  benchmark.TracksDriftEvents,
		SupportedControls: metadata.Controls,
		NumberOfControls:  len(metadata.Controls),
		PrimaryTables:     primaryTables,
		ListOfTables:      listOfTables,
		Tags:              filterTagsByRegex(req.TagsRegex, model.TrimPrivateTags(benchmark.GetTagsMap())),
		CreatedAt:         benchmark.CreatedAt,
		UpdatedAt:         benchmark.UpdatedAt,
	}
	if benchmark.IntegrationType != nil {
		benchmarkMetadata.IntegrationTypes = integration_type.ParseTypes(benchmark.IntegrationType)
	}

	children, err := h.getChildBenchmarksWithDetails(ctx, benchmark.ID, req)

	return echoCtx.JSON(http.StatusOK, api.GetBenchmarkDetailsResponse{
		Metadata:          benchmarkMetadata,
		ComplianceResults: *complianceResultsResult,
		Children:          children,
	})
}

func (h *HttpHandler) ListBenchmarks(echoCtx echo.Context) error {
	ctx := echoCtx.Request().Context()

	var response []api.Benchmark
	// trace :
	ctx, span1 := tracer.Start(ctx, "new_ListRootBenchmarks", trace.WithSpanKind(trace.SpanKindServer))
	span1.SetName("new_ListRootBenchmarks")
	defer span1.End()
	tagMap := model.TagStringsToTagMap(httpserver2.QueryArrayParam(echoCtx, "tag"))

	benchmarks, err := h.db.ListRootBenchmarks(ctx, tagMap)
	if err != nil {
		span1.RecordError(err)
		span1.SetStatus(codes.Error, err.Error())
		return err
	}
	span1.End()

	// tracer :
	ctx, span2 := tracer.Start(ctx, "new_PopulateIntegrationTypes(loop)", trace.WithSpanKind(trace.SpanKindServer))
	span2.SetName("new_PopulateIntegrationTypes(loop)")
	defer span2.End()

	for _, b := range benchmarks {
		response = append(response, b.ToApi())
	}
	span2.End()

	return echoCtx.JSON(http.StatusOK, response)
}

func (h *HttpHandler) ListAllBenchmarks(echoCtx echo.Context) error {
	ctx := echoCtx.Request().Context()

	isBare := true
	if bare := echoCtx.QueryParam("bare"); bare != "" {
		var err error
		isBare, err = strconv.ParseBool(bare)
		if err != nil {
			return echo.NewHTTPError(http.StatusBadRequest, "invalid bare value")
		}
	}

	var response []api.Benchmark
	// trace :
	ctx, span1 := tracer.Start(ctx, "new_ListRootBenchmarks", trace.WithSpanKind(trace.SpanKindServer))
	span1.SetName("new_ListBenchmarks")
	defer span1.End()
	var benchmarks []db.Benchmark
	var err error
	if isBare {
		benchmarks, err = h.db.ListBenchmarksBare(ctx)
	} else {
		benchmarks, err = h.db.ListBenchmarks(ctx)
	}
	if err != nil {
		span1.RecordError(err)
		span1.SetStatus(codes.Error, err.Error())
		return err
	}
	span1.End()

	for _, b := range benchmarks {
		response = append(response, b.ToApi())
	}

	return echoCtx.JSON(http.StatusOK, response)
}

func (h *HttpHandler) GetBenchmark(echoCtx echo.Context) error {
	ctx := echoCtx.Request().Context()

	benchmarkId := echoCtx.Param("benchmark_id")
	// trace :
	ctx, span1 := tracer.Start(ctx, "new_GetBenchmark", trace.WithSpanKind(trace.SpanKindServer))
	span1.SetName("new_GetBenchmark")
	defer span1.End()

	benchmark, err := h.db.GetBenchmark(ctx, benchmarkId)
	if err != nil {
		span1.RecordError(err)
		span1.SetStatus(codes.Error, err.Error())
		return err
	}
	span1.AddEvent("information", trace.WithAttributes(
		attribute.String("benchmark ID", benchmark.ID),
	))
	span1.End()

	if benchmark == nil {
		return echo.NewHTTPError(http.StatusNotFound, "benchmark not found")
	}

	return echoCtx.JSON(http.StatusOK, benchmark.ToApi())
}

func (h *HttpHandler) getBenchmarkControls(ctx context.Context, benchmarkID string) ([]db.Control, error) {
	//trace :
	ctx, span1 := tracer.Start(ctx, "new_GetBenchmark", trace.WithSpanKind(trace.SpanKindServer))
	span1.SetName("new_GetBenchmark")
	defer span1.End()

	b, err := h.db.GetBenchmark(ctx, benchmarkID)
	if err != nil {
		span1.RecordError(err)
		span1.SetStatus(codes.Error, err.Error())
		return nil, err
	}
	span1.AddEvent("information", trace.WithAttributes(
		attribute.String("benchmark ID", b.ID),
	))
	span1.End()

	if b == nil {
		return nil, echo.NewHTTPError(http.StatusNotFound, "benchmark not found")
	}

	var controlIDs []string
	for _, p := range b.Controls {
		controlIDs = append(controlIDs, p.ID)
	}
	//trace :
	ctx, span2 := tracer.Start(ctx, "new_GetControls", trace.WithSpanKind(trace.SpanKindServer))
	span2.SetName("new_GetControls")
	defer span2.End()

	controls, err := h.db.GetControls(ctx, controlIDs, nil)
	if err != nil {
		span2.RecordError(err)
		span2.SetStatus(codes.Error, err.Error())
		span2.End()
		return nil, err
	}
	span2.End()

	//tracer :
	ctx, span3 := tracer.Start(ctx, "new_getBenchmarkControls(loop)", trace.WithSpanKind(trace.SpanKindServer))
	span3.SetName("new_getBenchmarkControls(loop)")
	defer span3.End()

	for _, child := range b.Children {
		// tracer :
		ctx, span4 := tracer.Start(ctx, "new_getBenchmarkControls", trace.WithSpanKind(trace.SpanKindServer))
		span4.SetName("new_getBenchmarkControls")

		childControls, err := h.getBenchmarkControls(ctx, child.ID)
		if err != nil {
			span4.RecordError(err)
			span4.SetStatus(codes.Error, err.Error())
			span4.End()
			return nil, err
		}
		span4.SetAttributes(
			attribute.String("benchmark ID", child.ID),
		)
		span4.End()

		controls = append(controls, childControls...)
	}
	span3.End()

	return controls, nil
}

func (h *HttpHandler) GetControl(echoCtx echo.Context) error {
	ctx := echoCtx.Request().Context()

	controlId := echoCtx.Param("control_id")
	// trace :
	ctx, span1 := tracer.Start(ctx, "new_GetControl", trace.WithSpanKind(trace.SpanKindServer))
	span1.SetName("new_GetControl")
	defer span1.End()

	control, err := h.db.GetControl(ctx, controlId)
	if err != nil {
		span1.RecordError(err)
		span1.SetStatus(codes.Error, err.Error())
		h.logger.Error("failed to fetch control", zap.Error(err), zap.String("controlId", controlId))
		return err
	}
	span1.AddEvent("information", trace.WithAttributes(
		attribute.String("control ID", controlId),
	))
	span1.End()

	if control == nil {
		return echo.NewHTTPError(http.StatusNotFound, "control not found")
	}

	pa := control.ToApi()
	// trace :
	ctx, span2 := tracer.Start(ctx, "new_PopulateIntegrationType", trace.WithSpanKind(trace.SpanKindServer))
	span2.SetName("new_PopulateIntegrationType")
	defer span2.End()

	err = control.PopulateIntegrationType(ctx, h.db, &pa)
	if err != nil {
		span2.RecordError(err)
		span2.SetStatus(codes.Error, err.Error())
		h.logger.Error("failed to populate integration type", zap.Error(err), zap.String("controlId", controlId))
		return err
	}
	span2.End()
	return echoCtx.JSON(http.StatusOK, pa)
}

func (h *HttpHandler) ListControls(echoCtx echo.Context) error {
	ctx := echoCtx.Request().Context()

	controlIDs := httpserver2.QueryArrayParam(echoCtx, "control_id")
	tagMap := model.TagStringsToTagMap(httpserver2.QueryArrayParam(echoCtx, "tag"))

	controls, err := h.db.ListControls(ctx, controlIDs, tagMap)
	if err != nil {
		return err
	}

	var resp []api.Control
	for _, control := range controls {
		pa := control.ToApi()
		resp = append(resp, pa)
	}
	return echoCtx.JSON(http.StatusOK, resp)
}

func (h *HttpHandler) ListQueries(echoCtx echo.Context) error {
	ctx := echoCtx.Request().Context()

	queries, err := h.db.ListQueries(ctx)
	if err != nil {
		return err
	}

	var resp []api.Query
	for _, query := range queries {
		pa := query.ToApi()
		resp = append(resp, pa)
	}
	return echoCtx.JSON(http.StatusOK, resp)
}

<<<<<<< HEAD
// ListBenchmarksTags godoc
//
//	@Summary		List benchmarks tags
//	@Description	Retrieving list of benchmark possible tags
//	@Security		BearerToken
//	@Tags			compliance
//	@Produce		json
//	@Success		200	{object}	[]api.BenchmarkTagsResult
//	@Router			/compliance/api/v3/benchmarks/tags [get]
func (h *HttpHandler) ListBenchmarksTags(ctx echo.Context) error {
	// trace :
	_, span := tracer.Start(ctx.Request().Context(), "new_ListBenchmarksTags", trace.WithSpanKind(trace.SpanKindServer))
	span.SetName("new_ListBenchmarksTags")

	controlsTags, err := h.db.GetBenchmarksTags()
	if err != nil {
		span.RecordError(err)
		span.SetStatus(codes.Error, err.Error())
		return err
	}

	res := make([]api.BenchmarkTagsResult, 0, len(controlsTags))
	for _, history := range controlsTags {
		res = append(res, history.ToApi())
	}

	span.End()

	return ctx.JSON(200, res)
}

func (h *HttpHandler) GetQuery(echoCtx echo.Context) error {
	ctx := echoCtx.Request().Context()

	queryID := echoCtx.Param("query_id")
	// trace :
	ctx, span1 := tracer.Start(ctx, "new_GetQuery", trace.WithSpanKind(trace.SpanKindServer))
	span1.SetName("new_GetQuery")
	defer span1.End()

	q, err := h.db.GetPolicy(ctx, queryID)
	if err != nil {
		span1.RecordError(err)
		span1.SetStatus(codes.Error, err.Error())
		return err
	}
	span1.AddEvent("information", trace.WithAttributes(
		attribute.String("query ID", queryID),
	))
	span1.End()

	if q == nil {
		return echo.NewHTTPError(http.StatusNotFound, "query not found")
	}
=======
>>>>>>> b3e403f5


// SyncQueries godoc
//
//	@Summary		Sync queries
//
//	@Description	Syncs queries with the git backend.
//
//	@Security		BearerToken
//	@Tags			compliance
//	@Param			configzGitURL	query	string	false	"Git URL"
//	@Accept			json
//	@Produce		json
//	@Success		200
//	@Router			/compliance/api/v1/queries/sync [get]
func (h *HttpHandler) SyncQueries(echoCtx echo.Context) error {
	ctx := echoCtx.Request().Context()

	var mig *model2.Migration
	tx := h.migratorDb.Orm.Model(&model2.Migration{}).Where("id = ?", "main").First(&mig)
	if tx.Error != nil && !errors.Is(tx.Error, gorm.ErrRecordNotFound) {
		h.logger.Error("failed to get migration", zap.Error(tx.Error))
		return echo.NewHTTPError(http.StatusInternalServerError, "failed to get migration")
	}
	if mig != nil {
		if mig.Status == "PENDING" || mig.Status == "IN_PROGRESS" {
			return echo.NewHTTPError(http.StatusBadRequest, "sync sample data already in progress")
		}
	}

	enabled, err := h.metadataClient.GetConfigMetadata(&httpclient.Context{UserRole: authApi.AdminRole}, models.MetadataKeyCustomizationEnabled)
	if err != nil {
		h.logger.Error("get config metadata", zap.Error(err))
		return err
	}

	if !enabled.GetValue().(bool) {
		return echo.NewHTTPError(http.StatusForbidden, "customization is not allowed")
	}

	configzGitURL := echoCtx.QueryParam("configzGitURL")
	if configzGitURL != "" {
		// validate url
		_, err := url.ParseRequestURI(configzGitURL)
		if err != nil {
			return echo.NewHTTPError(http.StatusBadRequest, "invalid url")
		}

		err = h.metadataClient.SetConfigMetadata(&httpclient.Context{UserRole: authApi.AdminRole}, models.MetadataKeyAnalyticsGitURL, configzGitURL)
		if err != nil {
			h.logger.Error("set config metadata", zap.Error(err))
			return err
		}
	}

	currentNamespace, ok := os.LookupEnv("CURRENT_NAMESPACE")
	if !ok {
		return errors.New("current namespace lookup failed")
	}

	var migratorJob batchv1.Job
	err = h.kubeClient.Get(ctx, k8sclient.ObjectKey{
		Namespace: currentNamespace,
		Name:      "post-install-configuration",
	}, &migratorJob)
	if err != nil {
		return err
	}

	err = h.kubeClient.Delete(ctx, &migratorJob)
	if err != nil {
		return err
	}
	envsMap := make(map[string]corev1.EnvVar)
	for _, env := range migratorJob.Spec.Template.Spec.Containers[0].Env {
		envsMap[env.Name] = env
	}
	envsMap["IS_MANUAL"] = corev1.EnvVar{
		Name:  "IS_MANUAL",
		Value: "true",
	}
	var newEnvs []corev1.EnvVar
	for _, v := range envsMap {
		newEnvs = append(newEnvs, v)
	}
	for {
		err = h.kubeClient.Get(ctx, k8sclient.ObjectKey{
			Namespace: currentNamespace,
			Name:      "post-install-configuration",
		}, &migratorJob)
		if err != nil {
			if k8sclient.IgnoreNotFound(err) == nil {
				break
			}
			return err
		}

		time.Sleep(1 * time.Second)
	}

	migratorJob.ObjectMeta = metav1.ObjectMeta{
		Name:      "post-install-configuration",
		Namespace: currentNamespace,
		Annotations: map[string]string{
			"helm.sh/hook":        "post-install,post-upgrade",
			"helm.sh/hook-weight": "0",
		},
	}
	migratorJob.Spec.Selector = nil
	migratorJob.Spec.Suspend = aws.Bool(false)
	migratorJob.Spec.Template.ObjectMeta = metav1.ObjectMeta{}
	migratorJob.Spec.Template.Spec.Containers[0].Env = newEnvs
	migratorJob.Status = batchv1.JobStatus{}

	err = h.kubeClient.Create(ctx, &migratorJob)
	if err != nil {
		return err
	}

	//err := h.syncJobsQueue.Publish([]byte{})
	//if err != nil {
	//	h.logger.Error("publish sync jobs", zap.Error(err))
	//	return err
	//}
	jp := pgtype.JSONB{}
	err = jp.Set([]byte(""))
	if err != nil {
		return err
	}
	tx = h.migratorDb.Orm.Model(&model2.Migration{}).Where("id = ?", "main").Update("status", "Started").Update("jobs_status", jp)
	if tx.Error != nil && !errors.Is(tx.Error, gorm.ErrRecordNotFound) {
		h.logger.Error("failed to update migration", zap.Error(tx.Error))
		return echo.NewHTTPError(http.StatusInternalServerError, "failed to update migration")
	}

	return echoCtx.JSON(http.StatusOK, struct{}{})
}


// GetBenchmarkAssignments godoc
//
//	@Summary	Get Benchmark Assignments by BenchmarkID
//	@Security	BearerToken
//	@Tags		compliance
//	@Accept		json
//	@Produce	json
//	@Param		assignment_type		query		string	true	"assignment type. options: implicit, explicit, any"
//	@Param		include_potential	query		bool	true	"Include potentials"
//	@Param		benchmark-id		path		string	true	"Benchmark ID"
//	@Success	200					{object}	[]api.IntegrationInfo
//	@Router		/compliance/api/v3/benchmark/{benchmark-id}/assignments [get]
func (h *HttpHandler) GetBenchmarkAssignments(echoCtx echo.Context) error {
	clientCtx := &httpclient.Context{UserRole: authApi.AdminRole}

	ctx := echoCtx.Request().Context()

	benchmarkId := echoCtx.Param("benchmark_id")
	assignmentType := strings.ToLower(echoCtx.QueryParam("assignment_type"))
	if assignmentType == "" {
		assignmentType = "any"
	}

	includePotential := true
	if strings.ToLower(echoCtx.QueryParam("include_potential")) == "false" {
		includePotential = false
	}

	// trace :
	ctx, span1 := tracer.Start(ctx, "new_GetBenchmarkAssignments", trace.WithSpanKind(trace.SpanKindServer))
	span1.SetName("new_GetBenchmarkAssignments")
	defer span1.End()

	integrationInfos := make(map[string]api.GetBenchmarkAssignmentsItem)
	benchmark, err := h.db.GetBenchmark(ctx, benchmarkId)
	if err != nil {
		return echo.NewHTTPError(http.StatusBadRequest, err.Error())
	}

	if includePotential {
		integrations, err := h.integrationClient.ListIntegrations(clientCtx, benchmark.IntegrationType)
		if err != nil {
			return echo.NewHTTPError(http.StatusBadRequest, err.Error())
		}
		for _, integration := range integrations.Integrations {
			if integration.State != integrationapi.IntegrationStateActive {
				continue
			}
			integrationInfos[integration.IntegrationID] = api.GetBenchmarkAssignmentsItem{
				Integration: api.IntegrationInfo{
					IntegrationID:   &integration.IntegrationID,
					IntegrationType: string(integration.IntegrationType),
					ProviderID:      &integration.ProviderID,
					Name:            &integration.Name,
				},
				AssignmentChangePossible: true,
				AssignmentType:           nil,
				Assigned:                 false,
			}
		}
	}

	if assignmentType == "explicit" || assignmentType == "any" {
		assignments, err := h.db.GetBenchmarkAssignmentsByBenchmarkId(ctx, benchmarkId)
		if err != nil {
			h.logger.Error("cannot get explicit assignments", zap.Error(err))
			return echo.NewHTTPError(http.StatusBadRequest, "cannot get explicit assignments")
		}
		assignmentType2 := "explicit"
		for _, assignment := range assignments {
			if assignment.IntegrationID != nil {
				integration, err := h.integrationClient.GetIntegration(clientCtx, *assignment.IntegrationID)
				if err != nil {
					return echo.NewHTTPError(http.StatusBadRequest, err.Error())
				}
				integrationInfos[*assignment.IntegrationID] = api.GetBenchmarkAssignmentsItem{
					Integration: api.IntegrationInfo{
						IntegrationID:   &integration.IntegrationID,
						IntegrationType: string(integration.IntegrationType),
						ProviderID:      &integration.ProviderID,
						Name:            &integration.Name,
					},
					Assigned:                 true,
					AssignmentChangePossible: true,
					AssignmentType:           &assignmentType2,
				}
			}
		}
	}
	if assignmentType == "implicit" || assignmentType == "any" {
		assignmentType2 := "implicit"

		if benchmark.AutoAssign {
			integrations, err := h.integrationClient.ListIntegrations(clientCtx, benchmark.IntegrationType)
			if err != nil {
				return echo.NewHTTPError(http.StatusBadRequest, err.Error())
			}
			for _, integration := range integrations.Integrations {
				if integration.State != integrationapi.IntegrationStateActive {
					continue
				}
				integrationInfos[integration.IntegrationID] = api.GetBenchmarkAssignmentsItem{
					Integration: api.IntegrationInfo{
						IntegrationID:   &integration.IntegrationID,
						IntegrationType: integration.IntegrationType.String(),
						ProviderID:      &integration.ProviderID,
						Name:            &integration.Name,
					},
					Assigned:                 true,
					AssignmentChangePossible: false,
					AssignmentType:           &assignmentType2,
				}
			}
		}
	}

	assignedCount := 0
	var results []api.GetBenchmarkAssignmentsItem
	for _, info := range integrationInfos {
		results = append(results, info)
		if info.Assigned {
			assignedCount++
		}
	}

	var status api.BenchmarkAssignmentStatus
	if benchmark.AutoAssign {
		status = api.BenchmarkAssignmentStatusAutoEnable
	} else if assignedCount > 0 {
		status = api.BenchmarkAssignmentStatusEnabled
	} else {
		status = api.BenchmarkAssignmentStatusDisabled
	}

	return echoCtx.JSON(http.StatusOK, api.GetBenchmarkAssignmentsResponse{
		Items:  results,
		Status: status,
	})
}



// AssignBenchmarkToIntegration godoc
//
//	@Summary		Create benchmark assignment
//	@Description	Creating a benchmark assignment for an integration.
//	@Security		BearerToken
//	@Tags			benchmarks_assignment
//	@Accept			json
//	@Produce		json
//	@Param			benchmark_id	path	string							true	"Benchmark ID to assign"
//	@Param			request			body	api.IntegrationFilterRequest	true	"Integrations details to be assigned"
//	@Success		200
//	@Router			/compliance/api/v3/benchmark/{benchmark_id}/assign [post]
func (h *HttpHandler) AssignBenchmarkToIntegration(echoCtx echo.Context) error {
	clientCtx := &httpclient.Context{UserRole: authApi.AdminRole}
	ctx := echoCtx.Request().Context()

	var req api.IntegrationFilterRequest
	if err := bindValidate(echoCtx, &req); err != nil {
		return echo.NewHTTPError(http.StatusBadRequest, err.Error())
	}

	var integrations []integrationapi.Integration
	for _, info := range req.Integration {
		if info.IntegrationID != nil {
			integration, err := h.integrationClient.GetIntegration(clientCtx, *info.IntegrationID)
			if err != nil {
				return echo.NewHTTPError(http.StatusBadRequest, err.Error())
			}
			if integration != nil {
				integrations = append(integrations, *integration)
			}
			continue
		}
		var integrationTypes []string
		if info.IntegrationType != nil {
			integrationTypes = []string{*info.IntegrationType}
		}
		var integrationIDs []string
		if info.IntegrationID != nil {
			integrationIDs = []string{*info.IntegrationID}
		}
		integrationsTmp, err := h.integrationClient.ListIntegrationsByFilters(clientCtx,
			integrationapi.ListIntegrationsRequest{
				IntegrationType: integrationTypes,
				NameRegex:       info.Name,
				ProviderIDRegex: info.ProviderID,
				IntegrationID:   integrationIDs,
			})
		if err != nil {
			return echo.NewHTTPError(http.StatusBadRequest, err.Error())
		}
		integrations = append(integrations, integrationsTmp.Integrations...)
	}

	benchmarkId := echoCtx.Param("benchmark_id")
	if benchmarkId == "" {
		return echo.NewHTTPError(http.StatusBadRequest, "benchmark id is empty")
	}
	// trace :
	ctx, span1 := tracer.Start(ctx, "new_GetBenchmark", trace.WithSpanKind(trace.SpanKindServer))
	span1.SetName("new_GetBenchmark")
	defer span1.End()

	benchmark, err := h.db.GetBenchmark(ctx, benchmarkId)

	if err != nil {
		span1.RecordError(err)
		span1.SetStatus(codes.Error, err.Error())
		return err
	}
	if benchmark == nil {
		return echo.NewHTTPError(http.StatusNotFound, fmt.Sprintf("benchmark %s not found", benchmarkId))
	}

	span1.AddEvent("information", trace.WithAttributes(
		attribute.String("benchmark Id", benchmark.ID),
	))
	span1.End()

	ctx, span4 := tracer.Start(ctx, "new_AddBenchmarkAssignment(loop)", trace.WithSpanKind(trace.SpanKindServer))
	span4.SetName("new_AddBenchmarkAssignment(loop)")
	defer span4.End()

	for _, src := range integrations {
		assignment := &db.BenchmarkAssignment{
			BenchmarkId:   benchmarkId,
			IntegrationID: utils.GetPointer(src.IntegrationID),
			AssignedAt:    time.Now(),
		}
		//trace :
		ctx, span5 := tracer.Start(ctx, "new_AddBenchmarkAssignment", trace.WithSpanKind(trace.SpanKindServer))
		span5.SetName("new_AddBenchmarkAssignment")

		if err := h.db.AddBenchmarkAssignment(ctx, assignment); err != nil {
			span5.RecordError(err)
			span5.SetStatus(codes.Error, err.Error())
			span5.End()
			echoCtx.Logger().Errorf("add benchmark assignment: %v", err)
			return err
		}
		span5.SetAttributes(
			attribute.String("Benchmark ID", assignment.BenchmarkId),
		)
		span5.End()
	}
	span4.End()
	h.logger.Info("integrations assignments checked")

	if req.AutoEnable {
		err = h.db.SetBenchmarkAutoAssign(ctx, benchmarkId, true)
		if err != nil {
			h.logger.Error("failed to set auto assign", zap.Error(err))
			return echo.NewHTTPError(http.StatusInternalServerError, "failed to set auto assign")
		}
	}
	h.logger.Info("auto enable checked")
	if req.Disable {
		err = h.db.SetBenchmarkAutoAssign(ctx, benchmarkId, false)
		if err != nil {
			h.logger.Error("failed to set auto assign", zap.Error(err))
			return echo.NewHTTPError(http.StatusInternalServerError, "failed to set auto assign")
		}
		err = h.db.DeleteBenchmarkAssignmentByBenchmarkId(ctx, benchmarkId)
		if err != nil {
			h.logger.Error("failed to delete benchmark assignments", zap.Error(err))
			return echo.NewHTTPError(http.StatusInternalServerError, "failed to delete benchmark assignments")
		}
	}
	h.logger.Info("delete checked")

	return echoCtx.NoContent(http.StatusOK)
}



// ComplianceSummaryOfBenchmark godoc
//
//	@Summary		Get benchmark summary
//	@Description	Retrieving a summary of a benchmark and its associated checks and results.
//	@Security		BearerToken
//	@Tags			compliance
//	@Accept			json
//	@Produce		json
//	@Param			request			body		api.ComplianceSummaryOfBenchmarkRequest	true	"Integrations filter to get the benchmark summary"
//	@Param			benchmark_id	path		string									true	"Benchmark ID to get the summary"
//	@Success		200				{object}	api.ComplianceSummaryOfBenchmarkResponse
//	@Router			/compliance/api/v3/compliance/summary/benchmark [post]
func (h *HttpHandler) ComplianceSummaryOfBenchmark(echoCtx echo.Context) error {
	ctx := echoCtx.Request().Context()
	var req api.ComplianceSummaryOfBenchmarkRequest
	if err := bindValidate(echoCtx, &req); err != nil {
		return echo.NewHTTPError(http.StatusBadRequest, err.Error())
	}

	// tracer :
	ctx, span1 := tracer.Start(ctx, "new_ComplianceSummaryOfBenchmark", trace.WithSpanKind(trace.SpanKindServer))
	span1.SetName("new_ComplianceSummaryOfBenchmark")
	defer span1.End()

	if req.ShowTop == 0 {
		req.ShowTop = 5
	}
	if req.IsRoot == nil {
		trueBool := true
		req.IsRoot = &trueBool
	}

	var benchmarks []db.Benchmark
	var err error
	if len(req.Benchmarks) == 0 {
		assigned := false
		benchmarks, err = h.db.ListBenchmarksFiltered(ctx, nil, *req.IsRoot, nil, nil, &assigned, nil, nil)
		if err != nil {
			return echo.NewHTTPError(http.StatusBadRequest, err.Error())
		}
	} else {
		benchmarks, err = h.db.GetBenchmarksBare(ctx, req.Benchmarks)
		if err != nil {
			return echo.NewHTTPError(http.StatusBadRequest, err.Error())
		}
	}

	var response []api.ComplianceSummaryOfBenchmarkResponse
	for _, benchmark := range benchmarks {

		span1.AddEvent("information", trace.WithAttributes(
			attribute.String("benchmark ID", benchmark.ID),
		))
		span1.End()

		controls, err := h.db.ListControlsByBenchmarkID(ctx, benchmark.ID)
		if err != nil {
			h.logger.Error("failed to get controls", zap.Error(err))
			return err
		}
		controlsMap := make(map[string]*db.Control)
		for _, control := range controls {
			control := control
			controlsMap[strings.ToLower(control.ID)] = &control
		}
		timeAt := time.Now()

		summariesAtTime, err := es.ListBenchmarkSummariesAtTime(ctx, h.logger, h.client,
			[]string{benchmark.ID}, nil, nil,
			timeAt, true)
		if err != nil {
			return err
		}

		passedResourcesResult, err := es.GetPerBenchmarkResourceSeverityResult(ctx, h.logger, h.client, []string{benchmark.ID}, nil, nil, nil, opengovernanceTypes.GetPassedComplianceStatuses())
		if err != nil {
			h.logger.Error("failed to fetch per benchmark resource severity result for passed", zap.Error(err))
			return err
		}

		allResourcesResult, err := es.GetPerBenchmarkResourceSeverityResult(ctx, h.logger, h.client, []string{benchmark.ID}, nil, nil, nil, nil)
		if err != nil {
			h.logger.Error("failed to fetch per benchmark resource severity result for all", zap.Error(err))
			return err
		}

		summaryAtTime := summariesAtTime[benchmark.ID]

		csResult := api.ComplianceStatusSummaryV2{}
		sResult := opengovernanceTypes.SeverityResultV2{}
		controlSeverityResult := api.BenchmarkControlsSeverityStatusV2{}
		var costImpact *float64
		addToResults := func(resultGroup types.ResultGroup) {
			csResult.AddESComplianceStatusMap(resultGroup.Result.QueryResult)
			sResult.AddResultMap(resultGroup.Result.SeverityResult)
			costImpact = utils.PAdd(costImpact, resultGroup.Result.CostImpact)
			for controlId, controlResult := range resultGroup.Controls {
				control := controlsMap[strings.ToLower(controlId)]
				controlSeverityResult = addToControlSeverityResultV2(controlSeverityResult, control, controlResult)
			}
		}

		addToResults(summaryAtTime.Integrations.BenchmarkResult)

		lastJob, err := h.schedulerClient.GetLatestComplianceJobForBenchmark(&httpclient.Context{UserRole: authApi.AdminRole}, benchmark.ID)
		if err != nil {
			h.logger.Error("failed to get latest compliance job for benchmark", zap.Error(err), zap.String("benchmarkID", benchmark.ID))
			return err
		}

		var lastJobStatus, lastJobId string
		if lastJob != nil {
			lastJobStatus = string(lastJob.Status)
			lastJobId = strconv.Itoa(int(lastJob.ID))
		}

		topIntegrationsMap := make([]api.TopFieldRecord, 0, req.ShowTop)
		if req.ShowTop > 0 {
			res, err := es.ComplianceResultsTopFieldQuery(ctx, h.logger, h.client, "integrationID", nil,
				nil, nil, nil, nil, []string{benchmark.ID}, nil, nil,
				opengovernanceTypes.GetFailedComplianceStatuses(), []bool{true}, req.ShowTop, nil, nil)
			if err != nil {
				h.logger.Error("failed to fetch complianceResults top field", zap.Error(err))
				return err
			}

			topFieldTotalResponse, err := es.ComplianceResultsTopFieldQuery(ctx, h.logger, h.client, "integrationID", nil,
				nil, nil, nil, nil, []string{benchmark.ID}, nil, nil,
				opengovernanceTypes.GetFailedComplianceStatuses(), []bool{true}, req.ShowTop, nil, nil)
			if err != nil {
				h.logger.Error("failed to fetch complianceResults top field total", zap.Error(err))
				return err
			}
			totalCountMap := make(map[string]int)
			for _, item := range topFieldTotalResponse.Aggregations.FieldFilter.Buckets {
				totalCountMap[item.Key] += item.DocCount
			}

			resIntegrationIDs := make([]string, 0, len(res.Aggregations.FieldFilter.Buckets))
			for _, item := range res.Aggregations.FieldFilter.Buckets {
				resIntegrationIDs = append(resIntegrationIDs, item.Key)
			}
			if len(resIntegrationIDs) > 0 {
				integrations, err := h.integrationClient.ListIntegrationsByFilters(&httpclient.Context{UserRole: authApi.AdminRole}, integrationapi.ListIntegrationsRequest{
					IntegrationID: resIntegrationIDs,
				})
				if err != nil {
					h.logger.Error("failed to get integrations", zap.Error(err))
					return err
				}
				integrationMap := make(map[string]*integrationapi.Integration)
				for _, integration := range integrations.Integrations {
					integration := integration
					integrationMap[integration.IntegrationID] = &integration
				}

				for _, item := range res.Aggregations.FieldFilter.Buckets {
					if _, ok := integrationMap[item.Key]; !ok {
						continue
					}
					if _, ok := totalCountMap[item.Key]; !ok {
						continue
					}
					topIntegrationsMap = append(topIntegrationsMap, api.TopFieldRecord{
						Integration: integrationMap[item.Key],
						Count:       item.DocCount,
						TotalCount:  totalCountMap[item.Key],
					})
				}
			}
		}

		var topResourceTypes, topResources, topControls []api.TopFiledRecordV2

		topResourceTypesMap, err := es.GetPerFieldTopWithIssues(ctx, h.logger, h.client, "resourceType", nil, nil,
			nil, nil, []string{benchmark.ID}, nil, req.ShowTop)
		if err != nil {
			h.logger.Error("failed to get top resource types for benchmark", zap.Error(err), zap.String("benchmarkID", benchmark.ID))
			return err
		}
		for k, v := range topResourceTypesMap {
			topResourceTypes = append(topResourceTypes, api.TopFiledRecordV2{
				Field:  "ResourceType",
				Key:    k,
				Issues: v.AlarmCount,
			})
		}
		sort.Slice(topResourceTypes, func(i, j int) bool {
			return topResourceTypes[i].Issues > topResourceTypes[j].Issues
		})

		topResourcesMap, err := es.GetPerFieldTopWithIssues(ctx, h.logger, h.client, "resourceID", nil, nil,
			nil, nil, []string{benchmark.ID}, nil, req.ShowTop)
		if err != nil {
			h.logger.Error("failed to get top resources for benchmark", zap.Error(err), zap.String("benchmarkID", benchmark.ID))
			return err
		}
		for k, v := range topResourcesMap {
			topResources = append(topResources, api.TopFiledRecordV2{
				Field:  "Resource",
				Key:    k,
				Issues: v.AlarmCount,
			})
		}
		sort.Slice(topResources, func(i, j int) bool {
			return topResources[i].Issues > topResources[j].Issues
		})

		topControlsMap, err := es.GetPerFieldTopWithIssues(ctx, h.logger, h.client, "controlID", nil, nil,
			nil, nil, []string{benchmark.ID}, nil, req.ShowTop)
		if err != nil {
			h.logger.Error("failed to get top resources for benchmark", zap.Error(err), zap.String("benchmarkID", benchmark.ID))
			return err
		}
		for k, v := range topControlsMap {
			topControls = append(topControls, api.TopFiledRecordV2{
				Field:  "Control",
				Key:    k,
				Issues: v.AlarmCount,
			})
		}
		sort.Slice(topControls, func(i, j int) bool {
			return topControls[i].Issues > topControls[j].Issues
		})

		resourcesSeverityResult := api.BenchmarkResourcesSeverityStatusV2{}
		allResources := allResourcesResult[benchmark.ID]
		resourcesSeverityResult.Total.TotalCount = allResources.TotalCount
		resourcesSeverityResult.Critical.TotalCount = allResources.CriticalCount
		resourcesSeverityResult.High.TotalCount = allResources.HighCount
		resourcesSeverityResult.Medium.TotalCount = allResources.MediumCount
		resourcesSeverityResult.Low.TotalCount = allResources.LowCount
		resourcesSeverityResult.None.TotalCount = allResources.NoneCount
		passedResource := passedResourcesResult[benchmark.ID]
		resourcesSeverityResult.Total.PassedCount = passedResource.TotalCount
		resourcesSeverityResult.Critical.PassedCount = passedResource.CriticalCount
		resourcesSeverityResult.High.PassedCount = passedResource.HighCount
		resourcesSeverityResult.Medium.PassedCount = passedResource.MediumCount
		resourcesSeverityResult.Low.PassedCount = passedResource.LowCount
		resourcesSeverityResult.None.PassedCount = passedResource.NoneCount

		resourcesSeverityResult.Total.FailedCount = allResources.TotalCount - passedResource.TotalCount
		resourcesSeverityResult.Critical.FailedCount = allResources.CriticalCount - passedResource.CriticalCount
		resourcesSeverityResult.High.FailedCount = allResources.HighCount - passedResource.HighCount
		resourcesSeverityResult.Medium.FailedCount = allResources.MediumCount - passedResource.MediumCount
		resourcesSeverityResult.Low.FailedCount = allResources.LowCount - passedResource.LowCount
		resourcesSeverityResult.None.FailedCount = allResources.NoneCount - passedResource.NoneCount

		var topIntegrations []api.TopIntegration
		for _, tf := range topIntegrationsMap {
			if tf.Integration == nil {
				continue
			}
			topIntegrations = append(topIntegrations, api.TopIntegration{
				Issues: tf.Count,
				IntegrationInfo: api.IntegrationInfo{
					ProviderID:      &tf.Integration.ProviderID,
					Name:            &tf.Integration.Name,
					IntegrationType: tf.Integration.IntegrationType.String(),
					IntegrationID:   &tf.Integration.IntegrationID,
				},
			})
		}

		var complianceScore float64
		if controlSeverityResult.Total.TotalCount > 0 {
			complianceScore = float64(controlSeverityResult.Total.PassedCount) / float64(controlSeverityResult.Total.TotalCount)
		} else {
			complianceScore = 0
		}

		var integrationTypes []string
		if benchmark.IntegrationType != nil {
			integrationTypes = benchmark.IntegrationType
		}
		response = append(response, api.ComplianceSummaryOfBenchmarkResponse{
			BenchmarkID:                benchmark.ID,
			BenchmarkTitle:             benchmark.Title,
			IntegrationTypes:           integrationTypes,
			ComplianceScore:            complianceScore,
			SeveritySummaryByControl:   controlSeverityResult,
			SeveritySummaryByResource:  resourcesSeverityResult,
			SeveritySummaryByIncidents: sResult,
			CostImpact:                 costImpact,
			TopIntegrations:            topIntegrations,
			TopResourceTypesWithIssues: topResourceTypes,
			TopResourcesWithIssues:     topResources,
			TopControlsWithIssues:      topControls,
			ComplianceResultsSummary:   csResult,
			IssuesCount:                csResult.FailedCount,
			LastEvaluatedAt:            utils.GetPointer(time.Unix(summaryAtTime.EvaluatedAtEpoch, 0)),
			LastJobStatus:              lastJobStatus,
			LastJobId:                  lastJobId,
		})
	}

	return echoCtx.JSON(http.StatusOK, response)
}



// ListControlsFilters godoc
//
//	@Summary	List possible values for each filter in List Controls
//	@Security	BearerToken
//	@Tags		compliance
//	@Accept		json
//	@Produce	json
//	@Success	200	{object}	api.ListControlsFiltersResponse
//	@Router		/compliance/api/v3/controls/filters [get]
func (h *HttpHandler) ListControlsFilters(echoCtx echo.Context) error {
	ctx := echoCtx.Request().Context()

	integrationTypes, err := h.db.ListControlsUniqueIntegrationTypes(ctx)
	if err != nil {
		h.logger.Error("failed to get integration types list", zap.Error(err))
		return echo.NewHTTPError(http.StatusInternalServerError, "failed to get integration types list")
	}

	severities, err := h.db.ListControlsUniqueSeverity(ctx)
	if err != nil {
		h.logger.Error("failed to get severities list", zap.Error(err))
		return echo.NewHTTPError(http.StatusInternalServerError, "failed to get severities list")
	}

	rootBenchmarks, err := h.db.ListRootBenchmarks(ctx, nil)
	if err != nil {
		h.logger.Error("failed to get rootBenchmarks", zap.Error(err))
		return echo.NewHTTPError(http.StatusInternalServerError, "failed to get rootBenchmarks")
	}
	var rootBenchmarkIds []string
	for _, b := range rootBenchmarks {
		rootBenchmarkIds = append(rootBenchmarkIds, b.ID)
	}

	parentBenchmarks, err := h.db.ListControlsUniqueParentBenchmarks(ctx)
	if err != nil {
		h.logger.Error("failed to get parentBenchmarks", zap.Error(err))
		return echo.NewHTTPError(http.StatusInternalServerError, "failed to get parentBenchmarks")
	}

	primaryTables, err := h.db.ListQueriesUniquePrimaryTables(ctx)
	if err != nil {
		h.logger.Error("failed to get primaryTables", zap.Error(err))
		return echo.NewHTTPError(http.StatusInternalServerError, "failed to get primaryTables")
	}

	listOfTables, err := h.db.ListPolicyUniqueResources(ctx)
	if err != nil {
		h.logger.Error("failed to get listOfTables", zap.Error(err))
		return echo.NewHTTPError(http.StatusInternalServerError, "failed to get listOfTables")
	}

	controlsTags, err := h.db.GetControlsTags()
	if err != nil {
		h.logger.Error("failed to get controlsTags", zap.Error(err))
		return echo.NewHTTPError(http.StatusInternalServerError, "failed to get controlsTags")
	}

	tags := make([]api.ControlTagsResult, 0, len(controlsTags))
	for _, history := range controlsTags {
		tags = append(tags, history.ToApi())
	}

	response := api.ListControlsFiltersResponse{
		Provider:        integrationTypes,
		Severity:        severities,
		RootBenchmark:   rootBenchmarkIds,
		ParentBenchmark: parentBenchmarks,
		PrimaryTable:    primaryTables,
		ListOfTables:    listOfTables,
		Tags:            tags,
	}

	return echoCtx.JSON(http.StatusOK, response)
}

// ListBenchmarksFilters godoc
//
//	@Summary	List possible values for each filter in List Benchmarks
//	@Security	BearerToken
//	@Tags		compliance
//	@Accept		json
//	@Produce	json
//	@Success	200	{object}	api.ListBenchmarksFiltersResponse
//	@Router		/compliance/api/v3/benchmarks/filters [get]
func (h *HttpHandler) ListBenchmarksFilters(echoCtx echo.Context) error {
	ctx := echoCtx.Request().Context()

	benchmarks, err := h.db.ListBenchmarks(ctx)
	if err != nil {
		h.logger.Error("failed to get rootBenchmarks", zap.Error(err))
		return echo.NewHTTPError(http.StatusInternalServerError, "failed to get rootBenchmarks")
	}
	var benchmarkIds []string
	for _, b := range benchmarks {
		benchmarkIds = append(benchmarkIds, b.ID)
	}

	primaryTables, err := h.db.ListQueriesUniquePrimaryTables(ctx)
	if err != nil {
		h.logger.Error("failed to get primaryTables", zap.Error(err))
		return echo.NewHTTPError(http.StatusInternalServerError, "failed to get primaryTables")
	}

	listOfTables, err := h.db.ListPolicyUniqueResources(ctx)
	if err != nil {
		h.logger.Error("failed to get listOfTables", zap.Error(err))
		return echo.NewHTTPError(http.StatusInternalServerError, "failed to get listOfTables")
	}

	benchmarksTags, err := h.db.GetBenchmarksTags()
	if err != nil {
		h.logger.Error("failed to get benchmarksTags", zap.Error(err))
		return echo.NewHTTPError(http.StatusInternalServerError, "failed to get benchmarksTags")
	}

	tags := make([]api.BenchmarkTagsResult, 0, len(benchmarksTags))
	for _, history := range benchmarksTags {
		tags = append(tags, history.ToApi())
	}

	response := api.ListBenchmarksFiltersResponse{
		ParentBenchmarkID: benchmarkIds,
		PrimaryTable:      primaryTables,
		ListOfTables:      listOfTables,
		Tags:              tags,
	}

	return echoCtx.JSON(http.StatusOK, response)
}

<<<<<<< HEAD
// GetControlsResourceCategories godoc
//
//	@Summary		Get list of unique resource categories
//	@Description	Get list of unique resource categories for the give controls
//	@Security		BearerToken
//	@Tags			compliance
//	@Param			controls	query	[]string	false	"Controls filter by"
//	@Param			benchmarks	query	[]string	false	"Benchmark filter by"
//	@Accepts		json
//	@Produce		json
//	@Success		200	{object}	[]inventoryApi.GetResourceCategoriesResponse
//	@Router			/compliance/api/v3/controls/categories [get]
func (h *HttpHandler) GetControlsResourceCategories(ctx echo.Context) error {
	controlIds := httpserver2.QueryArrayParam(ctx, "controls")
	benchmarks := httpserver2.QueryArrayParam(ctx, "benchmarks")
	clientCtx := &httpclient.Context{UserRole: authApi.AdminRole}

	controls, err := h.db.ListControlsByFilter(ctx.Request().Context(), controlIds, nil, nil, benchmarks, nil,
		nil, nil, nil, nil)
	if err != nil {
		h.logger.Error("could not find controls", zap.Error(err))
		return echo.NewHTTPError(http.StatusInternalServerError, "could not find controls")
	}
	tablesMap := make(map[string]bool)
	for _, c := range controls {
		for _, t := range c.Policy.ListOfResources {
			tablesMap[t] = true
		}
	}
	var tables []string
	for t, _ := range tablesMap {
		tables = append(tables, t)
	}

	categories, err := h.inventoryClient.GetResourceCategories(clientCtx, tables, nil)
	if err != nil {
		h.logger.Error("could not find categories", zap.Error(err))
		return echo.NewHTTPError(http.StatusInternalServerError, "could not find categories")
	}

	return ctx.JSON(200, categories)
}

// GetCategoriesControls godoc
//
//	@Summary		Get list of controls for given categories
//	@Description	Get list of controls for given categories
//	@Security		BearerToken
//	@Tags			compliance
//	@Param			categories	query	[]string	false	"Categories filter by"
//	@Accepts		json
//	@Produce		json
//	@Success		200	{object}	[]api.GetCategoriesControlsResponse
//	@Router			/compliance/api/v3/categories/controls [get]
func (h *HttpHandler) GetCategoriesControls(ctx echo.Context) error {
	categoriesFilter := httpserver2.QueryArrayParam(ctx, "categories")
	clientCtx := &httpclient.Context{UserRole: authApi.AdminRole}

	categories, err := h.inventoryClient.GetResourceCategories(clientCtx, nil, categoriesFilter)
	if err != nil || categories == nil || len(categories.Categories) == 0 {
		h.logger.Error("could not find categories", zap.Error(err))
		return echo.NewHTTPError(http.StatusInternalServerError, "could not find categories")
	}

	var categoriesControls []api.CategoryControls
	for _, c := range categories.Categories {
		tablesFilterMap := make(map[string]string)
		for _, r := range c.Tables {
			tablesFilterMap[r.Table] = r.ResourceType
		}
		var tablesFilter []string
		for t, _ := range tablesFilterMap {
			tablesFilter = append(tablesFilter, t)
		}
		controls, err := h.db.ListControlsByFilter(ctx.Request().Context(), nil, nil, nil, nil,
			nil, nil, nil, tablesFilter, nil)
		if err != nil {
			h.logger.Error("could not find controls", zap.Error(err))
			return echo.NewHTTPError(http.StatusInternalServerError, "could not find controls")
		}

		servicesControls := make(map[string][]api.Control)
		for _, ctrl := range controls {
			for _, t := range ctrl.Policy.ListOfResources {
				if t == "" {
					continue
				}
				service := t
				if v, ok := tablesFilterMap[t]; ok {
					service = v
				}
				if _, ok := servicesControls[service]; !ok {
					servicesControls[service] = make([]api.Control, 0)
				}
				servicesControls[service] = append(servicesControls[service], ctrl.ToApi())
			}
		}
		var services []api.ServiceControls
		for k, v := range servicesControls {
			services = append(services, api.ServiceControls{
				Service:  k,
				Controls: v,
			})
		}
		categoriesControls = append(categoriesControls, api.CategoryControls{
			Category: c.Category,
			Services: services,
		})
	}
=======

>>>>>>> b3e403f5


// GetParametersControls godoc
//
//	@Summary		Get list of controls for given parameters
//	@Description	Get list of controls for given parameters
//	@Security		BearerToken
//	@Tags			compliance
//	@Param			parameters	query	[]string	false	"Parameters filter by"
//	@Accepts		json
//	@Produce		json
//	@Success		200	{object}	[]api.GetCategoriesControlsResponse
//	@Router			/compliance/api/v3/parameters/controls [get]
func (h *HttpHandler) GetParametersControls(ctx echo.Context) error {
	parameters := httpserver2.QueryArrayParam(ctx, "parameters")

	var err error
	if len(parameters) == 0 {
		parameters, err = h.db.GetPolicyParameters(ctx.Request().Context())
		if err != nil {
			h.logger.Error("failed to get list of parameters", zap.Error(err))
			return echo.NewHTTPError(http.StatusInternalServerError, "failed to get list of parameters")
		}
	}

	var parametersControls []api.ParametersControls
	for _, p := range parameters {
		controls, err := h.db.ListControlsByFilter(ctx.Request().Context(), nil, nil, nil, nil,
			nil, nil, nil, nil, []string{p})
		if err != nil {
			h.logger.Error("failed to get list of controls", zap.Error(err))
			return echo.NewHTTPError(http.StatusInternalServerError, "failed to get list of controls")
		}
		var controlsApi []api.Control
		for _, ctrl := range controls {
			controlsApi = append(controlsApi, ctrl.ToApi())
		}
		parametersControls = append(parametersControls, api.ParametersControls{
			Parameter: p,
			Controls:  controlsApi,
		})
	}

	return ctx.JSON(200, api.GetParametersControlsResponse{
		ParametersControls: parametersControls,
	})
}



// ListBenchmarksNestedForBenchmark godoc
//
//	@Summary	List benchmarks filtered by integrations and other filters
//	@Security	BearerToken
//	@Tags		compliance
//	@Accept		json
//	@Produce	json
//	@Success	200	{object}	[]api.GetBenchmarkListResponse
//	@Router		/compliance/api/v3/benchmarks/{benchmark_id}/nested [get]
func (h *HttpHandler) ListBenchmarksNestedForBenchmark(echoCtx echo.Context) error {
	ctx := echoCtx.Request().Context()
	benchmarkId := echoCtx.Param("benchmark_id")
	if benchmarkId == "" {
		return echo.NewHTTPError(http.StatusInternalServerError, "please provide a benchmark id")
	}

	nested, err := h.getBenchmarkTree(ctx, benchmarkId)
	if err != nil {
		h.logger.Error("could not get benchmark tree", zap.Error(err))
		return echo.NewHTTPError(http.StatusInternalServerError, "could not get benchmark tree")
	}

	return echoCtx.JSON(http.StatusOK, nested)
}

// GetBenchmarkTrendV3 godoc
//
//	@Summary		Get benchmark trend
//	@Description	Retrieving a trend of a benchmark result and checks.
//	@Security		BearerToken
//	@Tags			compliance
//	@Accept			json
//	@Produce		json
//	@Param			benchmark_id	path		string							true	"Benchmark ID"
//	@Param			request			body		api.GetBenchmarkTrendV3Request	false	"timestamp for end of the chart in epoch seconds"
//	@Success		200				{object}	api.GetBenchmarkTrendV3Response
//	@Router			/compliance/api/v3/benchmarks/{benchmark_id}/trend [post]
func (h *HttpHandler) GetBenchmarkTrendV3(echoCtx echo.Context) error {
	ctx := echoCtx.Request().Context()
	clientCtx := &httpclient.Context{UserRole: authApi.AdminRole}

	var req api.GetBenchmarkTrendV3Request
	if err := bindValidate(echoCtx, &req); err != nil {
		return echo.NewHTTPError(http.StatusBadRequest, err.Error())
	}

	endTime := time.Now().Truncate(24 * time.Hour).Add(24 * time.Hour).Unix()
	if req.EndTime != nil {
		endTime = *req.EndTime
	}

	startTime := time.Unix(endTime, 0).AddDate(0, 0, -7).Truncate(24 * time.Hour).Unix()
	if req.StartTime != nil {
		startTime = *req.StartTime
	}

	granularity := int64((time.Hour * 24).Seconds())
	if req.Granularity != nil {
		granularity = *req.Granularity
	}
	benchmarkID := echoCtx.Param("benchmark_id")
	// tracer :
	ctx, span1 := tracer.Start(ctx, "new_GetBenchmark")
	span1.SetName("new_GetBenchmark")
	defer span1.End()

	benchmark, err := h.db.GetBenchmark(ctx, benchmarkID)
	if err != nil {
		span1.RecordError(err)
		span1.SetStatus(codes.Error, err.Error())
		return err
	}

	if benchmark == nil {
		return echo.NewHTTPError(http.StatusBadRequest, "invalid benchmarkID")
	}
	span1.AddEvent("information", trace.WithAttributes(
		attribute.String("benchmark ID", benchmark.ID),
	))
	span1.End()

	var integrations []integrationapi.Integration
	for _, info := range req.Integration {
		if info.IntegrationID != nil {
			integration, err := h.integrationClient.GetIntegration(clientCtx, *info.IntegrationID)
			if err != nil {
				return echo.NewHTTPError(http.StatusBadRequest, err.Error())
			}
			if integration != nil {
				integrations = append(integrations, *integration)
			}
			continue
		}
		var integrationTypes []string
		if info.IntegrationType != nil {
			integrationTypes = []string{*info.IntegrationType}
		}
		var integrationIDs []string
		if info.IntegrationID != nil {
			integrationIDs = []string{*info.IntegrationID}
		}
		integrationsTmp, err := h.integrationClient.ListIntegrationsByFilters(clientCtx,
			integrationapi.ListIntegrationsRequest{
				IntegrationType: integrationTypes,
				NameRegex:       info.Name,
				ProviderIDRegex: info.ProviderID,
				IntegrationID:   integrationIDs,
			})
		if err != nil {
			return echo.NewHTTPError(http.StatusBadRequest, err.Error())
		}
		integrations = append(integrations, integrationsTmp.Integrations...)
	}

	var integrationIDs []string
	for _, c := range integrations {
		integrationIDs = append(integrationIDs, c.IntegrationID)
	}

	evaluationAcrossTime, err := es.FetchBenchmarkSummaryTrendByIntegrationIDV3(ctx, h.logger, h.client,
		[]string{benchmarkID}, integrationIDs, startTime, endTime, granularity)
	if err != nil {
		return err
	}

	var datapoints []api.BenchmarkTrendDatapointV3
	var minimumIncidents, minimumNonIncidents, minimumNone, minimumLow, minimumMedium, minimumHigh, minimumCritical int
	var maximumIncidents, maximumNonIncidents, maximumNone, maximumLow, maximumMedium, maximumHigh, maximumCritical int
	for _, datapoint := range evaluationAcrossTime[benchmarkID] {
		apiDataPoint := api.BenchmarkTrendDatapointV3{
			Timestamp:                  time.Unix(datapoint.DateEpoch, 0),
			IncidentsSeverityBreakdown: &opengovernanceTypes.SeverityResult{},
		}
		complianceSummary := api.ComplianceStatusSummary{}
		if len(datapoint.QueryResult) > 0 {
			complianceSummary.AddESComplianceStatusMap(datapoint.QueryResult)
		}
		if len(datapoint.SeverityResult) > 0 {
			apiDataPoint.IncidentsSeverityBreakdown.AddResultMap(datapoint.SeverityResult)
		}
		if complianceSummary.FailedCount == 0 && complianceSummary.PassedCount == 0 {
			apiDataPoint.IncidentsSeverityBreakdown = nil
		} else {
			apiDataPoint.ComplianceResultsSummary = &struct {
				Incidents    int `json:"incidents"`
				NonIncidents int `json:"non_incidents"`
			}{Incidents: complianceSummary.FailedCount, NonIncidents: complianceSummary.PassedCount}
		}

		if apiDataPoint.ComplianceResultsSummary != nil {
			if maximumIncidents < apiDataPoint.ComplianceResultsSummary.Incidents {
				maximumIncidents = apiDataPoint.ComplianceResultsSummary.Incidents
			}
			if maximumNonIncidents < apiDataPoint.ComplianceResultsSummary.NonIncidents {
				maximumNonIncidents = apiDataPoint.ComplianceResultsSummary.NonIncidents
			}

			if minimumIncidents > apiDataPoint.ComplianceResultsSummary.Incidents {
				minimumIncidents = apiDataPoint.ComplianceResultsSummary.Incidents
			}
			if minimumNonIncidents > apiDataPoint.ComplianceResultsSummary.NonIncidents {
				minimumNonIncidents = apiDataPoint.ComplianceResultsSummary.NonIncidents
			}
		}
		if apiDataPoint.IncidentsSeverityBreakdown != nil {
			if maximumNone < apiDataPoint.IncidentsSeverityBreakdown.NoneCount {
				maximumNone = apiDataPoint.IncidentsSeverityBreakdown.NoneCount
			}
			if maximumLow < apiDataPoint.IncidentsSeverityBreakdown.LowCount {
				maximumLow = apiDataPoint.IncidentsSeverityBreakdown.LowCount
			}
			if maximumMedium < apiDataPoint.IncidentsSeverityBreakdown.MediumCount {
				maximumMedium = apiDataPoint.IncidentsSeverityBreakdown.MediumCount
			}
			if maximumHigh < apiDataPoint.IncidentsSeverityBreakdown.HighCount {
				maximumHigh = apiDataPoint.IncidentsSeverityBreakdown.HighCount
			}
			if maximumCritical < apiDataPoint.IncidentsSeverityBreakdown.CriticalCount {
				maximumCritical = apiDataPoint.IncidentsSeverityBreakdown.CriticalCount
			}

			if minimumNone > apiDataPoint.IncidentsSeverityBreakdown.NoneCount {
				minimumNone = apiDataPoint.IncidentsSeverityBreakdown.NoneCount
			}
			if minimumLow > apiDataPoint.IncidentsSeverityBreakdown.LowCount {
				minimumLow = apiDataPoint.IncidentsSeverityBreakdown.LowCount
			}
			if minimumMedium > apiDataPoint.IncidentsSeverityBreakdown.MediumCount {
				minimumMedium = apiDataPoint.IncidentsSeverityBreakdown.MediumCount
			}
			if minimumHigh > apiDataPoint.IncidentsSeverityBreakdown.HighCount {
				minimumHigh = apiDataPoint.IncidentsSeverityBreakdown.HighCount
			}
			if minimumCritical > apiDataPoint.IncidentsSeverityBreakdown.CriticalCount {
				minimumCritical = apiDataPoint.IncidentsSeverityBreakdown.CriticalCount
			}
		}

		datapoints = append(datapoints, apiDataPoint)
	}

	sort.Slice(datapoints, func(i, j int) bool {
		return datapoints[i].Timestamp.Before(datapoints[j].Timestamp)
	})

	response := api.GetBenchmarkTrendV3Response{
		Datapoints: datapoints,
		MaximumValues: api.BenchmarkTrendDatapointV3{
			ComplianceResultsSummary: &struct {
				Incidents    int `json:"incidents"`
				NonIncidents int `json:"non_incidents"`
			}{Incidents: maximumIncidents, NonIncidents: maximumNonIncidents},
			IncidentsSeverityBreakdown: &types2.SeverityResult{
				NoneCount:     maximumNone,
				LowCount:      maximumLow,
				MediumCount:   maximumMedium,
				HighCount:     maximumHigh,
				CriticalCount: maximumCritical,
			},
		},
		MinimumValues: api.BenchmarkTrendDatapointV3{
			ComplianceResultsSummary: &struct {
				Incidents    int `json:"incidents"`
				NonIncidents int `json:"non_incidents"`
			}{Incidents: minimumIncidents, NonIncidents: minimumNonIncidents},
			IncidentsSeverityBreakdown: &types2.SeverityResult{
				NoneCount:     minimumNone,
				LowCount:      minimumLow,
				MediumCount:   minimumMedium,
				HighCount:     minimumHigh,
				CriticalCount: minimumCritical,
			},
		},
	}

	return echoCtx.JSON(http.StatusOK, response)
}

func parseTimeInterval(intervalStr string) (*time.Time, *time.Time, error) {
	// Define regex patterns to extract the time components
	patterns := map[string]*regexp.Regexp{
		"days":    regexp.MustCompile(`(\d+)\s*days?`),
		"hours":   regexp.MustCompile(`(\d+)\s*hours?`),
		"minutes": regexp.MustCompile(`(\d+)\s*minutes?`),
		"seconds": regexp.MustCompile(`(\d+)\s*seconds?`),
	}

	// Variables to store the extracted values
	days, hours, minutes, seconds := 0, 0, 0, 0

	// Extract and convert the values from the string
	for key, pattern := range patterns {
		match := pattern.FindStringSubmatch(intervalStr)
		if len(match) > 1 {
			value, err := strconv.Atoi(match[1])
			if err != nil {
				return nil, nil, fmt.Errorf("error parsing %s: %v", key, err)
			}
			switch key {
			case "days":
				days = value
			case "hours":
				hours = value
			case "minutes":
				minutes = value
			case "seconds":
				seconds = value
			}
		}
	}

	// Calculate total duration based on extracted values
	duration := time.Duration(days)*24*time.Hour +
		time.Duration(hours)*time.Hour +
		time.Duration(minutes)*time.Minute +
		time.Duration(seconds)*time.Second

	// Calculate endTime as now and startTime by subtracting the duration
	endTime := time.Now()
	startTime := endTime.Add(-duration)

	return &startTime, &endTime, nil
}

// GetQuickScanSummary godoc
//
//	@Summary		List all workspaces with owner id
//	@Description	Returns all workspaces with owner id
//	@Security		BearerToken
//	@Tags			workspace
//	@Accept			json
//	@Produce		json
//	@Param			view		query		string	false	"Result View options: [control,resource,both] (default resource)"
//	@Param			with_incidents	query		bool	false	"Whether the job was with incidents or not"
//	@Param			run_id		path		string	true	"Benchmark ID"
//	@Success		200
//	@Router			/compliance/api/v3/quick/scan/{run_id} [get]
func (h HttpHandler) GetQuickScanSummary(c echo.Context) error {
	clientCtx := &httpclient.Context{UserRole: authApi.AdminRole}

	jobId := c.Param("run_id")
	view := c.QueryParam("view")
	controls := httpserver2.QueryArrayParam(c, "controls")

	if view == "" {
		view = "control"
	}

	complianceJob, err := h.schedulerClient.GetComplianceJobStatus(clientCtx, jobId)
	if err != nil {
		h.logger.Error("failed to get compliance job", zap.Error(err))
		return echo.NewHTTPError(http.StatusInternalServerError, "failed to get compliance job")
	}
	if complianceJob.JobStatus == string(schedulerapi.ComplianceJobTimeout) {
		return echo.NewHTTPError(http.StatusBadRequest, "job has been timed out")
	} else if complianceJob.JobStatus == string(schedulerapi.ComplianceJobRunnersInProgress) ||
		complianceJob.JobStatus == string(schedulerapi.ComplianceJobCreated) ||
		complianceJob.JobStatus == string(schedulerapi.ComplianceJobSummarizerInProgress) {
		return echo.NewHTTPError(http.StatusBadRequest, "job is in progress")
	}
	if complianceJob.WithIncidents {
		if complianceJob.SummaryJobId == nil {
			return echo.NewHTTPError(http.StatusBadRequest, "compliance job not summarized yet")
		}
		jobId = strconv.Itoa(int(*complianceJob.SummaryJobId))
	}

	var result api.AuditSummary

	switch view {
	case "resource", "resources":
		summary, err := es.GetJobReportResourceViewByJobID(c.Request().Context(), h.logger, h.client, jobId, complianceJob.WithIncidents)
		if err != nil {
			h.logger.Error("failed to get audit job summary", zap.Error(err))
			return echo.NewHTTPError(http.StatusInternalServerError, "failed to get audit job summary")
		}
		if summary == nil {
			return echo.NewHTTPError(http.StatusBadRequest, "summary not found")
		}
		result = api.AuditSummary{
			Integrations: summary.Integrations,
			AuditSummary: summary.ComplianceSummary,
			JobSummary:   summary.JobSummary,
		}
	case "control", "controls":
		summary, err := es.GetJobReportControlViewByJobID(c.Request().Context(), h.logger, h.client, jobId, complianceJob.WithIncidents, controls)
		if err != nil {
			h.logger.Error("failed to get audit job summary", zap.Error(err))
			return echo.NewHTTPError(http.StatusInternalServerError, "failed to get audit job summary")
		}
		if summary == nil {
			return echo.NewHTTPError(http.StatusBadRequest, "summary not found")
		}
		result = api.AuditSummary{
			Controls:     summary.Controls,
			AuditSummary: summary.ComplianceSummary,
			JobSummary:   summary.JobSummary,
		}
	case "both":
		controlSummary, err := es.GetJobReportControlViewByJobID(c.Request().Context(), h.logger, h.client, jobId, complianceJob.WithIncidents, controls)
		if err != nil {
			h.logger.Error("failed to get audit job summary", zap.Error(err))
			return echo.NewHTTPError(http.StatusInternalServerError, "failed to get audit job summary")
		}
		resourceSummary, err := es.GetJobReportResourceViewByJobID(c.Request().Context(), h.logger, h.client, jobId, complianceJob.WithIncidents)
		if err != nil {
			h.logger.Error("failed to get audit job summary", zap.Error(err))
			return echo.NewHTTPError(http.StatusInternalServerError, "failed to get audit job summary")
		}
		if resourceSummary == nil || controlSummary == nil {
			return echo.NewHTTPError(http.StatusBadRequest, "summary not found")
		}
		result = api.AuditSummary{
			Integrations: resourceSummary.Integrations,
			Controls:     controlSummary.Controls,
			AuditSummary: resourceSummary.ComplianceSummary,
			JobSummary:   resourceSummary.JobSummary,
		}
	default:
		return echo.NewHTTPError(http.StatusBadRequest, "view is not valid")
	}

	return c.JSON(http.StatusOK, result)
}

// GetQuickSequenceSummary godoc
//
//	@Summary		List all workspaces with owner id
//	@Description	Returns all workspaces with owner id
//	@Security		BearerToken
//	@Tags			workspace
//	@Accept			json
//	@Produce		json
//	@Param			view		query		string	false	"Result View options: [control,resource] (default resource)"
//	@Param			run_id		path		string	true	"Benchmark ID"
//	@Success		200
//	@Router			/compliance/api/v3/quick/sequence/{run_id} [get]
func (h HttpHandler) GetQuickSequenceSummary(c echo.Context) error {
	clientCtx := &httpclient.Context{UserRole: authApi.AdminRole}

	jobId := c.Param("run_id")
	view := c.QueryParam("view")

	if view == "" {
		view = "resource"
	}

	sequence, err := h.schedulerClient.GetComplianceQuickSequence(clientCtx, jobId)
	if err != nil {
		h.logger.Error("failed to get audit job", zap.Error(err))
		return echo.NewHTTPError(http.StatusInternalServerError, "failed to get audit job")
	}
	if sequence.Status == schedulerapi.QuickScanSequenceFailed {
		return echo.NewHTTPError(http.StatusBadRequest, "job has been failed")
	} else if sequence.Status == schedulerapi.QuickScanSequenceFetchingDependencies || sequence.Status == schedulerapi.QuickScanSequenceComplianceRunning ||
		sequence.Status == schedulerapi.QuickScanSequenceStarted || sequence.Status == schedulerapi.QuickScanSequenceCreated {
		return echo.NewHTTPError(http.StatusBadRequest, "job is in progress")
	}

	if sequence.ComplianceQuickRunID == nil {
		return echo.NewHTTPError(http.StatusBadRequest, "summary not found")
	}

	var result api.AuditSummary

	switch view {
	case "resource", "resources":
		summary, err := es.GetJobReportResourceViewByJobID(c.Request().Context(), h.logger, h.client, jobId, false)
		if err != nil {
			h.logger.Error("failed to get audit job summary", zap.Error(err))
			return echo.NewHTTPError(http.StatusInternalServerError, "failed to get audit job summary")
		}
		if summary == nil {
			return echo.NewHTTPError(http.StatusBadRequest, "summary not found")
		}
		result = api.AuditSummary{
			Integrations: summary.Integrations,
			AuditSummary: summary.ComplianceSummary,
			JobSummary:   summary.JobSummary,
		}
	case "control", "controls":
		summary, err := es.GetJobReportControlViewByJobID(c.Request().Context(), h.logger, h.client, jobId, false, nil)
		if err != nil {
			h.logger.Error("failed to get audit job summary", zap.Error(err))
			return echo.NewHTTPError(http.StatusInternalServerError, "failed to get audit job summary")
		}
		if summary == nil {
			return echo.NewHTTPError(http.StatusBadRequest, "summary not found")
		}
		result = api.AuditSummary{
			Controls:     summary.Controls,
			AuditSummary: summary.ComplianceSummary,
			JobSummary:   summary.JobSummary,
		}
	case "both":
		controlSummary, err := es.GetJobReportControlViewByJobID(c.Request().Context(), h.logger, h.client, jobId, false, nil)
		if err != nil {
			h.logger.Error("failed to get audit job summary", zap.Error(err))
			return echo.NewHTTPError(http.StatusInternalServerError, "failed to get audit job summary")
		}
		resourceSummary, err := es.GetJobReportResourceViewByJobID(c.Request().Context(), h.logger, h.client, jobId, false)
		if err != nil {
			h.logger.Error("failed to get audit job summary", zap.Error(err))
			return echo.NewHTTPError(http.StatusInternalServerError, "failed to get audit job summary")
		}
		result = api.AuditSummary{
			Integrations: resourceSummary.Integrations,
			Controls:     controlSummary.Controls,
			AuditSummary: resourceSummary.ComplianceSummary,
			JobSummary:   resourceSummary.JobSummary,
		}
	default:
		return echo.NewHTTPError(http.StatusBadRequest, "view is not valid")
	}

	return c.JSON(http.StatusOK, result)
}

// GetComplianceJobReport godoc
//
//	@Summary		List all workspaces with owner id
//	@Description	Returns all workspaces with owner id
//	@Security		BearerToken
//	@Tags			workspace
//	@Accept			json
//	@Produce		json
//	@Param			controls		query		[]string	false	"List of controls to get results"
//	@Param			with_incidents	query		bool	false	"Whether the job was with incidents or not"
//	@Param			run_id			path		string		true	"compliance summary job id"
//	@Success		200
//	@Router			/compliance/api/v3/job-report/:run_id/details/by-control [get]
func (h HttpHandler) GetComplianceJobReport(c echo.Context) error {
	clientCtx := &httpclient.Context{UserRole: authApi.AdminRole}

	jobId := c.Param("run_id")
	controls := httpserver2.QueryArrayParam(c, "controls")

	complianceJob, err := h.schedulerClient.GetComplianceJobStatus(clientCtx, jobId)
	if err != nil {
		h.logger.Error("failed to get compliance job", zap.Error(err))
		return echo.NewHTTPError(http.StatusInternalServerError, "failed to get compliance job")
	}
	if complianceJob.JobStatus == string(schedulerapi.ComplianceJobTimeout) {
		return echo.NewHTTPError(http.StatusBadRequest, "job has been timed out")
	} else if complianceJob.JobStatus == string(schedulerapi.ComplianceJobRunnersInProgress) ||
		complianceJob.JobStatus == string(schedulerapi.ComplianceJobCreated) ||
		complianceJob.JobStatus == string(schedulerapi.ComplianceJobSummarizerInProgress) {
		return echo.NewHTTPError(http.StatusBadRequest, "job is in progress")
	}
	if complianceJob.WithIncidents {
		if complianceJob.SummaryJobId == nil {
			return echo.NewHTTPError(http.StatusBadRequest, "compliance job not summarized yet")
		}
		jobId = strconv.Itoa(int(*complianceJob.SummaryJobId))
	}

	summary, err := es.GetJobReportControlSummaryByJobID(c.Request().Context(), h.logger, h.client, jobId, controls)
	if err != nil {
		h.logger.Error("failed to get job report control summary by job id", zap.Error(err))
		return echo.NewHTTPError(http.StatusInternalServerError, "failed to get job report control summary by job id")
	}

	return c.JSON(http.StatusOK, summary)
}

// GetJobReportSummary godoc
//
//	@Summary		Get Job Report Summary
//	@Description	Get Job Report Summary
//	@Security		BearerToken
//	@Tags			workspace
//	@Accept			json
//	@Produce		json
//	@Param			controls		query		[]string	false	"List of controls to get results"
//	@Param			with_incidents	query		bool	false	"Whether the job was with incidents or not"
//	@Param			run_id			path		string		true	"compliance summary job id"
//	@Success		200
//	@Router			/compliance/api/v3/job-report/:run_id/summary [get]
func (h HttpHandler) GetJobReportSummary(ctx echo.Context) error {
	clientCtx := &httpclient.Context{UserRole: authApi.AdminRole}

	jobId := ctx.Param("run_id")
	controlsFilter := httpserver2.QueryArrayParam(ctx, "controls")

	complianceJob, err := h.schedulerClient.GetComplianceJobStatus(clientCtx, jobId)
	if err != nil {
		h.logger.Error("failed to get compliance job", zap.Error(err))
		return echo.NewHTTPError(http.StatusInternalServerError, "failed to get compliance job")
	}
	if complianceJob.JobStatus == string(schedulerapi.ComplianceJobTimeout) {
		return echo.NewHTTPError(http.StatusBadRequest, "job has been timed out")
	} else if complianceJob.JobStatus == string(schedulerapi.ComplianceJobRunnersInProgress) ||
		complianceJob.JobStatus == string(schedulerapi.ComplianceJobCreated) ||
		complianceJob.JobStatus == string(schedulerapi.ComplianceJobSummarizerInProgress) {
		return echo.NewHTTPError(http.StatusBadRequest, "job is in progress")
	}

	framework, err := h.db.GetBenchmark(ctx.Request().Context(), complianceJob.FrameworkId)
	if err != nil {
		h.logger.Error("failed to get framework by frameworkID", zap.String("framework", complianceJob.FrameworkId), zap.Error(err))
		return echo.NewHTTPError(http.StatusInternalServerError, "failed to get framework by frameworkID")
	}

	controlsMap, err := h.getControlsUnderBenchmark(ctx.Request().Context(), complianceJob.FrameworkId, make(map[string]BenchmarkControlsCache))
	if err != nil {
		h.logger.Error("failed to get controls under benchmark", zap.String("framework", complianceJob.FrameworkId), zap.Error(err))
		return echo.NewHTTPError(http.StatusInternalServerError, "could not get framework by frameworkID")
	}
	var controlsStr []string
	for c, _ := range controlsMap {
		controlsStr = append(controlsStr, c)
	}
	controls, err := h.db.ListControls(ctx.Request().Context(), controlsStr, nil)

	summary, err := es.GetJobReportControlSummaryByJobID(ctx.Request().Context(), h.logger, h.client, jobId, controlsFilter)
	if err != nil {
		h.logger.Error("failed to get job report control summary by job id", zap.Error(err))
		return echo.NewHTTPError(http.StatusInternalServerError, "failed to get job report control summary by job id")
	}
	if summary == nil {
		return echo.NewHTTPError(http.StatusBadRequest, "summary does not exist")
	}

	var integrationIDs []string
	for _, ii := range complianceJob.IntegrationInfo {
		integrationIDs = append(integrationIDs, ii.IntegrationID)
	}

	response := api.GetJobReportSummaryResponse{
		JobID:         complianceJob.JobId,
		WithIncidents: complianceJob.WithIncidents,
		JobDetails: api.GetJobReportSummaryJobDetails{
			Status:    complianceJob.JobStatus,
			CreatedAt: complianceJob.CreatedAt,
			UpdatedAt: complianceJob.UpdatedAt,
			Framework: struct {
				ID    string `json:"id"`
				Title string `json:"title"`
			}{
				ID:    framework.ID,
				Title: framework.Title,
			},
			IntegrationIDs: integrationIDs,
			Results: api.GetJobReportSummaryJobDetailsResults{
				Ok:    summary.ComplianceSummary[types2.ComplianceStatusOK],
				Alarm: summary.ComplianceSummary[types2.ComplianceStatusALARM],
			},
		},
	}
	jobScore := api.JobScore{
		TotalControls:  summary.ControlScore.TotalControls,
		FailedControls: summary.ControlScore.FailedControls,
		ControlView: api.JobScoreControlView{
			BySeverity: make(map[string]*api.JobScoreControlViewBySeverityScore),
		},
	}
	for _, c := range controls {
		if _, ok := jobScore.ControlView.BySeverity[c.Severity.String()]; !ok {
			jobScore.ControlView.BySeverity[c.Severity.String()] = &api.JobScoreControlViewBySeverityScore{}
		}
		jobScore.ControlView.BySeverity[c.Severity.String()].TotalControls += 1
	}

	for _, cs := range summary.Controls {
		if _, ok := jobScore.ControlView.BySeverity[cs.Severity.String()]; !ok {
			jobScore.ControlView.BySeverity[cs.Severity.String()] = &api.JobScoreControlViewBySeverityScore{}
		}
		if cs.Alarms > 0 {
			jobScore.ControlView.BySeverity[cs.Severity.String()].FailedControls += 1
		}
	}
	response.JobDetails.JobScore = jobScore

	return ctx.JSON(http.StatusOK, response)
}<|MERGE_RESOLUTION|>--- conflicted
+++ resolved
@@ -70,7 +70,6 @@
 	benchmarks.GET("/:benchmark_id/summary", httpserver2.AuthorizeHandler(h.GetBenchmarkSummary, authApi.ViewerRole))
 	benchmarks.GET("/:benchmark_id/controls", httpserver2.AuthorizeHandler(h.GetBenchmarkControlsTree, authApi.ViewerRole))
 
-
 	controls := v1.Group("/controls")
 	controls.GET("/:controlId/summary", httpserver2.AuthorizeHandler(h.GetControlSummary, authApi.ViewerRole))
 
@@ -79,7 +78,6 @@
 
 	assignments := v1.Group("/assignments")
 	assignments.GET("/benchmark/:benchmark_id", httpserver2.AuthorizeHandler(h.ListAssignmentsByBenchmark, authApi.ViewerRole))
-
 
 	complianceResults := v1.Group("/compliance_result")
 	complianceResults.POST("", httpserver2.AuthorizeHandler(h.GetComplianceResults, authApi.ViewerRole))
@@ -91,10 +89,8 @@
 	complianceResults.GET("/:benchmarkId/accounts", httpserver2.AuthorizeHandler(h.GetAccountsComplianceResultsSummary, authApi.ViewerRole))
 	complianceResults.GET("/:benchmarkId/services", httpserver2.AuthorizeHandler(h.GetServicesComplianceResultsSummary, authApi.ViewerRole))
 
-
 	resourceFindings := v1.Group("/resource_findings")
 	resourceFindings.POST("", httpserver2.AuthorizeHandler(h.ListResourceFindings, authApi.ViewerRole))
-
 
 	v3 := e.Group("/api/v3")
 
@@ -110,7 +106,6 @@
 	v3.GET("/parameters/controls", httpserver2.AuthorizeHandler(h.GetParametersControls, authApi.ViewerRole))
 	v3.GET("/controls/filters", httpserver2.AuthorizeHandler(h.ListControlsFilters, authApi.ViewerRole))
 	v3.GET("/control/:control_id", httpserver2.AuthorizeHandler(h.GetControlDetails, authApi.ViewerRole))
-
 
 	v3.GET("/benchmarks/:benchmark_id/nested", httpserver2.AuthorizeHandler(h.ListBenchmarksNestedForBenchmark, authApi.ViewerRole))
 
@@ -618,8 +613,6 @@
 
 	return echoCtx.JSON(http.StatusOK, apiFinding)
 }
-
-
 
 // GetComplianceResultFilterValues godoc
 //
@@ -871,8 +864,6 @@
 
 	return echoCtx.JSON(http.StatusOK, response)
 }
-
-
 
 // GetTopFieldByComplianceResultCount godoc
 //
@@ -1331,8 +1322,6 @@
 
 	return echoCtx.JSON(http.StatusOK, response)
 }
-
-
 
 // GetAccountsComplianceResultsSummary godoc
 //
@@ -1529,9 +1518,6 @@
 	return echoCtx.JSON(http.StatusOK, response)
 }
 
-
-
-
 // ChangeBenchmarkSettings godoc
 //
 //	@Summary		change benchmark settings
@@ -1559,9 +1545,6 @@
 	return echoCtx.NoContent(http.StatusOK)
 }
 
-
-
-
 // ListResourceFindings godoc
 //
 //	@Summary		List resource findings
@@ -1686,7 +1669,6 @@
 	return echoCtx.JSON(http.StatusOK, response)
 }
 
-
 func addToControlSeverityResult(controlSeverityResult api.BenchmarkControlsSeverityStatus, control *db.Control, controlResult types.ControlResult) api.BenchmarkControlsSeverityStatus {
 	if control == nil {
 		control = &db.Control{
@@ -1793,7 +1775,6 @@
 	}
 	return controlSeverityResult
 }
-
 
 // GetBenchmarkSummary godoc
 //
@@ -1897,806 +1878,6 @@
 		return err
 	}
 
-<<<<<<< HEAD
-	controlMetadata, err := h.db.ListControlsBare(ctx)
-	if err != nil {
-		h.logger.Error("failed to get controls", zap.Error(err))
-		return err
-	}
-	controlMetadataMap := make(map[string]*db.Control)
-	for _, item := range controlMetadata {
-		item := item
-		controlMetadataMap[item.ID] = &item
-	}
-
-	possibleFilters, err := es.ComplianceResultDriftEventsFiltersQuery(ctx, h.logger, h.client,
-		req.ComplianceResultID, req.PlatformResourceID, req.IntegrationType, req.IntegrationID, req.NotIntegrationID,
-		req.ResourceType,
-		req.BenchmarkID, req.ControlID,
-		req.Severity,
-		evaluatedAtFrom, evaluatedAtTo,
-		req.StateActive, esComplianceStatuses)
-	if err != nil {
-		h.logger.Error("failed to get possible filters", zap.Error(err))
-		return err
-	}
-	response := api.ComplianceResultFiltersWithMetadata{}
-	for _, item := range possibleFilters.Aggregations.BenchmarkIDFilter.Buckets {
-		if benchmark, ok := benchmarkMetadataMap[item.Key]; ok {
-			response.BenchmarkID = append(response.BenchmarkID, api.FilterWithMetadata{
-				Key:         item.Key,
-				DisplayName: benchmark.Title,
-				Count:       utils.GetPointer(item.DocCount),
-			})
-		} else {
-			response.BenchmarkID = append(response.BenchmarkID, api.FilterWithMetadata{
-				Key:         item.Key,
-				DisplayName: item.Key,
-				Count:       utils.GetPointer(item.DocCount),
-			})
-		}
-	}
-	for _, item := range possibleFilters.Aggregations.ControlIDFilter.Buckets {
-		if control, ok := controlMetadataMap[item.Key]; ok {
-			response.ControlID = append(response.ControlID, api.FilterWithMetadata{
-				Key:         item.Key,
-				DisplayName: control.Title,
-				Count:       utils.GetPointer(item.DocCount),
-			})
-		} else {
-			response.ControlID = append(response.ControlID, api.FilterWithMetadata{
-				Key:         item.Key,
-				DisplayName: item.Key,
-				Count:       utils.GetPointer(item.DocCount),
-			})
-		}
-	}
-	if len(possibleFilters.Aggregations.IntegrationTypeFilter.Buckets) > 0 {
-		for _, bucket := range possibleFilters.Aggregations.IntegrationTypeFilter.Buckets {
-			integrationType := integration_type.ParseType(bucket.Key)
-			response.IntegrationType = append(response.IntegrationType, api.FilterWithMetadata{
-				Key:         integrationType.String(),
-				DisplayName: integrationType.String(),
-				Count:       utils.GetPointer(bucket.DocCount),
-			})
-		}
-	}
-	for _, item := range possibleFilters.Aggregations.ResourceTypeFilter.Buckets {
-		if rtMetadata, ok := resourceTypeMetadataMap[strings.ToLower(item.Key)]; ok {
-			response.ResourceTypeID = append(response.ResourceTypeID, api.FilterWithMetadata{
-				Key:         item.Key,
-				DisplayName: rtMetadata.ResourceLabel,
-				Count:       utils.GetPointer(item.DocCount),
-			})
-		} else if item.Key == "" {
-			response.ResourceTypeID = append(response.ResourceTypeID, api.FilterWithMetadata{
-				Key:         item.Key,
-				DisplayName: "Unknown",
-			})
-		} else {
-			response.ResourceTypeID = append(response.ResourceTypeID, api.FilterWithMetadata{
-				Key:         item.Key,
-				DisplayName: item.Key,
-				Count:       utils.GetPointer(item.DocCount),
-			})
-		}
-	}
-
-	for _, item := range possibleFilters.Aggregations.IntegrationIDFilter.Buckets {
-		if integration, ok := integrationMetadataMap[item.Key]; ok {
-			response.IntegrationID = append(response.IntegrationID, api.FilterWithMetadata{
-				Key:         item.Key,
-				DisplayName: integration.Name,
-				Count:       utils.GetPointer(item.DocCount),
-			})
-		} else {
-			response.IntegrationID = append(response.IntegrationID, api.FilterWithMetadata{
-				Key:         item.Key,
-				DisplayName: item.Key,
-				Count:       utils.GetPointer(item.DocCount),
-			})
-		}
-	}
-
-	for _, item := range possibleFilters.Aggregations.ResourceCollectionFilter.Buckets {
-		if resourceCollection, ok := resourceCollectionMetadataMap[item.Key]; ok {
-			response.ResourceCollection = append(response.ResourceCollection, api.FilterWithMetadata{
-				Key:         item.Key,
-				DisplayName: resourceCollection.Name,
-				Count:       utils.GetPointer(item.DocCount),
-			})
-		} else {
-			response.ResourceCollection = append(response.ResourceCollection, api.FilterWithMetadata{
-				Key:         item.Key,
-				DisplayName: item.Key,
-				Count:       utils.GetPointer(item.DocCount),
-			})
-		}
-	}
-
-	for _, item := range possibleFilters.Aggregations.SeverityFilter.Buckets {
-		response.Severity = append(response.Severity, api.FilterWithMetadata{
-			Key:         item.Key,
-			DisplayName: item.Key,
-			Count:       utils.GetPointer(item.DocCount),
-		})
-	}
-
-	for _, item := range possibleFilters.Aggregations.StateActiveFilter.Buckets {
-		response.StateActive = append(response.StateActive, api.FilterWithMetadata{
-			Key:         item.KeyAsString,
-			DisplayName: item.KeyAsString,
-			Count:       utils.GetPointer(item.DocCount),
-		})
-	}
-
-	apiComplianceStatuses := make(map[api.ComplianceStatus]int)
-	for _, item := range possibleFilters.Aggregations.ComplianceStatusFilter.Buckets {
-		if opengovernanceTypes.ParseComplianceStatus(item.Key).IsPassed() {
-			apiComplianceStatuses[api.ComplianceStatusPassed] += item.DocCount
-		} else {
-			apiComplianceStatuses[api.ComplianceStatusFailed] += item.DocCount
-		}
-	}
-	for status, count := range apiComplianceStatuses {
-		count := count
-		response.ComplianceStatus = append(response.ComplianceStatus, api.FilterWithMetadata{
-			Key:         string(status),
-			DisplayName: string(status),
-			Count:       &count,
-		})
-	}
-
-	return echoCtx.JSON(http.StatusOK, response)
-}
-
-// GetSingleComplianceResultDriftEvent
-//
-//	@Summary		Get single finding event
-//	@Description	Retrieving single finding event
-//	@Security		BearerToken
-//	@Tags			compliance
-//	@Accept			json
-//	@Produce		json
-//	@Param			findingID	path		string	true	"ComplianceResultID"
-//	@Success		200			{object}	api.ComplianceResultDriftEvent
-//	@Router			/compliance/api/v1/compliance_result_events/single/{id} [get]
-func (h *HttpHandler) GetSingleComplianceResultDriftEvent(echoCtx echo.Context) error {
-	ctx := echoCtx.Request().Context()
-
-	findingEventID := echoCtx.Param("id")
-
-	findingEvent, err := es.FetchComplianceResultDriftEventByID(ctx, h.logger, h.client, findingEventID)
-	if err != nil {
-		h.logger.Error("failed to fetch findingEvent by id", zap.Error(err))
-		return err
-	}
-	if findingEvent == nil {
-		return echo.NewHTTPError(http.StatusNotFound, "findingEvent not found")
-	}
-
-	apiFindingEvent := api.GetAPIComplianceResultDriftEventFromESComplianceResultDriftEvent(*findingEvent)
-
-	integration, err := h.integrationClient.GetIntegration(&httpclient.Context{UserRole: authApi.AdminRole}, findingEvent.IntegrationID)
-	if err != nil {
-		h.logger.Error("failed to get integration", zap.Error(err), zap.String("integration_id", findingEvent.IntegrationID))
-		return err
-	}
-	apiFindingEvent.ProviderID = integration.ProviderID
-	apiFindingEvent.IntegrationName = integration.Name
-
-	if len(findingEvent.ResourceType) > 0 {
-		resourceTypeMetadata, err := h.inventoryClient.ListResourceTypesMetadata(&httpclient.Context{UserRole: authApi.AdminRole},
-			nil, nil,
-			[]string{findingEvent.ResourceType}, false, nil, 10000, 1)
-		if err != nil {
-			h.logger.Error("failed to get resource type metadata", zap.Error(err))
-			return err
-		}
-		if len(resourceTypeMetadata.ResourceTypes) > 0 {
-			apiFindingEvent.ResourceTypeName = resourceTypeMetadata.ResourceTypes[0].ResourceLabel
-		}
-	}
-
-	return echoCtx.JSON(http.StatusOK, apiFindingEvent)
-}
-
-// ListResourceFindings godoc
-//
-//	@Summary		List resource findings
-//	@Description	Retrieving list of resource findings
-//	@Security		BearerToken
-//	@Tags			compliance
-//	@Accept			json
-//	@Produce		json
-//	@Param			request	body		api.ListResourceFindingsRequest	true	"Request"
-//	@Success		200		{object}	api.ListResourceFindingsResponse
-//	@Router			/compliance/api/v1/resource_findings [post]
-func (h *HttpHandler) ListResourceFindings(echoCtx echo.Context) error {
-	clientCtx := &httpclient.Context{UserRole: authApi.AdminRole}
-
-	var err error
-	ctx := echoCtx.Request().Context()
-
-	var req api.ListResourceFindingsRequest
-	if err := bindValidate(echoCtx, &req); err != nil {
-		return echo.NewHTTPError(http.StatusBadRequest, err.Error())
-	}
-
-	integrationGroupId := req.Filters.IntegrationGroup
-	if len(req.Filters.IntegrationID) == 0 && len(req.Filters.IntegrationGroup) == 0 {
-		integrationGroupId = []string{"active"}
-	}
-
-	req.Filters.IntegrationID, err = h.getIntegrationIdFilterFromInputs(ctx, req.Filters.IntegrationID, integrationGroupId)
-	if err != nil {
-		return err
-	}
-
-	//req.Filters.IntegrationID, err = httpserver2.ResolveIntegrationIDs(echoCtx, req.Filters.IntegrationID)
-	//if err != nil {
-	//	return err
-	//}
-
-	if len(req.AfterSortKey) != 0 {
-		expectedLen := len(req.Sort) + 1
-		if len(req.AfterSortKey) != expectedLen {
-			return echo.NewHTTPError(http.StatusBadRequest, "sort key length should be zero or match a returned sort key from previous response")
-		}
-	}
-
-	var evaluatedAtFrom, evaluatedAtTo *time.Time
-	if req.Filters.Interval != nil && *req.Filters.Interval != "" {
-		evaluatedAtFrom, evaluatedAtTo, err = parseTimeInterval(*req.Filters.Interval)
-	} else {
-		if req.Filters.EvaluatedAt.From != nil && *req.Filters.EvaluatedAt.From != 0 {
-			evaluatedAtFrom = utils.GetPointer(time.Unix(*req.Filters.EvaluatedAt.From, 0))
-		}
-		if req.Filters.EvaluatedAt.To != nil && *req.Filters.EvaluatedAt.To != 0 {
-			evaluatedAtTo = utils.GetPointer(time.Unix(*req.Filters.EvaluatedAt.To, 0))
-		}
-	}
-
-	integrations, err := h.integrationClient.ListIntegrations(&httpclient.Context{UserRole: authApi.AdminRole}, nil)
-	if err != nil {
-		h.logger.Error("failed to get integrations", zap.Error(err))
-		return err
-	}
-	integrationMap := make(map[string]*integrationapi.Integration)
-	for _, integration := range integrations.Integrations {
-		integration := integration
-		integrationMap[integration.IntegrationID] = &integration
-	}
-
-	resourceTypes, err := h.inventoryClient.ListResourceTypesMetadata(&httpclient.Context{UserRole: authApi.AdminRole}, nil, nil, nil, false, nil, 10000, 1)
-	if err != nil {
-		h.logger.Error("failed to get resource types metadata", zap.Error(err))
-		return err
-	}
-	resourceTypeMap := make(map[string]*inventoryApi.ResourceType)
-	for _, rt := range resourceTypes.ResourceTypes {
-		rt := rt
-		resourceTypeMap[strings.ToLower(rt.ResourceType)] = &rt
-	}
-
-	if len(req.Filters.ComplianceStatus) == 0 {
-		req.Filters.ComplianceStatus = []api.ComplianceStatus{
-			api.ComplianceStatusFailed,
-		}
-	}
-
-	esComplianceStatuses := make([]opengovernanceTypes.ComplianceStatus, 0, len(req.Filters.ComplianceStatus))
-	for _, status := range req.Filters.ComplianceStatus {
-		esComplianceStatuses = append(esComplianceStatuses, status.GetEsComplianceStatuses()...)
-	}
-
-	summaryJobs, err := h.schedulerClient.GetSummaryJobs(clientCtx, req.Filters.ComplianceJobId)
-	if err != nil {
-		h.logger.Error("could not get Summary Job IDs", zap.Error(err))
-		return echoCtx.JSON(http.StatusInternalServerError, "could not get Summary Job IDs")
-	}
-
-	resourceFindings, totalCount, err := es.ResourceFindingsQuery(ctx, h.logger, h.client, req.Filters.IntegrationType, req.Filters.IntegrationID,
-		req.Filters.NotIntegrationID, req.Filters.ResourceCollection, req.Filters.ResourceTypeID, req.Filters.BenchmarkID,
-		req.Filters.ControlID, req.Filters.Severity, evaluatedAtFrom, evaluatedAtTo, esComplianceStatuses, req.Sort, req.Limit, req.AfterSortKey, summaryJobs)
-	if err != nil {
-		h.logger.Error("failed to get resource findings", zap.Error(err))
-		return err
-	}
-
-	response := api.ListResourceFindingsResponse{
-		TotalCount:       int(totalCount),
-		ResourceFindings: nil,
-	}
-
-	for _, resourceFinding := range resourceFindings {
-		apiRf := api.GetAPIResourceFinding(resourceFinding.Source)
-		if integration, ok := integrationMap[apiRf.IntegrationID]; ok {
-			apiRf.ProviderID = integration.IntegrationID
-			apiRf.IntegrationName = integration.Name
-		}
-		if resourceType, ok := resourceTypeMap[strings.ToLower(apiRf.ResourceType)]; ok {
-			apiRf.ResourceTypeLabel = resourceType.ResourceLabel
-		}
-		apiRf.SortKey = resourceFinding.Sort
-		response.ResourceFindings = append(response.ResourceFindings, apiRf)
-	}
-
-	return echoCtx.JSON(http.StatusOK, response)
-}
-
-// GetControlRemediation godoc
-//
-//	@Summary	Get control remediation using AI
-//	@Security	BearerToken
-//	@Tags		compliance
-//	@Accept		json
-//	@Produce	json
-//	@Param		controlID	path		string	true	"ControlID"
-//	@Success	200			{object}	api.BenchmarkRemediation
-//	@Router		/compliance/api/v1/ai/control/{controlID}/remediation [post]
-func (h *HttpHandler) GetControlRemediation(echoCtx echo.Context) error {
-	ctx := echoCtx.Request().Context()
-
-	controlID := echoCtx.Param("controlID")
-
-	control, err := h.db.GetControl(ctx, controlID)
-	if err != nil {
-		return err
-	}
-
-	req := openai.ChatCompletionRequest{
-		Model: openai.GPT3Dot5Turbo,
-		Messages: []openai.ChatCompletionMessage{
-			{
-				Role:    openai.ChatMessageRoleSystem,
-				Content: "You will be provided with a problem on AWS, and your task is to create a numbered list of how to fix it using AWS console.",
-			},
-		},
-	}
-
-	req.Messages = append(req.Messages, openai.ChatCompletionMessage{
-		Role:    openai.ChatMessageRoleUser,
-		Content: control.Title,
-	})
-
-	resp, err := h.openAIClient.CreateChatCompletion(ctx, req)
-	if err != nil {
-		return err
-	}
-
-	return echoCtx.JSON(http.StatusOK, api.BenchmarkRemediation{Remediation: resp.Choices[0].Message.Content})
-}
-
-func addToControlSeverityResult(controlSeverityResult api.BenchmarkControlsSeverityStatus, control *db.Control, controlResult types.ControlResult) api.BenchmarkControlsSeverityStatus {
-	if control == nil {
-		control = &db.Control{
-			Severity: opengovernanceTypes.ComplianceResultSeverityNone,
-		}
-	}
-	switch control.Severity {
-	case opengovernanceTypes.ComplianceResultSeverityCritical:
-		controlSeverityResult.Total.TotalCount++
-		controlSeverityResult.Critical.TotalCount++
-		if controlResult.Passed {
-			controlSeverityResult.Total.PassedCount++
-			controlSeverityResult.Critical.PassedCount++
-		}
-	case opengovernanceTypes.ComplianceResultSeverityHigh:
-		controlSeverityResult.Total.TotalCount++
-		controlSeverityResult.High.TotalCount++
-		if controlResult.Passed {
-			controlSeverityResult.Total.PassedCount++
-			controlSeverityResult.High.PassedCount++
-		}
-	case opengovernanceTypes.ComplianceResultSeverityMedium:
-		controlSeverityResult.Total.TotalCount++
-		controlSeverityResult.Medium.TotalCount++
-		if controlResult.Passed {
-			controlSeverityResult.Total.PassedCount++
-			controlSeverityResult.Medium.PassedCount++
-		}
-	case opengovernanceTypes.ComplianceResultSeverityLow:
-		controlSeverityResult.Total.TotalCount++
-		controlSeverityResult.Low.TotalCount++
-		if controlResult.Passed {
-			controlSeverityResult.Total.PassedCount++
-			controlSeverityResult.Low.PassedCount++
-		}
-	case opengovernanceTypes.ComplianceResultSeverityNone, "":
-		controlSeverityResult.Total.TotalCount++
-		controlSeverityResult.None.TotalCount++
-		if controlResult.Passed {
-			controlSeverityResult.Total.PassedCount++
-			controlSeverityResult.None.PassedCount++
-		}
-	}
-	return controlSeverityResult
-}
-
-func addToControlSeverityResultV2(controlSeverityResult api.BenchmarkControlsSeverityStatusV2, control *db.Control, controlResult types.ControlResult) api.BenchmarkControlsSeverityStatusV2 {
-	if control == nil {
-		control = &db.Control{
-			Severity: opengovernanceTypes.ComplianceResultSeverityNone,
-		}
-	}
-	switch control.Severity {
-	case opengovernanceTypes.ComplianceResultSeverityCritical:
-		controlSeverityResult.Total.TotalCount++
-		controlSeverityResult.Critical.TotalCount++
-		if controlResult.Passed {
-			controlSeverityResult.Total.PassedCount++
-			controlSeverityResult.Critical.PassedCount++
-		} else {
-			controlSeverityResult.Total.FailedCount++
-			controlSeverityResult.Critical.FailedCount++
-		}
-	case opengovernanceTypes.ComplianceResultSeverityHigh:
-		controlSeverityResult.Total.TotalCount++
-		controlSeverityResult.High.TotalCount++
-		if controlResult.Passed {
-			controlSeverityResult.Total.PassedCount++
-			controlSeverityResult.High.PassedCount++
-		} else {
-			controlSeverityResult.Total.FailedCount++
-			controlSeverityResult.High.FailedCount++
-		}
-	case opengovernanceTypes.ComplianceResultSeverityMedium:
-		controlSeverityResult.Total.TotalCount++
-		controlSeverityResult.Medium.TotalCount++
-		if controlResult.Passed {
-			controlSeverityResult.Total.PassedCount++
-			controlSeverityResult.Medium.PassedCount++
-		} else {
-			controlSeverityResult.Total.FailedCount++
-			controlSeverityResult.Medium.FailedCount++
-		}
-	case opengovernanceTypes.ComplianceResultSeverityLow:
-		controlSeverityResult.Total.TotalCount++
-		controlSeverityResult.Low.TotalCount++
-		if controlResult.Passed {
-			controlSeverityResult.Total.PassedCount++
-			controlSeverityResult.Low.PassedCount++
-		} else {
-			controlSeverityResult.Total.FailedCount++
-			controlSeverityResult.Low.FailedCount++
-		}
-	case opengovernanceTypes.ComplianceResultSeverityNone, "":
-		controlSeverityResult.Total.TotalCount++
-		controlSeverityResult.None.TotalCount++
-		if controlResult.Passed {
-			controlSeverityResult.Total.PassedCount++
-			controlSeverityResult.None.PassedCount++
-		} else {
-			controlSeverityResult.Total.FailedCount++
-			controlSeverityResult.None.FailedCount++
-		}
-	}
-	return controlSeverityResult
-}
-
-// ListBenchmarksSummary godoc
-//
-//	@Summary		List benchmarks summaries
-//	@Description	Retrieving a summary of all benchmarks and their associated checks and results within a specified time interval.
-//	@Security		BearerToken
-//	@Tags			compliance
-//	@Accept			json
-//	@Produce		json
-//	@Param			integrationId		query		[]string			false	"Integration IDs to filter by"
-//	@Param			integrationGroup	query		[]string			false	"Integration groups to filter by "
-//	@Param			resourceCollection	query		[]string			false	"Resource collection IDs to filter by"
-//	@Param			integrationTypes	query		[]integration.Type	false	"Integration type to filter by"
-//	@Param			tag					query		[]string			false	"Key-Value tags in key=value format to filter by"
-//	@Param			timeAt				query		int					false	"timestamp for values in epoch seconds"
-//	@Param			topAccountCount		query		int					false	"Top account count"	default(3)
-//	@Success		200					{object}	api.ListBenchmarksSummaryResponse
-//	@Router			/compliance/api/v1/benchmarks/summary [get]
-func (h *HttpHandler) ListBenchmarksSummary(echoCtx echo.Context) error {
-	ctx := echoCtx.Request().Context()
-
-	tagMap := model.TagStringsToTagMap(httpserver2.QueryArrayParam(echoCtx, "tag"))
-	integrationIDs, err := h.getIntegrationIdFilterFromParams(echoCtx)
-	if err != nil {
-		return err
-	}
-	if len(integrationIDs) > 20 {
-		return echo.NewHTTPError(http.StatusBadRequest, "too many integration IDs")
-	}
-
-	integrationTypes := httpserver2.QueryArrayParam(echoCtx, "integrationTypes")
-	resourceCollections := httpserver2.QueryArrayParam(echoCtx, "resourceCollection")
-	timeAt := time.Now()
-	if timeAtStr := echoCtx.QueryParam("timeAt"); timeAtStr != "" {
-		timeAtInt, err := strconv.ParseInt(timeAtStr, 10, 64)
-		if err != nil {
-			return err
-		}
-		timeAt = time.Unix(timeAtInt, 0)
-	}
-	topAccountCount := 3
-	if topAccountCountStr := echoCtx.QueryParam("topAccountCount"); topAccountCountStr != "" {
-		count, err := strconv.ParseInt(topAccountCountStr, 10, 64)
-		if err != nil {
-			return echo.NewHTTPError(http.StatusBadRequest, "invalid topAccountCount")
-		}
-		topAccountCount = int(count)
-	}
-
-	var response api.ListBenchmarksSummaryResponse
-
-	// tracer :
-	ctx, span2 := tracer.Start(ctx, "new_ListRootBenchmarks", trace.WithSpanKind(trace.SpanKindServer))
-	span2.SetName("new_ListRootBenchmarks")
-	defer span2.End()
-
-	benchmarks, err := h.db.ListRootBenchmarks(ctx, tagMap)
-	if err != nil {
-		span2.RecordError(err)
-		span2.SetStatus(codes.Error, err.Error())
-		return err
-	}
-	span2.End()
-
-	controls, err := h.db.ListControlsBare(ctx)
-	if err != nil {
-		h.logger.Error("failed to get controls", zap.Error(err))
-		return err
-	}
-	controlsMap := make(map[string]*db.Control)
-	for _, control := range controls {
-		control := control
-		controlsMap[strings.ToLower(control.ID)] = &control
-	}
-
-	benchmarkIDs := make([]string, 0, len(benchmarks))
-	for _, b := range benchmarks {
-		benchmarkIDs = append(benchmarkIDs, b.ID)
-	}
-
-	summariesAtTime, err := es.ListBenchmarkSummariesAtTime(ctx, h.logger, h.client, benchmarkIDs, integrationIDs, resourceCollections, timeAt, false)
-	if err != nil {
-		h.logger.Error("failed to fetch benchmark summaries", zap.Error(err))
-		return err
-	}
-	// tracer :
-	ctx, span3 := tracer.Start(ctx, "new_PopulateIntegrationTypes(loop)", trace.WithSpanKind(trace.SpanKindServer))
-	span3.SetName("new_PopulateIntegrationTypes(loop)")
-	defer span3.End()
-
-	passedResourcesResult, err := es.GetPerBenchmarkResourceSeverityResult(ctx, h.logger, h.client, benchmarkIDs, integrationIDs, resourceCollections, nil, opengovernanceTypes.GetPassedComplianceStatuses())
-	if err != nil {
-		h.logger.Error("failed to fetch per benchmark resource severity result for passed", zap.Error(err))
-		return err
-	}
-
-	allResourcesResult, err := es.GetPerBenchmarkResourceSeverityResult(ctx, h.logger, h.client, benchmarkIDs, integrationIDs, resourceCollections, nil, nil)
-	if err != nil {
-		h.logger.Error("failed to fetch per benchmark resource severity result for all", zap.Error(err))
-		return err
-	}
-
-	for _, b := range benchmarks {
-		be := b.ToApi()
-		if len(integrationTypes) > 0 && !utils.IncludesAny(be.IntegrationTypes, integrationTypes) {
-			continue
-		}
-
-		summaryAtTime := summariesAtTime[b.ID]
-		csResult := api.ComplianceStatusSummary{}
-		sResult := opengovernanceTypes.SeverityResult{}
-		controlSeverityResult := api.BenchmarkControlsSeverityStatus{}
-		var costImpact *float64
-		addToResults := func(resultGroup types.ResultGroup) {
-			csResult.AddESComplianceStatusMap(resultGroup.Result.QueryResult)
-			sResult.AddResultMap(resultGroup.Result.SeverityResult)
-			costImpact = utils.PAdd(costImpact, resultGroup.Result.CostImpact)
-			for controlId, controlResult := range resultGroup.Controls {
-				control := controlsMap[strings.ToLower(controlId)]
-				controlSeverityResult = addToControlSeverityResult(controlSeverityResult, control, controlResult)
-			}
-		}
-		if len(resourceCollections) > 0 {
-			for _, resourceCollection := range resourceCollections {
-				if len(integrationIDs) > 0 {
-					for _, integrationID := range integrationIDs {
-						addToResults(summaryAtTime.ResourceCollections[resourceCollection].Integrations[integrationID])
-					}
-				} else {
-					addToResults(summaryAtTime.ResourceCollections[resourceCollection].BenchmarkResult)
-				}
-			}
-		} else if len(integrationIDs) > 0 {
-			for _, integrationID := range integrationIDs {
-				addToResults(summaryAtTime.Integrations.Integrations[integrationID])
-			}
-		} else {
-			addToResults(summaryAtTime.Integrations.BenchmarkResult)
-		}
-
-		topIntegrations := make([]api.TopFieldRecord, 0, topAccountCount)
-		if topAccountCount > 0 && (csResult.FailedCount+csResult.PassedCount) > 0 {
-			topFieldResponse, err := es.ComplianceResultsTopFieldQuery(ctx, h.logger, h.client, "integrationID", integrationTypes,
-				nil, integrationIDs, nil, nil, []string{b.ID}, nil, nil,
-				opengovernanceTypes.GetFailedComplianceStatuses(), []bool{true}, topAccountCount, nil, nil)
-			if err != nil {
-				h.logger.Error("failed to fetch complianceResults top field", zap.Error(err))
-				return err
-			}
-			topFieldTotalResponse, err := es.ComplianceResultsTopFieldQuery(ctx, h.logger, h.client, "integrationID", integrationTypes, nil,
-				integrationIDs, nil, nil, []string{b.ID}, nil, nil, opengovernanceTypes.GetComplianceStatuses(),
-				[]bool{true}, topAccountCount, nil, nil)
-			if err != nil {
-				h.logger.Error("failed to fetch complianceResults top field total", zap.Error(err))
-				return err
-			}
-			totalCountMap := make(map[string]int)
-			for _, item := range topFieldTotalResponse.Aggregations.FieldFilter.Buckets {
-				totalCountMap[item.Key] += item.DocCount
-			}
-
-			resIntegrationIDs := make([]string, 0, len(topFieldResponse.Aggregations.FieldFilter.Buckets))
-			for _, item := range topFieldResponse.Aggregations.FieldFilter.Buckets {
-				resIntegrationIDs = append(resIntegrationIDs, item.Key)
-			}
-			if len(resIntegrationIDs) > 0 {
-				integrations, err := h.integrationClient.ListIntegrationsByFilters(&httpclient.Context{UserRole: authApi.AdminRole}, integrationapi.ListIntegrationsRequest{
-					IntegrationID: resIntegrationIDs,
-				})
-				if err != nil {
-					h.logger.Error("failed to get integrations", zap.Error(err))
-					return err
-				}
-				integrationMap := make(map[string]*integrationapi.Integration)
-				for _, integration := range integrations.Integrations {
-					integration := integration
-					integrationMap[integration.IntegrationID] = &integration
-				}
-
-				for _, item := range topFieldResponse.Aggregations.FieldFilter.Buckets {
-					topIntegrations = append(topIntegrations, api.TopFieldRecord{
-						Integration: integrationMap[item.Key],
-						Count:       item.DocCount,
-						TotalCount:  totalCountMap[item.Key],
-					})
-				}
-			}
-		}
-
-		resourcesSeverityResult := api.BenchmarkResourcesSeverityStatus{}
-		allResources := allResourcesResult[b.ID]
-		resourcesSeverityResult.Total.TotalCount = allResources.TotalCount
-		resourcesSeverityResult.Critical.TotalCount = allResources.CriticalCount
-		resourcesSeverityResult.High.TotalCount = allResources.HighCount
-		resourcesSeverityResult.Medium.TotalCount = allResources.MediumCount
-		resourcesSeverityResult.Low.TotalCount = allResources.LowCount
-		resourcesSeverityResult.None.TotalCount = allResources.NoneCount
-		passedResource := passedResourcesResult[b.ID]
-		resourcesSeverityResult.Total.PassedCount = passedResource.TotalCount
-		resourcesSeverityResult.Critical.PassedCount = passedResource.CriticalCount
-		resourcesSeverityResult.High.PassedCount = passedResource.HighCount
-		resourcesSeverityResult.Medium.PassedCount = passedResource.MediumCount
-		resourcesSeverityResult.Low.PassedCount = passedResource.LowCount
-		resourcesSeverityResult.None.PassedCount = passedResource.NoneCount
-
-		response.BenchmarkSummary = append(response.BenchmarkSummary, api.BenchmarkEvaluationSummary{
-			Benchmark:               be,
-			ComplianceStatusSummary: csResult,
-			Checks:                  sResult,
-			ControlsSeverityStatus:  controlSeverityResult,
-			ResourcesSeverityStatus: resourcesSeverityResult,
-			CostImpact:              costImpact,
-			EvaluatedAt:             utils.GetPointer(time.Unix(summaryAtTime.EvaluatedAtEpoch, 0)),
-			LastJobStatus:           "",
-			TopIntegrations:         topIntegrations,
-		})
-	}
-	span3.End()
-	return echoCtx.JSON(http.StatusOK, response)
-}
-
-// GetBenchmarkSummary godoc
-//
-//	@Summary		Get benchmark summary
-//	@Description	Retrieving a summary of a benchmark and its associated checks and results.
-//	@Security		BearerToken
-//	@Tags			compliance
-//	@Accept			json
-//	@Produce		json
-//	@Param			benchmark_id		path		string				true	"Benchmark ID"
-//	@Param			integrationId		query		[]string			false	"integration IDs to filter by"
-//	@Param			integrationGroup	query		[]string			false	"integration groups to filter by "
-//	@Param			resourceCollection	query		[]string			false	"Resource collection IDs to filter by"
-//	@Param			integrationTypes	query		[]integration.Type	false	"Integration type to filter by"
-//	@Param			timeAt				query		int					false	"timestamp for values in epoch seconds"
-//	@Param			topAccountCount		query		int					false	"Top account count"	default(3)
-//	@Success		200					{object}	api.BenchmarkEvaluationSummary
-//	@Router			/compliance/api/v1/benchmarks/{benchmark_id}/summary [get]
-func (h *HttpHandler) GetBenchmarkSummary(echoCtx echo.Context) error {
-	ctx := echoCtx.Request().Context()
-
-	integrationIDs, err := h.getIntegrationIdFilterFromParams(echoCtx)
-	if err != nil {
-		return err
-	}
-	if len(integrationIDs) > 20 {
-		return echo.NewHTTPError(http.StatusBadRequest, "too many integration IDs")
-	}
-	topAccountCount := 3
-	if topAccountCountStr := echoCtx.QueryParam("topAccountCount"); topAccountCountStr != "" {
-		count, err := strconv.ParseInt(topAccountCountStr, 10, 64)
-		if err != nil {
-			return echo.NewHTTPError(http.StatusBadRequest, "invalid topAccountCount")
-		}
-		topAccountCount = int(count)
-	}
-
-	integrationTypes := httpserver2.QueryArrayParam(echoCtx, "integrationTypes")
-	resourceCollections := httpserver2.QueryArrayParam(echoCtx, "resourceCollection")
-	timeAt := time.Now()
-	if timeAtStr := echoCtx.QueryParam("timeAt"); timeAtStr != "" {
-		timeAtInt, err := strconv.ParseInt(timeAtStr, 10, 64)
-		if err != nil {
-			return err
-		}
-		timeAt = time.Unix(timeAtInt, 0)
-	}
-	benchmarkID := echoCtx.Param("benchmark_id")
-	// tracer :
-	ctx, span1 := tracer.Start(ctx, "new_GetBenchmark", trace.WithSpanKind(trace.SpanKindServer))
-	span1.SetName("new_GetBenchmark")
-	defer span1.End()
-
-	benchmark, err := h.db.GetBenchmark(ctx, benchmarkID)
-	if err != nil {
-		span1.RecordError(err)
-		span1.SetStatus(codes.Error, err.Error())
-		return err
-	}
-	if benchmark == nil {
-		return echo.NewHTTPError(http.StatusBadRequest, "invalid benchmarkID")
-	}
-	span1.AddEvent("information", trace.WithAttributes(
-		attribute.String("benchmark ID", benchmark.ID),
-	))
-	span1.End()
-
-	be := benchmark.ToApi()
-
-	if len(integrationTypes) > 0 && !utils.IncludesAny(be.IntegrationTypes, integrationTypes) {
-		return echo.NewHTTPError(http.StatusBadRequest, "invalid integration type")
-	}
-
-	controls, err := h.db.ListControlsByBenchmarkID(ctx, benchmarkID)
-	if err != nil {
-		h.logger.Error("failed to get controls", zap.Error(err))
-		return err
-	}
-	controlsMap := make(map[string]*db.Control)
-	for _, control := range controls {
-		control := control
-		controlsMap[strings.ToLower(control.ID)] = &control
-	}
-
-	summariesAtTime, err := es.ListBenchmarkSummariesAtTime(ctx, h.logger, h.client,
-		[]string{benchmarkID}, integrationIDs, resourceCollections,
-		timeAt, true)
-	if err != nil {
-		return err
-	}
-
-	passedResourcesResult, err := es.GetPerBenchmarkResourceSeverityResult(ctx, h.logger, h.client, []string{benchmarkID}, integrationIDs, resourceCollections, nil, opengovernanceTypes.GetPassedComplianceStatuses())
-	if err != nil {
-		h.logger.Error("failed to fetch per benchmark resource severity result for passed", zap.Error(err))
-		return err
-	}
-
-	allResourcesResult, err := es.GetPerBenchmarkResourceSeverityResult(ctx, h.logger, h.client, []string{benchmarkID}, integrationIDs, resourceCollections, nil, nil)
-	if err != nil {
-		h.logger.Error("failed to fetch per benchmark resource severity result for all", zap.Error(err))
-		return err
-	}
-
 	summaryAtTime := summariesAtTime[benchmarkID]
 
 	csResult := api.ComplianceStatusSummary{}
@@ -2990,46 +2171,6 @@
 	return echoCtx.JSON(http.StatusOK, benchmarkControlSummary)
 }
 
-// GetBenchmarkControl godoc
-//
-//	@Summary	Get benchmark controls
-//	@Security	BearerToken
-//	@Tags		compliance
-//	@Accept		json
-//	@Produce	json
-//	@Param		benchmark_id		path		string		true	"Benchmark ID"
-//	@Param		controlId			path		string		true	"Control ID"
-//	@Param		integrationId		query		[]string	false	"integration IDs to filter by"
-//	@Param		integrationGroup	query		[]string	false	"integration groups to filter by "
-//	@Success	200					{object}	api.ControlSummary
-//	@Router		/compliance/api/v1/benchmarks/{benchmark_id}/controls/{controlId} [get]
-func (h *HttpHandler) GetBenchmarkControl(echoCtx echo.Context) error {
-	ctx := echoCtx.Request().Context()
-
-	benchmarkID := echoCtx.Param("benchmark_id")
-	if benchmarkID == "" {
-		return echo.NewHTTPError(http.StatusBadRequest, "benchmarkID cannot be empty")
-	}
-	controlID := echoCtx.Param("controlId")
-	if controlID == "" {
-		return echo.NewHTTPError(http.StatusBadRequest, "controlID cannot be empty")
-	}
-
-	integrationIDs, err := h.getIntegrationIdFilterFromParams(echoCtx)
-	if err != nil {
-		h.logger.Error("failed to get integration IDs", zap.Error(err))
-		return err
-	}
-
-	controlSummary, err := h.getControlSummary(ctx, controlID, &benchmarkID, integrationIDs)
-	if err != nil {
-		h.logger.Error("failed to get control summary", zap.Error(err))
-		return err
-	}
-
-	return echoCtx.JSON(http.StatusOK, controlSummary)
-}
-
 func (h *HttpHandler) populateControlsMap(ctx context.Context, benchmarkID string, baseControlsMap map[string]api.Control, tags map[string][]string) error {
 	if err := ctx.Err(); err != nil {
 		return err
@@ -3074,150 +2215,6 @@
 	}
 
 	return nil
-}
-
-// GetBenchmarkTrend godoc
-//
-//	@Summary		Get benchmark trend
-//	@Description	Retrieving a trend of a benchmark result and checks.
-//	@Security		BearerToken
-//	@Tags			compliance
-//	@Accept			json
-//	@Produce		json
-//	@Param			benchmark_id		path		string				true	"Benchmark ID"
-//	@Param			integrationId		query		[]string			false	"integration IDs to filter by"
-//	@Param			integrationGroup	query		[]string			false	"integration groups to filter by "
-//	@Param			resourceCollection	query		[]string			false	"Resource collection IDs to filter by"
-//	@Param			integrationTypes	query		[]integration.Type	false	"Integration type to filter by"
-//	@Param			startTime			query		int					false	"timestamp for start of the chart in epoch seconds"
-//	@Param			endTime				query		int					false	"timestamp for end of the chart in epoch seconds"
-//	@Success		200					{object}	[]api.BenchmarkTrendDatapoint
-//	@Router			/compliance/api/v1/benchmarks/{benchmark_id}/trend [get]
-func (h *HttpHandler) GetBenchmarkTrend(echoCtx echo.Context) error {
-	ctx := echoCtx.Request().Context()
-
-	integrationIDs, err := h.getIntegrationIdFilterFromParams(echoCtx)
-	if err != nil {
-		return err
-	}
-	if len(integrationIDs) > 20 {
-		return echo.NewHTTPError(http.StatusBadRequest, "too many integration IDs")
-	}
-	integrationTypes := httpserver2.QueryArrayParam(echoCtx, "integrationTypes")
-	resourceCollections := httpserver2.QueryArrayParam(echoCtx, "resourceCollection")
-	endTime := time.Now()
-	if endTimeStr := echoCtx.QueryParam("endTime"); endTimeStr != "" {
-		endTimeInt, err := strconv.ParseInt(endTimeStr, 10, 64)
-		if err != nil {
-			return err
-		}
-		endTime = time.Unix(endTimeInt, 0)
-	}
-	startTime := endTime.AddDate(0, 0, -7)
-	if startTimeStr := echoCtx.QueryParam("startTime"); startTimeStr != "" {
-		startTimeInt, err := strconv.ParseInt(startTimeStr, 10, 64)
-		if err != nil {
-			return err
-		}
-		startTime = time.Unix(startTimeInt, 0)
-	}
-	benchmarkID := echoCtx.Param("benchmark_id")
-	// tracer :
-	ctx, span1 := tracer.Start(ctx, "new_GetBenchmark")
-	span1.SetName("new_GetBenchmark")
-	defer span1.End()
-
-	benchmark, err := h.db.GetBenchmark(ctx, benchmarkID)
-	if err != nil {
-		span1.RecordError(err)
-		span1.SetStatus(codes.Error, err.Error())
-		return err
-	}
-
-	if benchmark == nil {
-		return echo.NewHTTPError(http.StatusBadRequest, "invalid benchmarkID")
-	}
-	span1.AddEvent("information", trace.WithAttributes(
-		attribute.String("benchmark ID", benchmark.ID),
-	))
-	span1.End()
-	be := benchmark.ToApi()
-
-	if len(integrationTypes) > 0 && !utils.IncludesAny(be.IntegrationTypes, integrationTypes) {
-		return echo.NewHTTPError(http.StatusBadRequest, "invalid integrationType")
-	}
-
-	evaluationAcrossTime, err := es.FetchBenchmarkSummaryTrend(ctx, h.logger, h.client,
-		[]string{benchmarkID}, integrationIDs, resourceCollections, startTime, endTime)
-	if err != nil {
-		return err
-	}
-
-	controls, err := h.db.ListControlsByBenchmarkID(ctx, benchmarkID)
-	if err != nil {
-		h.logger.Error("failed to get controls", zap.Error(err))
-		return err
-	}
-	controlsMap := make(map[string]*db.Control)
-	for _, control := range controls {
-		control := control
-		controlsMap[strings.ToLower(control.ID)] = &control
-	}
-
-	var response []api.BenchmarkTrendDatapoint
-	for _, datapoint := range evaluationAcrossTime[benchmarkID] {
-		apiDataPoint := api.BenchmarkTrendDatapoint{
-			Timestamp:               time.Unix(datapoint.DateEpoch, 0),
-			ComplianceStatusSummary: api.ComplianceStatusSummary{},
-			Checks:                  opengovernanceTypes.SeverityResult{},
-			ControlsSeverityStatus:  api.BenchmarkControlsSeverityStatus{},
-		}
-		apiDataPoint.ComplianceStatusSummary.AddESComplianceStatusMap(datapoint.QueryResult)
-		apiDataPoint.Checks.AddResultMap(datapoint.SeverityResult)
-		for controlId, controlResult := range datapoint.Controls {
-			control := controlsMap[strings.ToLower(controlId)]
-			apiDataPoint.ControlsSeverityStatus = addToControlSeverityResult(apiDataPoint.ControlsSeverityStatus, control, controlResult)
-		}
-
-		response = append(response, apiDataPoint)
-	}
-
-	sort.Slice(response, func(i, j int) bool {
-		return response[i].Timestamp.Before(response[j].Timestamp)
-	})
-
-	return echoCtx.JSON(http.StatusOK, response)
-}
-
-// ListControlsTags godoc
-//
-//	@Summary		List controls tags
-//	@Description	Retrieving list of control possible tags
-//	@Security		BearerToken
-//	@Tags			compliance
-//	@Produce		json
-//	@Success		200	{object}	[]api.ControlTagsResult
-//	@Router			/compliance/api/v3/controls/tags [get]
-func (h *HttpHandler) ListControlsTags(ctx echo.Context) error {
-	// trace :
-	_, span := tracer.Start(ctx.Request().Context(), "new_ListControlsTags", trace.WithSpanKind(trace.SpanKindServer))
-	span.SetName("new_ListControlsTags")
-
-	controlsTags, err := h.db.GetControlsTags()
-	if err != nil {
-		span.RecordError(err)
-		span.SetStatus(codes.Error, err.Error())
-		return err
-	}
-
-	res := make([]api.ControlTagsResult, 0, len(controlsTags))
-	for _, history := range controlsTags {
-		res = append(res, history.ToApi())
-	}
-
-	span.End()
-
-	return ctx.JSON(200, res)
 }
 
 // ListControlsFiltered godoc
@@ -3366,7 +2363,7 @@
 			Severity:        control.Severity,
 			Tags:            filterTagsByRegex(req.TagsRegex, model.TrimPrivateTags(control.GetTagsMap())),
 			Query: struct {
-				PrimaryTable *string              `json:"primary_table"`
+				PrimaryTable string               `json:"primary_table"`
 				ListOfTables []string             `json:"list_of_tables"`
 				Parameters   []api.QueryParameter `json:"parameters"`
 			}{
@@ -3426,9 +2423,8 @@
 		for _, t := range apiControl.Query.ListOfTables {
 			uniqueListOfTables[t] = true
 		}
-		if apiControl.Query.PrimaryTable != nil {
-			uniquePrimaryTables[*apiControl.Query.PrimaryTable] = true
-		}
+		uniquePrimaryTables[apiControl.Query.PrimaryTable] = true
+
 		for k, vs := range apiControl.Tags {
 			if _, ok := uniqueTags[k]; !ok {
 				uniqueTags[k] = make(map[string]bool)
@@ -3527,740 +2523,6 @@
 			})
 		}
 	}
-=======
-	summaryAtTime := summariesAtTime[benchmarkID]
->>>>>>> b3e403f5
-
-	csResult := api.ComplianceStatusSummary{}
-	sResult := opengovernanceTypes.SeverityResult{}
-	controlSeverityResult := api.BenchmarkControlsSeverityStatus{}
-	integrationsResult := api.BenchmarkStatusResult{}
-	var costImpact *float64
-	addToResults := func(resultGroup types.ResultGroup) {
-		csResult.AddESComplianceStatusMap(resultGroup.Result.QueryResult)
-		sResult.AddResultMap(resultGroup.Result.SeverityResult)
-		costImpact = utils.PAdd(costImpact, resultGroup.Result.CostImpact)
-		for controlId, controlResult := range resultGroup.Controls {
-			control := controlsMap[strings.ToLower(controlId)]
-			controlSeverityResult = addToControlSeverityResult(controlSeverityResult, control, controlResult)
-		}
-	}
-	if len(resourceCollections) > 0 {
-		for _, resourceCollection := range resourceCollections {
-			if len(integrationIDs) > 0 {
-				for _, integrationID := range integrationIDs {
-					addToResults(summaryAtTime.ResourceCollections[resourceCollection].Integrations[integrationID])
-					integrationsResult.TotalCount++
-					if summaryAtTime.ResourceCollections[resourceCollection].Integrations[integrationID].Result.IsFullyPassed() {
-						integrationsResult.PassedCount++
-					}
-				}
-			} else {
-				addToResults(summaryAtTime.ResourceCollections[resourceCollection].BenchmarkResult)
-				for _, integrationResult := range summaryAtTime.ResourceCollections[resourceCollection].Integrations {
-					integrationsResult.TotalCount++
-					if integrationResult.Result.IsFullyPassed() {
-						integrationsResult.PassedCount++
-					}
-				}
-			}
-		}
-	} else if len(integrationIDs) > 0 {
-		for _, integrationID := range integrationIDs {
-			addToResults(summaryAtTime.Integrations.Integrations[integrationID])
-			integrationsResult.TotalCount++
-			if summaryAtTime.Integrations.Integrations[integrationID].Result.IsFullyPassed() {
-				integrationsResult.PassedCount++
-			}
-		}
-	} else {
-		addToResults(summaryAtTime.Integrations.BenchmarkResult)
-		for _, integrationResult := range summaryAtTime.Integrations.Integrations {
-			integrationsResult.TotalCount++
-			if integrationResult.Result.IsFullyPassed() {
-				integrationsResult.PassedCount++
-			}
-		}
-	}
-
-	lastJob, err := h.schedulerClient.GetLatestComplianceJobForBenchmark(&httpclient.Context{UserRole: authApi.AdminRole}, benchmarkID)
-	if err != nil {
-		h.logger.Error("failed to get latest compliance job for benchmark", zap.Error(err), zap.String("benchmarkID", benchmarkID))
-		return err
-	}
-
-	var lastJobStatus string
-	if lastJob != nil {
-		lastJobStatus = string(lastJob.Status)
-	}
-
-	topIntegrations := make([]api.TopFieldRecord, 0, topAccountCount)
-	if topAccountCount > 0 {
-		res, err := es.ComplianceResultsTopFieldQuery(ctx, h.logger, h.client, "integrationID", integrationTypes,
-			nil, integrationIDs, nil, nil, []string{benchmark.ID}, nil, nil,
-			opengovernanceTypes.GetFailedComplianceStatuses(), []bool{true}, topAccountCount, nil, nil)
-		if err != nil {
-			h.logger.Error("failed to fetch complianceResults top field", zap.Error(err))
-			return err
-		}
-
-<<<<<<< HEAD
-		apiControl := api.ListControlsFilterResultControl{
-			ID:              control.ID,
-			Title:           control.Title,
-			Description:     control.Description,
-			IntegrationType: integration_type.ParseTypes(control.IntegrationType),
-			Severity:        control.Severity,
-			Tags:            filterTagsByRegex(req.TagsRegex, model.TrimPrivateTags(control.GetTagsMap())),
-			Query: struct {
-				PrimaryTable *string              `json:"primary_table"`
-				ListOfTables []string             `json:"list_of_tables"`
-				Parameters   []api.QueryParameter `json:"parameters"`
-			}{
-				PrimaryTable: control.Policy.PrimaryResource,
-				ListOfTables: control.Policy.ListOfResources,
-				Parameters:   make([]api.QueryParameter, 0, len(control.Policy.Parameters)),
-			},
-		}
-		for _, p := range control.Policy.Parameters {
-			apiControl.Query.Parameters = append(apiControl.Query.Parameters, p.ToApi())
-=======
-		topFieldTotalResponse, err := es.ComplianceResultsTopFieldQuery(ctx, h.logger, h.client, "integrationID", integrationTypes,
-			nil, integrationIDs, nil, nil, []string{benchmark.ID}, nil, nil,
-			opengovernanceTypes.GetFailedComplianceStatuses(), []bool{true}, topAccountCount, nil, nil)
-		if err != nil {
-			h.logger.Error("failed to fetch complianceResults top field total", zap.Error(err))
-			return err
-		}
-		totalCountMap := make(map[string]int)
-		for _, item := range topFieldTotalResponse.Aggregations.FieldFilter.Buckets {
-			totalCountMap[item.Key] += item.DocCount
->>>>>>> b3e403f5
-		}
-
-		resIntegrationIDs := make([]string, 0, len(res.Aggregations.FieldFilter.Buckets))
-		for _, item := range res.Aggregations.FieldFilter.Buckets {
-			resIntegrationIDs = append(resIntegrationIDs, item.Key)
-		}
-		if len(resIntegrationIDs) > 0 {
-			integrations, err := h.integrationClient.ListIntegrationsByFilters(&httpclient.Context{UserRole: authApi.AdminRole}, integrationapi.ListIntegrationsRequest{
-				IntegrationID: resIntegrationIDs,
-			})
-			if err != nil {
-				h.logger.Error("failed to get integrations", zap.Error(err))
-				return err
-			}
-			integrationMap := make(map[string]*integrationapi.Integration)
-			for _, integration := range integrations.Integrations {
-				integration := integration
-				integrationMap[integration.IntegrationID] = &integration
-			}
-
-			for _, item := range res.Aggregations.FieldFilter.Buckets {
-				topIntegrations = append(topIntegrations, api.TopFieldRecord{
-					Integration: integrationMap[item.Key],
-					Count:       item.DocCount,
-					TotalCount:  totalCountMap[item.Key],
-				})
-			}
-		}
-	}
-
-	resourcesSeverityResult := api.BenchmarkResourcesSeverityStatus{}
-	allResources := allResourcesResult[benchmarkID]
-	resourcesSeverityResult.Total.TotalCount = allResources.TotalCount
-	resourcesSeverityResult.Critical.TotalCount = allResources.CriticalCount
-	resourcesSeverityResult.High.TotalCount = allResources.HighCount
-	resourcesSeverityResult.Medium.TotalCount = allResources.MediumCount
-	resourcesSeverityResult.Low.TotalCount = allResources.LowCount
-	resourcesSeverityResult.None.TotalCount = allResources.NoneCount
-	passedResource := passedResourcesResult[benchmarkID]
-	resourcesSeverityResult.Total.PassedCount = passedResource.TotalCount
-	resourcesSeverityResult.Critical.PassedCount = passedResource.CriticalCount
-	resourcesSeverityResult.High.PassedCount = passedResource.HighCount
-	resourcesSeverityResult.Medium.PassedCount = passedResource.MediumCount
-	resourcesSeverityResult.Low.PassedCount = passedResource.LowCount
-	resourcesSeverityResult.None.PassedCount = passedResource.NoneCount
-
-	response := api.BenchmarkEvaluationSummary{
-		Benchmark:               be,
-		ComplianceStatusSummary: csResult,
-		Checks:                  sResult,
-		ControlsSeverityStatus:  controlSeverityResult,
-		ResourcesSeverityStatus: resourcesSeverityResult,
-		IntegrationsStatus:      integrationsResult,
-		CostImpact:              costImpact,
-		EvaluatedAt:             utils.GetPointer(time.Unix(summaryAtTime.EvaluatedAtEpoch, 0)),
-		LastJobStatus:           lastJobStatus,
-	}
-
-	return echoCtx.JSON(http.StatusOK, response)
-}
-
-func (h *HttpHandler) populateBenchmarkControlSummary(ctx context.Context, benchmarkMap map[string]*db.Benchmark, controlSummaryMap map[string]api.ControlSummary, benchmarkId string) (*api.BenchmarkControlSummary, error) {
-	if err := ctx.Err(); err != nil {
-		return nil, err
-	}
-
-<<<<<<< HEAD
-	control, err := h.db.GetControl(ctx, controlId)
-	if err != nil {
-		return echo.NewHTTPError(http.StatusNotFound, err.Error())
-	}
-	if control == nil {
-		return echo.NewHTTPError(http.StatusNotFound, "control not found")
-	}
-	var parameters []api.QueryParameter
-	for _, qp := range control.Policy.Parameters {
-		parameters = append(parameters, qp.ToApi())
-	}
-
-	response := api.GetControlDetailsResponse{
-		ID:              control.ID,
-		Title:           control.Title,
-		Description:     control.Description,
-		IntegrationType: integration_type.ParseTypes(control.IntegrationType),
-		Severity:        control.Severity.String(),
-		Query: struct {
-			Engine         string               `json:"engine"`
-			QueryToExecute string               `json:"queryToExecute"`
-			PrimaryTable   *string              `json:"primaryTable"`
-			ListOfTables   []string             `json:"listOfTables"`
-			Parameters     []api.QueryParameter `json:"parameters"`
-		}{
-			Engine:         control.Policy.Language,
-			QueryToExecute: control.Policy.Definition,
-			PrimaryTable:   control.Policy.PrimaryResource,
-			ListOfTables:   control.Policy.ListOfResources,
-			Parameters:     parameters,
-		},
-		Tags: model.TrimPrivateTags(control.GetTagsMap()),
-=======
-	benchmark, ok := benchmarkMap[benchmarkId]
-	if !ok {
-		return nil, errors.New("benchmark not found")
-	}
-
-	result := api.BenchmarkControlSummary{
-		Benchmark: benchmark.ToApi(),
->>>>>>> b3e403f5
-	}
-
-	for _, control := range benchmark.Controls {
-		controlSummary, ok := controlSummaryMap[control.ID]
-		if !ok {
-			continue
-		}
-		result.Controls = append(result.Controls, controlSummary)
-	}
-
-	for _, child := range benchmark.Children {
-		childResult, err := h.populateBenchmarkControlSummary(ctx, benchmarkMap, controlSummaryMap, child.ID)
-		if err != nil {
-			return nil, err
-		}
-		result.Children = append(result.Children, *childResult)
-	}
-
-	sort.Slice(result.Controls, func(i, j int) bool {
-		return result.Controls[i].Control.Title < result.Controls[j].Control.Title
-	})
-
-	sort.Slice(result.Children, func(i, j int) bool {
-		return result.Children[i].Benchmark.Title < result.Children[j].Benchmark.Title
-	})
-
-	return &result, nil
-}
-
-// GetBenchmarkControlsTree godoc
-//
-//	@Summary	Get benchmark controls
-//	@Security	BearerToken
-//	@Tags		compliance
-//	@Accept		json
-//	@Produce	json
-//	@Param		benchmark_id		path		string		true	"Benchmark ID"
-//	@Param		integrationId		query		[]string	false	"integration IDs to filter by"
-//	@Param		integrationGroup	query		[]string	false	"integration groups to filter by"
-//	@Param		timeAt				query		int			false	"timestamp for values in epoch seconds"
-//	@Param		tag					query		[]string	false	"Key-Value tags in key=value format to filter by"
-//	@Success	200					{object}	api.BenchmarkControlSummary
-//	@Router		/compliance/api/v1/benchmarks/{benchmark_id}/controls [get]
-func (h *HttpHandler) GetBenchmarkControlsTree(echoCtx echo.Context) error {
-	ctx := echoCtx.Request().Context()
-
-	tagMap := model.TagStringsToTagMap(httpserver2.QueryArrayParam(echoCtx, "tag"))
-	benchmarkID := echoCtx.Param("benchmark_id")
-
-	integrationIDs, err := h.getIntegrationIdFilterFromParams(echoCtx)
-	if err != nil {
-		h.logger.Error("failed to get integration IDs", zap.Error(err))
-		return err
-	}
-	timeAt := time.Now()
-	if timeAtStr := echoCtx.QueryParam("timeAt"); timeAtStr != "" {
-		timeAtInt, err := strconv.ParseInt(timeAtStr, 10, 64)
-		if err != nil {
-			return echo.NewHTTPError(http.StatusBadRequest, "invalid timeAt")
-		}
-		timeAt = time.Unix(timeAtInt, 0)
-	}
-
-	controlsMap := make(map[string]api.Control)
-	err = h.populateControlsMap(ctx, benchmarkID, controlsMap, tagMap)
-	if err != nil {
-		return err
-	}
-
-	controlResult, evaluatedAt, err := es.BenchmarkControlSummary(ctx, h.logger, h.client, benchmarkID, integrationIDs, timeAt)
-	if err != nil {
-		return err
-	}
-
-	queryIDs := make([]string, 0, len(controlsMap))
-	for _, control := range controlsMap {
-		if control.Query == nil {
-			continue
-		}
-		queryIDs = append(queryIDs, control.Query.ID)
-	}
-
-	queries, err := h.db.GetQueriesIdAndIntegrationType(ctx, queryIDs)
-	if err != nil {
-		h.logger.Error("failed to fetch queries", zap.Error(err))
-		return err
-	}
-	queryMap := make(map[string]db.Query)
-	for _, query := range queries {
-		queryMap[query.ID] = query
-	}
-
-<<<<<<< HEAD
-	results := make([]api.ControlSummary, 0, len(controls))
-	for _, control := range controls {
-		apiControl := control.ToApi()
-		var resourceType *inventoryApi.ResourceType
-		if control.Policy != nil {
-			apiControl.IntegrationType = control.Policy.IntegrationType
-			if control.Policy.PrimaryResource != nil {
-				rtName, _, err := runner.GetResourceTypeFromTableName(*control.Policy.PrimaryResource, integration_type.ParseTypes(control.Policy.IntegrationType))
-				if err != nil {
-					h.logger.Error("failed to get resource type from table name", zap.Error(err))
-					return err
-				}
-				resourceType = resourceTypeMap[strings.ToLower(rtName)]
-=======
-	controlSummaryMap := make(map[string]api.ControlSummary)
-	for _, control := range controlsMap {
-		if control.Query != nil {
-			if query, ok := queryMap[control.Query.ID]; ok {
-				control.IntegrationType = query.IntegrationType
->>>>>>> b3e403f5
-			}
-		}
-		result, ok := controlResult[control.ID]
-		if !ok {
-			result = types.ControlResult{Passed: true}
-		}
-		controlSummaryMap[control.ID] = api.ControlSummary{
-			Control:                control,
-			Passed:                 result.Passed,
-			FailedResourcesCount:   result.FailedResourcesCount,
-			TotalResourcesCount:    result.TotalResourcesCount,
-			FailedIntegrationCount: result.FailedIntegrationCount,
-			TotalIntegrationCount:  result.TotalIntegrationCount,
-			CostImpact:             result.CostImpact,
-			EvaluatedAt:            time.Unix(evaluatedAt, 0),
-		}
-	}
-
-	allBenchmarks, err := h.db.ListBenchmarks(ctx)
-	if err != nil {
-		h.logger.Error("failed to get benchmarks", zap.Error(err))
-		return err
-	}
-	allBenchmarksMap := make(map[string]*db.Benchmark)
-	for _, b := range allBenchmarks {
-		b := b
-		allBenchmarksMap[b.ID] = &b
-	}
-
-	benchmarkControlSummary, err := h.populateBenchmarkControlSummary(ctx, allBenchmarksMap, controlSummaryMap, benchmarkID)
-	if err != nil {
-		h.logger.Error("failed to populate benchmark control summary", zap.Error(err))
-		return err
-	}
-
-	return echoCtx.JSON(http.StatusOK, benchmarkControlSummary)
-}
-
-
-
-func (h *HttpHandler) populateControlsMap(ctx context.Context, benchmarkID string, baseControlsMap map[string]api.Control, tags map[string][]string) error {
-	if err := ctx.Err(); err != nil {
-		return err
-	}
-
-	benchmark, err := h.db.GetBenchmark(ctx, benchmarkID)
-	if err != nil {
-		return err
-	}
-	if benchmark == nil {
-		return echo.NewHTTPError(http.StatusNotFound, "invalid benchmarkID")
-	}
-
-	if baseControlsMap == nil {
-		return errors.New("baseControlsMap cannot be nil")
-	}
-
-	for _, child := range benchmark.Children {
-		err := h.populateControlsMap(ctx, child.ID, baseControlsMap, tags)
-		if err != nil {
-			return err
-		}
-	}
-
-	missingControls := make([]string, 0)
-	for _, control := range benchmark.Controls {
-		if _, ok := baseControlsMap[control.ID]; !ok {
-			missingControls = append(missingControls, control.ID)
-		}
-	}
-	if len(missingControls) > 0 {
-		controls, err := h.db.GetControls(ctx, missingControls, tags)
-		if err != nil {
-			h.logger.Error("failed to get controls", zap.Error(err))
-			return err
-		}
-		for _, control := range controls {
-			v := control.ToApi()
-			v.IntegrationType = benchmark.IntegrationType
-			baseControlsMap[control.ID] = v
-		}
-	}
-
-	return nil
-}
-
-
-
-
-// ListControlsFiltered godoc
-//
-//	@Summary	List controls filtered by integrationType, benchmark, tags
-//	@Security	BearerToken
-//	@Tags		compliance
-//	@Accept		json
-//	@Produce	json
-//	@Param		request	body		api.ListControlsFilterRequest	true	"Request Body"
-//	@Success	200		{object}	api.ListControlsFilterResponse
-//	@Router		/compliance/api/v3/controls [post]
-func (h *HttpHandler) ListControlsFiltered(echoCtx echo.Context) error {
-	ctx := echoCtx.Request().Context()
-
-	var req api.ListControlsFilterRequest
-	if err := bindValidate(echoCtx, &req); err != nil {
-		return echo.NewHTTPError(http.StatusBadRequest, err.Error())
-	}
-
-	var benchmarks []string
-
-	if len(req.RootBenchmark) > 0 {
-		var rootBenchmarks []string
-		for _, rootBenchmark := range req.RootBenchmark {
-			childBenchmarks, err := h.getChildBenchmarks(ctx, rootBenchmark)
-			if err != nil {
-				return echo.NewHTTPError(http.StatusBadRequest, err.Error())
-			}
-			rootBenchmarks = append(rootBenchmarks, childBenchmarks...)
-		}
-		if len(req.ParentBenchmark) > 0 {
-			parentBenchmarks := make(map[string]bool)
-			for _, parentBenchmark := range req.ParentBenchmark {
-				parentBenchmarks[parentBenchmark] = true
-			}
-			for _, b := range rootBenchmarks {
-				if _, ok := parentBenchmarks[b]; ok {
-					benchmarks = append(benchmarks, b)
-				}
-			}
-		} else {
-			for _, b := range rootBenchmarks {
-				benchmarks = append(benchmarks, b)
-			}
-		}
-	} else if len(req.ParentBenchmark) > 0 {
-		benchmarks = req.ParentBenchmark
-	}
-
-	var integrationIDs []string
-	if req.ComplianceResultFilters != nil {
-		integrationIDs = req.ComplianceResultFilters.IntegrationID
-	}
-	if len(integrationIDs) == 0 {
-		integrations, err := h.integrationClient.GetIntegrationGroup(&httpclient.Context{UserRole: authApi.AdminRole}, "active")
-		if err != nil {
-			return echo.NewHTTPError(http.StatusBadRequest, err.Error())
-		}
-		for _, c := range integrations.Integrations {
-			integrationIDs = append(integrationIDs, c.IntegrationID)
-		}
-	}
-
-	controls, err := h.db.ListControlsByFilter(ctx, nil, req.IntegrationTypes, req.Severity, benchmarks, req.Tags, req.HasParameters,
-		req.PrimaryTable, req.ListOfTables, nil)
-	if err != nil {
-		return echo.NewHTTPError(http.StatusBadRequest, err.Error())
-	}
-
-<<<<<<< HEAD
-	var resourceType *inventoryApi.ResourceType
-	if control.Policy != nil {
-		apiControl.IntegrationType = control.Policy.IntegrationType
-		if control.Policy != nil && control.Policy.PrimaryResource != nil {
-			rtName, _, err := runner.GetResourceTypeFromTableName(*control.Policy.PrimaryResource, integration_type.ParseTypes(control.Policy.IntegrationType))
-=======
-	var fRes map[string]map[string]int64
-
-	if req.ComplianceResultFilters != nil || req.ComplianceResultSummary {
-		var esComplianceStatuses []opengovernanceTypes.ComplianceStatus
-		var lastEventFrom, lastEventTo, evaluatedAtFrom, evaluatedAtTo *time.Time
-
-		if req.ComplianceResultFilters != nil {
-			esComplianceStatuses = make([]opengovernanceTypes.ComplianceStatus, 0, len(req.ComplianceResultFilters.ComplianceStatus))
-			for _, status := range req.ComplianceResultFilters.ComplianceStatus {
-				esComplianceStatuses = append(esComplianceStatuses, status.GetEsComplianceStatuses()...)
-			}
-
-			if req.ComplianceResultFilters.LastEvent.From != nil && *req.ComplianceResultFilters.LastEvent.From != 0 {
-				lastEventFrom = utils.GetPointer(time.Unix(*req.ComplianceResultFilters.LastEvent.From, 0))
-			}
-			if req.ComplianceResultFilters.LastEvent.To != nil && *req.ComplianceResultFilters.LastEvent.To != 0 {
-				lastEventTo = utils.GetPointer(time.Unix(*req.ComplianceResultFilters.LastEvent.To, 0))
-			}
-			if req.ComplianceResultFilters.EvaluatedAt.From != nil && *req.ComplianceResultFilters.EvaluatedAt.From != 0 {
-				evaluatedAtFrom = utils.GetPointer(time.Unix(*req.ComplianceResultFilters.EvaluatedAt.From, 0))
-			}
-			if req.ComplianceResultFilters.EvaluatedAt.To != nil && *req.ComplianceResultFilters.EvaluatedAt.To != 0 {
-				evaluatedAtTo = utils.GetPointer(time.Unix(*req.ComplianceResultFilters.EvaluatedAt.To, 0))
-			}
-		} else {
-			esComplianceStatuses = make([]opengovernanceTypes.ComplianceStatus, 0)
-		}
-
-		var controlIDs []string
-		for _, c := range controls {
-			controlIDs = append(controlIDs, c.ID)
-		}
-		if req.ComplianceResultFilters != nil {
-			benchmarksFilter := benchmarks
-			if len(req.ComplianceResultFilters.BenchmarkID) > 0 {
-				benchmarksFilter = req.ComplianceResultFilters.BenchmarkID
-			}
-			fRes, err = es.ComplianceResultsCountByControlID(ctx, h.logger, h.client, req.ComplianceResultFilters.ResourceID,
-				req.ComplianceResultFilters.IntegrationType, integrationIDs, req.ComplianceResultFilters.NotIntegrationID,
-				req.ComplianceResultFilters.ResourceTypeID, benchmarksFilter, controlIDs, req.ComplianceResultFilters.Severity,
-				lastEventFrom, lastEventTo, evaluatedAtFrom, evaluatedAtTo, req.ComplianceResultFilters.StateActive, esComplianceStatuses)
->>>>>>> b3e403f5
-			if err != nil {
-				return echo.NewHTTPError(http.StatusBadRequest, err.Error())
-			}
-		} else {
-			fRes, err = es.ComplianceResultsCountByControlID(ctx, h.logger, h.client, nil, nil, integrationIDs, nil,
-				nil, benchmarks, controlIDs, nil, lastEventFrom, lastEventTo, evaluatedAtFrom,
-				evaluatedAtTo, nil, esComplianceStatuses)
-		}
-
-		h.logger.Info("ComplianceResult Counts By ControlID", zap.Any("Controls", controlIDs), zap.Any("ComplianceResults Count", fRes))
-	}
-
-	var resultControls []api.ListControlsFilterResultControl
-	uniqueIntegrationTypes := make(map[string]bool)
-	uniqueSeverities := make(map[string]bool)
-	uniquePrimaryTables := make(map[string]bool)
-	uniqueListOfTables := make(map[string]bool)
-	uniqueTags := make(map[string]map[string]bool)
-	for _, control := range controls {
-		if req.ComplianceResultFilters != nil {
-			if count, ok := fRes[control.ID]; ok {
-				if len(count) == 0 {
-					continue
-				}
-			} else {
-				continue
-			}
-		}
-
-		apiControl := api.ListControlsFilterResultControl{
-			ID:              control.ID,
-			Title:           control.Title,
-			Description:     control.Description,
-			IntegrationType: integration_type.ParseTypes(control.IntegrationType),
-			Severity:        control.Severity,
-			Tags:            filterTagsByRegex(req.TagsRegex, model.TrimPrivateTags(control.GetTagsMap())),
-			Query: struct {
-				PrimaryTable *string              `json:"primary_table"`
-				ListOfTables []string             `json:"list_of_tables"`
-				Parameters   []api.QueryParameter `json:"parameters"`
-			}{
-				PrimaryTable: control.Query.PrimaryTable,
-				ListOfTables: control.Query.ListOfTables,
-				Parameters:   make([]api.QueryParameter, 0, len(control.Query.Parameters)),
-			},
-		}
-		for _, p := range control.Query.Parameters {
-			apiControl.Query.Parameters = append(apiControl.Query.Parameters, p.ToApi())
-		}
-
-		h.logger.Info("ListControlsByFilter", zap.Strings("benchmarks", benchmarks))
-		controlResult, _, err := es.BenchmarksControlSummary(ctx, h.logger, h.client, benchmarks, nil)
-		if err != nil {
-			h.logger.Error("failed to fetch control result", zap.Error(err), zap.String("controlID", control.ID), zap.Any("benchmarkID", benchmarks))
-		}
-
-		if req.ComplianceResultSummary {
-			var incidentCount, passingComplianceResultCount int64
-			if c, ok := fRes[control.ID]["ok"]; ok {
-				passingComplianceResultCount = passingComplianceResultCount + c
-			}
-			if c, ok := fRes[control.ID]["alarm"]; ok {
-				incidentCount = incidentCount + c
-			}
-			if c, ok := fRes[control.ID]["info"]; ok {
-				passingComplianceResultCount = passingComplianceResultCount + c
-			}
-			if c, ok := fRes[control.ID]["skip"]; ok {
-				passingComplianceResultCount = passingComplianceResultCount + c
-			}
-			if c, ok := fRes[control.ID]["error"]; ok {
-				incidentCount = incidentCount + c
-			}
-			apiControl.ComplianceResultsSummary = struct {
-				IncidentCount         int64    `json:"incident_count"`
-				NonIncidentCount      int64    `json:"non_incident_count"`
-				NonCompliantResources int      `json:"noncompliant_resources"`
-				CompliantResources    int      `json:"compliant_resources"`
-				ImpactedResources     int      `json:"impacted_resources"`
-				CostImpact            *float64 `json:"cost_impact"`
-			}{
-				IncidentCount:         incidentCount,
-				NonIncidentCount:      passingComplianceResultCount,
-				CompliantResources:    controlResult[control.ID].TotalResourcesCount - controlResult[control.ID].FailedResourcesCount,
-				NonCompliantResources: controlResult[control.ID].FailedResourcesCount,
-				ImpactedResources:     controlResult[control.ID].TotalResourcesCount,
-				CostImpact:            controlResult[control.ID].CostImpact,
-			}
-		}
-
-		for _, c := range apiControl.IntegrationType {
-			uniqueIntegrationTypes[c.String()] = true
-		}
-		uniqueSeverities[apiControl.Severity.String()] = true
-		for _, t := range apiControl.Query.ListOfTables {
-			uniqueListOfTables[t] = true
-		}
-		if apiControl.Query.PrimaryTable != nil {
-			uniquePrimaryTables[*apiControl.Query.PrimaryTable] = true
-		}
-		for k, vs := range apiControl.Tags {
-			if _, ok := uniqueTags[k]; !ok {
-				uniqueTags[k] = make(map[string]bool)
-			}
-			for _, v := range vs {
-				uniqueTags[k][v] = true
-			}
-		}
-
-		resultControls = append(resultControls, apiControl)
-	}
-
-	totalCount := len(resultControls)
-
-	sortOrder := "asc"
-	if strings.ToLower(req.SortOrder) == "asc" || strings.ToLower(req.SortOrder) == "desc" {
-		sortOrder = strings.ToLower(req.SortOrder)
-	}
-	switch sortOrder {
-	case "asc":
-		switch strings.ToLower(req.SortBy) {
-		case "id":
-			sort.Slice(resultControls, func(i, j int) bool {
-				return resultControls[i].ID < resultControls[j].ID
-			})
-		case "title":
-			sort.Slice(resultControls, func(i, j int) bool {
-				return resultControls[i].Title < resultControls[j].Title
-			})
-		case "severity":
-			sort.Slice(resultControls, func(i, j int) bool {
-				return resultControls[i].Severity.Level() < resultControls[j].Severity.Level()
-			})
-		case "incidents":
-			sort.Slice(resultControls, func(i, j int) bool {
-				return resultControls[i].ComplianceResultsSummary.IncidentCount < resultControls[j].ComplianceResultsSummary.IncidentCount
-			})
-		case "non-incidents", "nonincidents":
-			sort.Slice(resultControls, func(i, j int) bool {
-				return resultControls[i].ComplianceResultsSummary.NonIncidentCount < resultControls[j].ComplianceResultsSummary.NonIncidentCount
-			})
-		case "noncompliant_resources":
-			sort.Slice(resultControls, func(i, j int) bool {
-				return resultControls[i].ComplianceResultsSummary.NonCompliantResources < resultControls[j].ComplianceResultsSummary.NonCompliantResources
-			})
-		case "compliant_resources":
-			sort.Slice(resultControls, func(i, j int) bool {
-				return resultControls[i].ComplianceResultsSummary.CompliantResources < resultControls[j].ComplianceResultsSummary.CompliantResources
-			})
-		case "impacted_resources":
-			sort.Slice(resultControls, func(i, j int) bool {
-				return resultControls[i].ComplianceResultsSummary.ImpactedResources < resultControls[j].ComplianceResultsSummary.ImpactedResources
-			})
-		default:
-			sort.Slice(resultControls, func(i, j int) bool {
-				return resultControls[i].ID < resultControls[j].ID
-			})
-		}
-	case "desc":
-		switch strings.ToLower(req.SortBy) {
-		case "id":
-			sort.Slice(resultControls, func(i, j int) bool {
-				return resultControls[i].ID > resultControls[j].ID
-			})
-		case "title":
-			sort.Slice(resultControls, func(i, j int) bool {
-				return resultControls[i].Title > resultControls[j].Title
-			})
-		case "severity":
-			sort.Slice(resultControls, func(i, j int) bool {
-				return resultControls[i].Severity.Level() > resultControls[j].Severity.Level()
-			})
-		case "incidents":
-			sort.Slice(resultControls, func(i, j int) bool {
-				return resultControls[i].ComplianceResultsSummary.IncidentCount > resultControls[j].ComplianceResultsSummary.IncidentCount
-			})
-		case "non-incidents", "nonincidents":
-			sort.Slice(resultControls, func(i, j int) bool {
-				return resultControls[i].ComplianceResultsSummary.NonIncidentCount > resultControls[j].ComplianceResultsSummary.NonIncidentCount
-			})
-		case "noncompliant_resources":
-			sort.Slice(resultControls, func(i, j int) bool {
-				return resultControls[i].ComplianceResultsSummary.NonCompliantResources > resultControls[j].ComplianceResultsSummary.NonCompliantResources
-			})
-		case "compliant_resources":
-			sort.Slice(resultControls, func(i, j int) bool {
-				return resultControls[i].ComplianceResultsSummary.CompliantResources > resultControls[j].ComplianceResultsSummary.CompliantResources
-			})
-		case "impacted_resources":
-			sort.Slice(resultControls, func(i, j int) bool {
-				return resultControls[i].ComplianceResultsSummary.ImpactedResources > resultControls[j].ComplianceResultsSummary.ImpactedResources
-			})
-		default:
-			sort.Slice(resultControls, func(i, j int) bool {
-				return resultControls[i].ID > resultControls[j].ID
-			})
-		}
-	}
 
 	if req.PerPage != nil {
 		if req.Cursor == nil {
@@ -4277,7 +2539,6 @@
 
 	return echoCtx.JSON(http.StatusOK, response)
 }
-
 
 // GetControlDetails godoc
 //
@@ -4309,7 +2570,7 @@
 		return echo.NewHTTPError(http.StatusNotFound, "control not found")
 	}
 	var parameters []api.QueryParameter
-	for _, qp := range control.Query.Parameters {
+	for _, qp := range control.Policy.Parameters {
 		parameters = append(parameters, qp.ToApi())
 	}
 
@@ -4320,17 +2581,17 @@
 		IntegrationType: integration_type.ParseTypes(control.IntegrationType),
 		Severity:        control.Severity.String(),
 		Query: struct {
-			Engine         string               `json:"engine"`
-			QueryToExecute string               `json:"queryToExecute"`
-			PrimaryTable   *string              `json:"primaryTable"`
-			ListOfTables   []string             `json:"listOfTables"`
-			Parameters     []api.QueryParameter `json:"parameters"`
+			Language     string               `json:"language"`
+			Definition   string               `json:"definition"`
+			PrimaryTable string               `json:"primaryTable"`
+			ListOfTables []string             `json:"listOfTables"`
+			Parameters   []api.QueryParameter `json:"parameters"`
 		}{
-			Engine:         control.Query.Engine,
-			QueryToExecute: control.Query.QueryToExecute,
-			PrimaryTable:   control.Query.PrimaryTable,
-			ListOfTables:   control.Query.ListOfTables,
-			Parameters:     parameters,
+			Language:     string(control.Policy.Language),
+			Definition:   control.Policy.Definition,
+			PrimaryTable: control.Policy.PrimaryResource,
+			ListOfTables: control.Policy.ListOfResources,
+			Parameters:   parameters,
 		},
 		Tags: model.TrimPrivateTags(control.GetTagsMap()),
 	}
@@ -4370,7 +2631,6 @@
 
 	return echoCtx.JSON(http.StatusOK, response)
 }
-
 
 // GetControlSummary godoc
 //
@@ -4443,10 +2703,10 @@
 	}
 
 	var resourceType *inventoryApi.ResourceType
-	if control.Query != nil {
-		apiControl.IntegrationType = control.Query.IntegrationType
-		if control.Query != nil && control.Query.PrimaryTable != nil {
-			rtName, _, err := runner.GetResourceTypeFromTableName(*control.Query.PrimaryTable, integration_type.ParseTypes(control.Query.IntegrationType))
+	if control.Policy != nil {
+		apiControl.IntegrationType = control.Policy.IntegrationType
+		if control.Policy != nil {
+			rtName, _, err := runner.GetResourceTypeFromTableName(control.Policy.PrimaryResource, integration_type.ParseTypes(control.Policy.IntegrationType))
 			if err != nil {
 				h.logger.Error("failed to get resource type from table name", zap.Error(err))
 				return nil, err
@@ -4512,11 +2772,6 @@
 
 	return &controlSummary, nil
 }
-
-
-
-
-
 
 // ListAssignmentsByBenchmark godoc
 //
@@ -4631,8 +2886,6 @@
 	return echoCtx.JSON(http.StatusOK, resp)
 }
 
-
-
 // ListBenchmarksFiltered godoc
 //
 //	@Summary	List benchmarks filtered by integrations and other filters
@@ -5159,65 +3412,6 @@
 	}
 	return echoCtx.JSON(http.StatusOK, resp)
 }
-
-<<<<<<< HEAD
-// ListBenchmarksTags godoc
-//
-//	@Summary		List benchmarks tags
-//	@Description	Retrieving list of benchmark possible tags
-//	@Security		BearerToken
-//	@Tags			compliance
-//	@Produce		json
-//	@Success		200	{object}	[]api.BenchmarkTagsResult
-//	@Router			/compliance/api/v3/benchmarks/tags [get]
-func (h *HttpHandler) ListBenchmarksTags(ctx echo.Context) error {
-	// trace :
-	_, span := tracer.Start(ctx.Request().Context(), "new_ListBenchmarksTags", trace.WithSpanKind(trace.SpanKindServer))
-	span.SetName("new_ListBenchmarksTags")
-
-	controlsTags, err := h.db.GetBenchmarksTags()
-	if err != nil {
-		span.RecordError(err)
-		span.SetStatus(codes.Error, err.Error())
-		return err
-	}
-
-	res := make([]api.BenchmarkTagsResult, 0, len(controlsTags))
-	for _, history := range controlsTags {
-		res = append(res, history.ToApi())
-	}
-
-	span.End()
-
-	return ctx.JSON(200, res)
-}
-
-func (h *HttpHandler) GetQuery(echoCtx echo.Context) error {
-	ctx := echoCtx.Request().Context()
-
-	queryID := echoCtx.Param("query_id")
-	// trace :
-	ctx, span1 := tracer.Start(ctx, "new_GetQuery", trace.WithSpanKind(trace.SpanKindServer))
-	span1.SetName("new_GetQuery")
-	defer span1.End()
-
-	q, err := h.db.GetPolicy(ctx, queryID)
-	if err != nil {
-		span1.RecordError(err)
-		span1.SetStatus(codes.Error, err.Error())
-		return err
-	}
-	span1.AddEvent("information", trace.WithAttributes(
-		attribute.String("query ID", queryID),
-	))
-	span1.End()
-
-	if q == nil {
-		return echo.NewHTTPError(http.StatusNotFound, "query not found")
-	}
-=======
->>>>>>> b3e403f5
-
 
 // SyncQueries godoc
 //
@@ -5354,7 +3548,6 @@
 
 	return echoCtx.JSON(http.StatusOK, struct{}{})
 }
-
 
 // GetBenchmarkAssignments godoc
 //
@@ -5496,8 +3689,6 @@
 	})
 }
 
-
-
 // AssignBenchmarkToIntegration godoc
 //
 //	@Summary		Create benchmark assignment
@@ -5630,8 +3821,6 @@
 
 	return echoCtx.NoContent(http.StatusOK)
 }
-
-
 
 // ComplianceSummaryOfBenchmark godoc
 //
@@ -5932,8 +4121,6 @@
 	return echoCtx.JSON(http.StatusOK, response)
 }
 
-
-
 // ListControlsFilters godoc
 //
 //	@Summary	List possible values for each filter in List Controls
@@ -6064,121 +4251,6 @@
 
 	return echoCtx.JSON(http.StatusOK, response)
 }
-
-<<<<<<< HEAD
-// GetControlsResourceCategories godoc
-//
-//	@Summary		Get list of unique resource categories
-//	@Description	Get list of unique resource categories for the give controls
-//	@Security		BearerToken
-//	@Tags			compliance
-//	@Param			controls	query	[]string	false	"Controls filter by"
-//	@Param			benchmarks	query	[]string	false	"Benchmark filter by"
-//	@Accepts		json
-//	@Produce		json
-//	@Success		200	{object}	[]inventoryApi.GetResourceCategoriesResponse
-//	@Router			/compliance/api/v3/controls/categories [get]
-func (h *HttpHandler) GetControlsResourceCategories(ctx echo.Context) error {
-	controlIds := httpserver2.QueryArrayParam(ctx, "controls")
-	benchmarks := httpserver2.QueryArrayParam(ctx, "benchmarks")
-	clientCtx := &httpclient.Context{UserRole: authApi.AdminRole}
-
-	controls, err := h.db.ListControlsByFilter(ctx.Request().Context(), controlIds, nil, nil, benchmarks, nil,
-		nil, nil, nil, nil)
-	if err != nil {
-		h.logger.Error("could not find controls", zap.Error(err))
-		return echo.NewHTTPError(http.StatusInternalServerError, "could not find controls")
-	}
-	tablesMap := make(map[string]bool)
-	for _, c := range controls {
-		for _, t := range c.Policy.ListOfResources {
-			tablesMap[t] = true
-		}
-	}
-	var tables []string
-	for t, _ := range tablesMap {
-		tables = append(tables, t)
-	}
-
-	categories, err := h.inventoryClient.GetResourceCategories(clientCtx, tables, nil)
-	if err != nil {
-		h.logger.Error("could not find categories", zap.Error(err))
-		return echo.NewHTTPError(http.StatusInternalServerError, "could not find categories")
-	}
-
-	return ctx.JSON(200, categories)
-}
-
-// GetCategoriesControls godoc
-//
-//	@Summary		Get list of controls for given categories
-//	@Description	Get list of controls for given categories
-//	@Security		BearerToken
-//	@Tags			compliance
-//	@Param			categories	query	[]string	false	"Categories filter by"
-//	@Accepts		json
-//	@Produce		json
-//	@Success		200	{object}	[]api.GetCategoriesControlsResponse
-//	@Router			/compliance/api/v3/categories/controls [get]
-func (h *HttpHandler) GetCategoriesControls(ctx echo.Context) error {
-	categoriesFilter := httpserver2.QueryArrayParam(ctx, "categories")
-	clientCtx := &httpclient.Context{UserRole: authApi.AdminRole}
-
-	categories, err := h.inventoryClient.GetResourceCategories(clientCtx, nil, categoriesFilter)
-	if err != nil || categories == nil || len(categories.Categories) == 0 {
-		h.logger.Error("could not find categories", zap.Error(err))
-		return echo.NewHTTPError(http.StatusInternalServerError, "could not find categories")
-	}
-
-	var categoriesControls []api.CategoryControls
-	for _, c := range categories.Categories {
-		tablesFilterMap := make(map[string]string)
-		for _, r := range c.Tables {
-			tablesFilterMap[r.Table] = r.ResourceType
-		}
-		var tablesFilter []string
-		for t, _ := range tablesFilterMap {
-			tablesFilter = append(tablesFilter, t)
-		}
-		controls, err := h.db.ListControlsByFilter(ctx.Request().Context(), nil, nil, nil, nil,
-			nil, nil, nil, tablesFilter, nil)
-		if err != nil {
-			h.logger.Error("could not find controls", zap.Error(err))
-			return echo.NewHTTPError(http.StatusInternalServerError, "could not find controls")
-		}
-
-		servicesControls := make(map[string][]api.Control)
-		for _, ctrl := range controls {
-			for _, t := range ctrl.Policy.ListOfResources {
-				if t == "" {
-					continue
-				}
-				service := t
-				if v, ok := tablesFilterMap[t]; ok {
-					service = v
-				}
-				if _, ok := servicesControls[service]; !ok {
-					servicesControls[service] = make([]api.Control, 0)
-				}
-				servicesControls[service] = append(servicesControls[service], ctrl.ToApi())
-			}
-		}
-		var services []api.ServiceControls
-		for k, v := range servicesControls {
-			services = append(services, api.ServiceControls{
-				Service:  k,
-				Controls: v,
-			})
-		}
-		categoriesControls = append(categoriesControls, api.CategoryControls{
-			Category: c.Category,
-			Services: services,
-		})
-	}
-=======
-
->>>>>>> b3e403f5
-
 
 // GetParametersControls godoc
 //
@@ -6225,8 +4297,6 @@
 		ParametersControls: parametersControls,
 	})
 }
-
-
 
 // ListBenchmarksNestedForBenchmark godoc
 //
