--- conflicted
+++ resolved
@@ -14,19 +14,14 @@
 )
 
 var migrations = map[string]types.Migration{
-<<<<<<< HEAD
 
 	"elasticsearch":       elasticsearch.Migration{},
 	
 }
 
 var manualMigrations =map[string]types.Migration{
-	"workspace":           workspace.Migration{},
-	"onboard":             onboard.Migration{},
-=======
 	"metadata":            metadata.Migration{},
 	"integration":         integration.Migration{},
->>>>>>> 8d6e51a4
 	"inventory":           inventory.Migration{},
 	"resource_collection": resource_collection.Migration{},
 	"elasticsearch":       elasticsearch.Migration{},
