--- conflicted
+++ resolved
@@ -264,45 +264,29 @@
 		return offer, nil
 	}
 
-<<<<<<< HEAD
 	if neededCpu <= 128 && neededMemoryMb <= 665600 {
-		n2Offer, err := s.checkCustomMachineForFamily(region, "n2", neededCpu, neededMemoryMb, preferences)
+		n2Offer, err := s.checkCustomMachineForFamily(ctx, region, "n2", neededCpu, neededMemoryMb, preferences)
 		if err != nil {
 			return nil, err
 		}
 		offers = append(offers, n2Offer...)
 	}
 	if neededCpu <= 80 && neededMemoryMb <= 665600 {
-		n4Offer, err := s.checkCustomMachineForFamily(region, "n4", neededCpu, neededMemoryMb, preferences)
+		n4Offer, err := s.checkCustomMachineForFamily(ctx, region, "n4", neededCpu, neededMemoryMb, preferences)
 		if err != nil {
 			return nil, err
 		}
 		offers = append(offers, n4Offer...)
 	}
 	if neededCpu <= 224 && neededMemoryMb <= 786432 {
-		n2dOffer, err := s.checkCustomMachineForFamily(region, "n2d", neededCpu, neededMemoryMb, preferences)
+		n2dOffer, err := s.checkCustomMachineForFamily(ctx, region, "n2d", neededCpu, neededMemoryMb, preferences)
 		if err != nil {
 			return nil, err
 		}
 		offers = append(offers, n2dOffer...)
 	}
 	// TODO: add e2 custom machines
-	g2Offer, err := s.checkCustomMachineForFamily(region, "g2", neededCpu, neededMemoryMb, preferences)
-=======
-	n2Offer, err := s.checkCustomMachineForFamily(ctx, region, "n2", neededCpu, neededMemoryMb, preferences)
-	if err != nil {
-		return nil, err
-	}
-	n4Offer, err := s.checkCustomMachineForFamily(ctx, region, "n4", neededCpu, neededMemoryMb, preferences)
-	if err != nil {
-		return nil, err
-	}
-	n2dOffer, err := s.checkCustomMachineForFamily(ctx, region, "n2d", neededCpu, neededMemoryMb, preferences)
-	if err != nil {
-		return nil, err
-	}
 	g2Offer, err := s.checkCustomMachineForFamily(ctx, region, "g2", neededCpu, neededMemoryMb, preferences)
->>>>>>> 2c635413
 	if err != nil {
 		return nil, err
 	}
