--- conflicted
+++ resolved
@@ -54,13 +54,8 @@
 				logger.Error("failed to create citext extension", zap.Error(err))
 				return err
 			}
-<<<<<<< HEAD
 			err = db.Conn().AutoMigrate(&model.EC2InstanceType{}, &model.EBSVolumeType{}, &model.DataAge{}, &model.Usage{},
 				&model.RDSDBInstance{}, &model.RDSDBStorage{}, &model.RDSProduct{}, &model.UsageV2{})
-=======
-			err = db.Conn().AutoMigrate(&model.EC2InstanceType{}, &model.EBSVolumeType{}, &model.DataAge{},
-				&model.RDSDBInstance{}, &model.RDSDBStorage{}, &model.RDSProduct{})
->>>>>>> 5ac06a12
 			if err != nil {
 				logger.Error("failed to auto migrate", zap.Error(err))
 				return err
@@ -76,11 +71,7 @@
 			rdsStorageRepo := repo.NewRDSDBStorageRepo(db)
 			ebsVolumeRepo := repo.NewEBSVolumeTypeRepo(db)
 			dataAgeRepo := repo.NewDataAgeRepo(db)
-<<<<<<< HEAD
 			usageV2Repo := repo.NewUsageV2Repo(db)
-=======
-			usageRepo := repo.NewUsageRepo(usageDb)
->>>>>>> 5ac06a12
 			costSvc := cost.New(cnf.Pennywise.BaseURL)
 			recomSvc := recommendation.New(logger, ec2InstanceRepo, ebsVolumeRepo, rdsInstanceRepo, cnf.OpenAIToken, costSvc)
 			ingestionSvc := ingestion.New(logger, db, ec2InstanceRepo, rdsRepo, rdsInstanceRepo, rdsStorageRepo, ebsVolumeRepo, dataAgeRepo)
