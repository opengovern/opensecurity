{
    "integration_type_id": "github_account",
    "integration_name": "GitHub Account",
    "help_text_md": "GitHub Account integration allows secure connections to your GitHub organizations. [Documentation](https://docs.github.com/en).",
    "platform_documentation": "https://docs.github.com/en",
    "provider_documentation": "https://github.com",
    "icon": "github.svg",
    "discover": {
      "credentials": [
        {
          "type": "classic_pat",
          "label": "Classic Personal Access Token (PAT)",
          "priority": 1,
          "fields": [
            {
              "name": "pat_token",
              "label": "Personal Access Token",
              "inputType": "password",
              "required": true,
              "order": 1,
              "validation": {
                "pattern": "^[a-zA-Z0-9]{100}$",
                "errorMessage": "Personal Access Token must be a 100-character alphanumeric string."
              },
              "info": "Your GitHub Personal Access Token with appropriate scopes.",
              "external_help_url": "https://docs.github.com/en/github/authenticating-to-github/creating-a-personal-access-token"
            }
          ]
        }
      ],
      "integrations": [
        {
          "label": "GitHub Organization",
          "type": "github_organization",
          "fields": [
            {
              "name": "uuid",
              "label": "Integration UUID",
              "fieldType": "text",
              "required": true,
              "order": 1,
              "info": "Unique identifier (UUID) for the integration."
            },
            {
              "name": "organization_name",
              "label": "Organization Name",
              "fieldType": "text",
              "required": true,
              "order": 2,
              "info": "Name of the GitHub organization."
            },
            {
              "name": "credential_type",
              "label": "Credential Type",
              "fieldType": "text",
              "required": true,
              "order": 3,
              "info": "Type of Credential used (Classic PAT).",
              "valueMap": {
                "classic_pat": "Classic Personal Access Token (PAT)"
              }
            },
            {
              "name": "state",
              "label": "State",
              "fieldType": "status",
              "required": true,
              "order": 4,
              "info": "Current state of the GitHub Organization integration.",
              "statusOptions": [
                {
                  "value": "ACTIVE",
                  "label": "Active",
                  "color": "green"
                },
                {
                  "value": "INACTIVE",
                  "label": "Inactive",
                  "color": "red"
                },
                {
                  "value": "ARCHIVED",
                  "label": "Archived",
                  "color": "blue"
                }
              ]
            },
            {
              "name": "created_at",
              "label": "Created At",
              "fieldType": "date",
              "required": true,
              "order": 5,
              "info": "Timestamp when the integration was created."
            },
            {
              "name": "last_updated",
              "label": "Last Updated",
              "fieldType": "date",
              "required": true,
              "order": 6,
              "info": "Timestamp when the integration was last updated."
            }
          ]
        }
      ]
    },
    "render": {
      "credentials": {
        "defaultPageSize": 10,
        "fields": [
          {
            "name": "id",
            "label": "ID",
            "fieldType": "text",
            "order": 1,
            "sortable": true,
            "filterable": true,
            "info": "ID.",
            "detail": false,
            "detail_order": 1
          },
          {
            "name": "created_at",
            "label": "Created At",
            "fieldType": "date",
            "order": 2,
            "sortable": true,
            "filterable": true,
            "info": "Timestamp when the credential was created.",
            "detail": false,
            "detail_order": 2
          },
<<<<<<< HEAD
          {
            "name": "updated_at",
            "label": "Updated At",
            "fieldType": "date",
            "order": 3,
            "sortable": true,
            "filterable": true,
            "info": "Timestamp when the credential was last updated.",
            "detail": false,
            "detail_order": 3
          },
          {
=======
          {
            "name": "updated_at",
            "label": "Updated At",
            "fieldType": "date",
            "order": 3,
            "sortable": true,
            "filterable": true,
            "info": "Timestamp when the credential was last updated.",
            "detail": false,
            "detail_order": 3
          },
          {
>>>>>>> 1bea8509
            "name": "credential_type",
            "label": "Credential Type",
            "fieldType": "text",
            "required": true,
            "order": 4,
            "info": "Type of Credential used (Classic PAT).",
            "valueMap": {
              "classic_pat": "Classic Personal Access Token (PAT)"
            },
            "detail": false,
            "detail_order": 4
          }
        ]
      },
      "integrations": {
        "defaultPageSize": 15,
        "fields": [
          {
            "name": "name",
            "label": "Name",
            "fieldType": "text",
            "order": 1,
            "sortable": true,
            "filterable": true,
            "info": "Name.",
<<<<<<< HEAD
            "detail": false,
            "detail_order": 1
          },
          {
            "name": "organization_name",
            "label": "Organization Name",
=======
            "detail": true,
            "detail_order": 1
          },
          {
            "name": "provider_id",
            "label": "Provider ID",
>>>>>>> 1bea8509
            "fieldType": "text",
            "order": 2,
            "sortable": true,
            "filterable": true,
<<<<<<< HEAD
            "info": "Name of the GitHub organization.",
            "detail": false,
=======
            "info": "Provider ID.",
            "detail": true,
>>>>>>> 1bea8509
            "detail_order": 2
          },
          {
            "name": "state",
            "label": "State",
            "fieldType": "status",
            "order": 3,
            "sortable": true,
            "filterable": true,
<<<<<<< HEAD
            "detail": false,
=======
            "detail": true,
>>>>>>> 1bea8509
            "detail_order": 3,
            "info": "Current state of the GitHub Organization integration.",
            "statusOptions": [
              {
                "value": "ACTIVE",
                "label": "Active",
                "color": "green"
              },
              {
                "value": "INACTIVE",
                "label": "Inactive",
                "color": "red"
              },
              {
                "value": "ARCHIVED",
                "label": "Archived",
                "color": "blue"
              }
            ]
<<<<<<< HEAD
          },
          {
            "name": "created_at",
            "label": "Created At",
            "fieldType": "date",
            "order": 4,
            "sortable": true,
            "filterable": true,
            "info": "Timestamp when the integration was created.",
            "detail": false,
            "detail_order": 4
          },
          {
            "name": "last_updated",
            "label": "Last Updated",
            "fieldType": "date",
            "order": 5,
            "sortable": true,
            "filterable": true,
            "info": "Timestamp when the integration was last updated.",
            "detail": false,
            "detail_order": 5
=======
>>>>>>> 1bea8509
          }
         
        ]
      }
    },
    "actions": {
      "credentials": [
<<<<<<< HEAD
        {
          "type": "view",
          "label": "View"
        },
        {
          "type": "update",
          "label": "Update",
          "editableFields": [
            "pat_token"
          ]
=======
        {
          "type": "view",
          "label": "View"
        },
        {
          "type": "update",
          "label": "Update",
          "editableFields": [
            "pat_token"
          ]
        },
        {
          "type": "delete",
          "label": "Delete",
          "confirm": {
            "message": "Are you sure you want to delete this credential? This action cannot be undone.",
            "condition": {
              "field": "integration_count",
              "operator": "==",
              "value": 0,
              "errorMessage": "Credential cannot be deleted because it is used by active integrations."
            }
          }
        }
      ],
      "integrations": [
        {
          "type": "view",
          "label": "View"
>>>>>>> 1bea8509
        },
        {
          "type": "delete",
          "label": "Delete",
          "confirm": {
<<<<<<< HEAD
            "message": "Are you sure you want to delete this credential? This action cannot be undone.",
            "condition": {
              "field": "integration_count",
              "operator": "==",
              "value": 0,
              "errorMessage": "Credential cannot be deleted because it is used by active integrations."
            }
          }
        }
      ],
      "integrations": [
        {
          "type": "view",
          "label": "View"
        },
        {
          "type": "delete",
          "label": "Delete",
          "confirm": {
=======
>>>>>>> 1bea8509
            "message": "Are you sure you want to delete this integration? This action cannot be undone."
          }
        },
        {
          "type": "health_check",
          "label": "Health Check",
          "tooltip": "Run a health check on the integration to verify connectivity and configuration."
        }
      ]
    }
  }
  <|MERGE_RESOLUTION|>--- conflicted
+++ resolved
@@ -131,7 +131,6 @@
             "detail": false,
             "detail_order": 2
           },
-<<<<<<< HEAD
           {
             "name": "updated_at",
             "label": "Updated At",
@@ -144,20 +143,6 @@
             "detail_order": 3
           },
           {
-=======
-          {
-            "name": "updated_at",
-            "label": "Updated At",
-            "fieldType": "date",
-            "order": 3,
-            "sortable": true,
-            "filterable": true,
-            "info": "Timestamp when the credential was last updated.",
-            "detail": false,
-            "detail_order": 3
-          },
-          {
->>>>>>> 1bea8509
             "name": "credential_type",
             "label": "Credential Type",
             "fieldType": "text",
@@ -183,32 +168,18 @@
             "sortable": true,
             "filterable": true,
             "info": "Name.",
-<<<<<<< HEAD
-            "detail": false,
-            "detail_order": 1
-          },
-          {
-            "name": "organization_name",
-            "label": "Organization Name",
-=======
             "detail": true,
             "detail_order": 1
           },
           {
             "name": "provider_id",
             "label": "Provider ID",
->>>>>>> 1bea8509
             "fieldType": "text",
             "order": 2,
             "sortable": true,
             "filterable": true,
-<<<<<<< HEAD
-            "info": "Name of the GitHub organization.",
-            "detail": false,
-=======
             "info": "Provider ID.",
             "detail": true,
->>>>>>> 1bea8509
             "detail_order": 2
           },
           {
@@ -218,11 +189,7 @@
             "order": 3,
             "sortable": true,
             "filterable": true,
-<<<<<<< HEAD
-            "detail": false,
-=======
             "detail": true,
->>>>>>> 1bea8509
             "detail_order": 3,
             "info": "Current state of the GitHub Organization integration.",
             "statusOptions": [
@@ -242,31 +209,6 @@
                 "color": "blue"
               }
             ]
-<<<<<<< HEAD
-          },
-          {
-            "name": "created_at",
-            "label": "Created At",
-            "fieldType": "date",
-            "order": 4,
-            "sortable": true,
-            "filterable": true,
-            "info": "Timestamp when the integration was created.",
-            "detail": false,
-            "detail_order": 4
-          },
-          {
-            "name": "last_updated",
-            "label": "Last Updated",
-            "fieldType": "date",
-            "order": 5,
-            "sortable": true,
-            "filterable": true,
-            "info": "Timestamp when the integration was last updated.",
-            "detail": false,
-            "detail_order": 5
-=======
->>>>>>> 1bea8509
           }
          
         ]
@@ -274,18 +216,6 @@
     },
     "actions": {
       "credentials": [
-<<<<<<< HEAD
-        {
-          "type": "view",
-          "label": "View"
-        },
-        {
-          "type": "update",
-          "label": "Update",
-          "editableFields": [
-            "pat_token"
-          ]
-=======
         {
           "type": "view",
           "label": "View"
@@ -315,34 +245,11 @@
         {
           "type": "view",
           "label": "View"
->>>>>>> 1bea8509
         },
         {
           "type": "delete",
           "label": "Delete",
           "confirm": {
-<<<<<<< HEAD
-            "message": "Are you sure you want to delete this credential? This action cannot be undone.",
-            "condition": {
-              "field": "integration_count",
-              "operator": "==",
-              "value": 0,
-              "errorMessage": "Credential cannot be deleted because it is used by active integrations."
-            }
-          }
-        }
-      ],
-      "integrations": [
-        {
-          "type": "view",
-          "label": "View"
-        },
-        {
-          "type": "delete",
-          "label": "Delete",
-          "confirm": {
-=======
->>>>>>> 1bea8509
             "message": "Are you sure you want to delete this integration? This action cannot be undone."
           }
         },
