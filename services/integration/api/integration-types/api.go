--- conflicted
+++ resolved
@@ -638,17 +638,6 @@
 			InstallState:             string(plugin.InstallState),
 			OperationalStatus:        string(plugin.OperationalStatus),
 			OperationalStatusUpdates: plugin.OperationalStatusUpdates,
-<<<<<<< HEAD
-			URL:                      plugin.URL,
-			Tier:                     plugin.Tier,
-			Description:              plugin.Description,
-			Icon:                     plugin.Icon,
-			Availability:             plugin.Availability,
-			SourceCode:               plugin.SourceCode,
-			PackageType:              plugin.PackageType,
-			DescriberURL:             plugin.DescriberURL,
-			Name:                     plugin.Name,
-=======
 			URL:                     plugin.URL,
 			Tier: 				  plugin.Tier,
 			Description: 		  plugin.Description,
@@ -659,7 +648,6 @@
 			DescriberURL: 		  plugin.DescriberURL,
 			Name: plugin.Name,
 			Count:                   count,
->>>>>>> 38c0499a
 		})
 	}
 
@@ -699,13 +687,8 @@
 	}
 
 	return c.JSON(http.StatusOK, models.IntegrationPluginListResponse{
-<<<<<<< HEAD
-		Items:      items,
-		TotalCount: totalCount,
-=======
 		Items: items,
 		TotalCount:       totalCount,
->>>>>>> 38c0499a
 	})
 }
 
