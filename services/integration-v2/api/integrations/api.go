package integrations

import (
	"encoding/json"
	"github.com/google/uuid"
	"github.com/jackc/pgtype"
	"github.com/labstack/echo/v4"
	"github.com/opengovern/og-util/pkg/api"
	"github.com/opengovern/og-util/pkg/httpserver"
	"github.com/opengovern/og-util/pkg/vault"
	"github.com/opengovern/opengovernance/services/integration-v2/api/models"
	"github.com/opengovern/opengovernance/services/integration-v2/db"
	integration_type "github.com/opengovern/opengovernance/services/integration-v2/integration-type"
	models2 "github.com/opengovern/opengovernance/services/integration-v2/models"
	"go.uber.org/zap"
	"net/http"
	"time"
)

type API struct {
	vault    vault.VaultSourceConfig
	logger   *zap.Logger
	database db.Database
}

func New(
	vault vault.VaultSourceConfig,
	database db.Database,
	logger *zap.Logger,
) API {
	return API{
		vault:    vault,
		database: database,
		logger:   logger.Named("integrations"),
	}
}

// DiscoverIntegrations godoc
//
//	@Summary		Discover integrations
//	@Description	Discover integrations and return back the list of integrations and credential ID
//	@Security		BearerToken
//	@Tags			integrations
//	@Produce		json
//	@Success		200
//	@Param			request	body	models.DiscoverIntegrationRequest	true	"Request"
//	@Router			/integration/api/v1/integrations/discover [post]
func (h API) DiscoverIntegrations(c echo.Context) error {
	var req models.DiscoverIntegrationRequest

	if err := c.Bind(&req); err != nil {
		return echo.NewHTTPError(http.StatusBadRequest, "invalid request")
	}

	jsonData, err := json.Marshal(req.Credentials)
	if err != nil {
		h.logger.Error("failed to marshal json data", zap.Error(err))
		return echo.NewHTTPError(http.StatusBadRequest, "failed to marshal json data")
	}

	var mapData map[string]any
	err = json.Unmarshal(jsonData, &mapData)
	if err != nil {
		h.logger.Error("failed to unmarshal json data", zap.Error(err))
	}

	if _, ok := integration_type.IntegrationTypes[req.IntegrationType]; !ok {
		return echo.NewHTTPError(http.StatusBadRequest, "invalid integration type")
	}
	createCredentialFunction := integration_type.IntegrationTypes[req.IntegrationType]
	integration, err := createCredentialFunction()

	if integration == nil {
		return echo.NewHTTPError(http.StatusBadRequest, "failed to marshal json data")
	}

	healthy, err := integration.HealthCheck(req.CredentialType, jsonData)
	if err != nil || !healthy {
		h.logger.Error("healthcheck failed", zap.Error(err))
		return echo.NewHTTPError(http.StatusBadRequest, "healthcheck failed")
	}

	integrations, err := integration.DiscoverIntegrations(req.CredentialType, jsonData)

	secret, err := h.vault.Encrypt(c.Request().Context(), mapData)
	if err != nil {
		h.logger.Error("failed to encrypt secret", zap.Error(err))
		return echo.NewHTTPError(http.StatusInternalServerError, "failed to encrypt config")
	}

	credentialID := uuid.New()

	credentialMetadataJsonb := pgtype.JSONB{}
	err = credentialMetadataJsonb.Set([]byte(""))
	err = h.database.CreateCredential(&models2.Credential{
		ID:             credentialID,
		Secret:         secret,
		CredentialType: req.CredentialType,
		Metadata:       credentialMetadataJsonb,
	})
	if err != nil {
		h.logger.Error("failed to create credential", zap.Error(err))
		return echo.NewHTTPError(http.StatusInternalServerError, "failed to create credential")
	}

	var integrationsAPI []models.Integration
	for _, i := range integrations {
		annotations, err := integration.GetAnnotations(req.CredentialType, jsonData)
		if err != nil {
			h.logger.Error("failed to get annotations", zap.Error(err))
		}
		annotationsJsonData, err := json.Marshal(annotations)
		if err != nil {
			return err
		}
		integrationAnnotationsJsonb := pgtype.JSONB{}
		err = integrationAnnotationsJsonb.Set(annotationsJsonData)
		i.Annotations = integrationAnnotationsJsonb

		labels, err := integration.GetLabels(req.CredentialType, jsonData)
		if err != nil {
			h.logger.Error("failed to get labels", zap.Error(err))
		}
		labelsJsonData, err := json.Marshal(labels)
		if err != nil {
			return err
		}
		integrationLabelsJsonb := pgtype.JSONB{}
		err = integrationLabelsJsonb.Set(labelsJsonData)
		i.Labels = integrationLabelsJsonb

		integrationAPI, err := i.ToApi()
		if err != nil {
			h.logger.Error("failed to create integration api", zap.Error(err))
			return echo.NewHTTPError(http.StatusInternalServerError, "failed to create integration api")
		}
		integrationsAPI = append(integrationsAPI, *integrationAPI)
	}

	return c.JSON(http.StatusOK, models.DiscoverIntegrationResponse{
		CredentialID: credentialID.String(),
		Integrations: integrationsAPI,
	})
}

// AddIntegrations godoc
//
//	@Summary		Add integrations
//	@Description	Add integrations by given credential ID and integration IDs
//	@Security		BearerToken
//	@Tags			integrations
//	@Produce		json
//	@Success		200
//	@Param			request	body	models.AddIntegrationsRequest	true	"Request"
//	@Router			/integration/api/v1/integrations/add [post]
func (h API) AddIntegrations(c echo.Context) error {
	var req models.AddIntegrationsRequest

	if err := c.Bind(&req); err != nil {
		return echo.NewHTTPError(http.StatusBadRequest, "invalid request")
	}

	credentialID, err := uuid.Parse(req.CredentialID)
	if err != nil {
		return echo.NewHTTPError(http.StatusBadRequest, "invalid credential id")
	}
	credential, err := h.database.GetCredential(credentialID)
	if err != nil {
		h.logger.Error("failed to get credential", zap.Error(err))
		return echo.NewHTTPError(http.StatusNotFound, "credential not found")
	}

	mapData, err := h.vault.Decrypt(c.Request().Context(), credential.Secret)
	if err != nil {
		h.logger.Error("failed to encrypt secret", zap.Error(err))
		return echo.NewHTTPError(http.StatusInternalServerError, "failed to encrypt config")
	}

	if _, ok := integration_type.IntegrationTypes[req.IntegrationType]; !ok {
		return echo.NewHTTPError(http.StatusBadRequest, "invalid integration type")
	}

	jsonData, err := json.Marshal(mapData)
	if err != nil {
		h.logger.Error("failed to marshal json data", zap.Error(err))
		return echo.NewHTTPError(http.StatusInternalServerError, "failed to marshal json data")
	}

	createCredentialFunction := integration_type.IntegrationTypes[req.IntegrationType]
	integration, err := createCredentialFunction()
	if integration == nil {
		return echo.NewHTTPError(http.StatusBadRequest, "failed to marshal json data")
	}

	healthy, err := integration.HealthCheck(req.CredentialType, jsonData)
	if err != nil || !healthy {
		h.logger.Error("healthcheck failed", zap.Error(err))
		return echo.NewHTTPError(http.StatusBadRequest, "healthcheck failed")
	}

	integrations, err := integration.DiscoverIntegrations(req.CredentialType, jsonData)
	if err != nil {
		h.logger.Error("failed to create credential", zap.Error(err))
		return echo.NewHTTPError(http.StatusInternalServerError, "failed to create credential")
	}

	integrationIDs := make(map[string]bool)
	for _, i := range req.IntegrationIDs {
		integrationIDs[i] = true
	}

	for _, i := range integrations {
		if _, ok := integrationIDs[i.IntegrationID]; !ok {
			continue
		}

		i.CredentialID = credentialID

		annotations, err := integration.GetAnnotations(req.CredentialType, jsonData)
		if err != nil {
			h.logger.Error("failed to get annotations", zap.Error(err))
		}
		annotationsJsonData, err := json.Marshal(annotations)
		if err != nil {
			return err
		}
		integrationAnnotationsJsonb := pgtype.JSONB{}
		err = integrationAnnotationsJsonb.Set(annotationsJsonData)
		i.Annotations = integrationAnnotationsJsonb

		labels, err := integration.GetLabels(req.CredentialType, jsonData)
		if err != nil {
			h.logger.Error("failed to get labels", zap.Error(err))
		}
		labelsJsonData, err := json.Marshal(labels)
		if err != nil {
			return err
		}
		integrationLabelsJsonb := pgtype.JSONB{}
		err = integrationLabelsJsonb.Set(labelsJsonData)
		i.Labels = integrationLabelsJsonb

		err = h.database.CreateIntegration(&i)
		if err != nil {
			h.logger.Error("failed to create credential", zap.Error(err))
			return echo.NewHTTPError(http.StatusInternalServerError, "failed to create credential")
		}
	}

	return c.NoContent(http.StatusOK)
}

// IntegrationHealthcheck godoc
//
//	@Summary		Add integrations
//	@Description	Add integrations by given credential ID and integration IDs
//	@Security		BearerToken
//	@Tags			integrations
//	@Produce		json
//	@Success		200
//	@Router			/integration/api/v1/integrations/{integrationTracker}/healthcheck [post]
func (h API) IntegrationHealthcheck(c echo.Context) error {
	integrationTracker, err := uuid.Parse(c.Param("integrationTracker"))
	if err != nil {
		return echo.NewHTTPError(http.StatusBadRequest, "invalid request")
	}

	integration, err := h.database.GetIntegration(integrationTracker)
	if err != nil {
		h.logger.Error("failed to get integration", zap.Error(err))
		return echo.NewHTTPError(http.StatusInternalServerError, "failed to get integration")
	}

	credential, err := h.database.GetCredential(integration.CredentialID)
	if err != nil {
		h.logger.Error("failed to get credential", zap.Error(err))
		return echo.NewHTTPError(http.StatusNotFound, "credential not found")
	}

	mapData, err := h.vault.Decrypt(c.Request().Context(), credential.Secret)
	if err != nil {
		h.logger.Error("failed to encrypt secret", zap.Error(err))
		return echo.NewHTTPError(http.StatusInternalServerError, "failed to encrypt config")
	}

	if _, ok := integration_type.IntegrationTypes[integration.IntegrationType]; !ok {
		return echo.NewHTTPError(http.StatusBadRequest, "invalid integration type")
	}

	jsonData, err := json.Marshal(mapData)
	if err != nil {
		h.logger.Error("failed to marshal json data", zap.Error(err))
		return echo.NewHTTPError(http.StatusInternalServerError, "failed to marshal json data")
	}

	createCredentialFunction := integration_type.IntegrationTypes[integration.IntegrationType]
	integrationType, err := createCredentialFunction()
	if err != nil {
		h.logger.Error("failed to create credential", zap.Error(err))
	}
	if integrationType == nil {
		return echo.NewHTTPError(http.StatusBadRequest, "failed to marshal json data")
	}

	healthy, err := integrationType.HealthCheck(credential.CredentialType, jsonData)
	if err != nil || !healthy {
		h.logger.Error("healthcheck failed", zap.Error(err))
		if integration.State != models2.IntegrationStateArchived {
			integration.State = models2.IntegrationStateInactive
		}
		_, err = integration.AddAnnotations("platform/integration/health-reason", err.Error())
		if err != nil {
			h.logger.Error("failed to add annotations", zap.Error(err))
			return echo.NewHTTPError(http.StatusInternalServerError, "failed to add annotations")
		}
	} else {
		if integration.State != models2.IntegrationStateArchived {
			integration.State = models2.IntegrationStateActive
		}
	}
	healthcheckTime := time.Now()
	integration.LastCheck = &healthcheckTime
	err = h.database.UpdateIntegration(integration)
	if err != nil {
		h.logger.Error("failed to update integration", zap.Error(err), zap.Any("integration", *integration))
		return echo.NewHTTPError(http.StatusInternalServerError, "failed to update integration")
	}

	integrationApi, err := integration.ToApi()
	if err != nil {
		h.logger.Error("failed to create integration api", zap.Error(err))
		return echo.NewHTTPError(http.StatusInternalServerError, "failed to create integration api")
	}

	return c.JSON(http.StatusOK, *integrationApi)
}

// Delete godoc
//
//	@Summary		Delete credential
//	@Description	Delete credential
//	@Security		BearerToken
//	@Tags			credentials
//	@Produce		json
//	@Success		200
//	@Param			integrationTracker	path	string	true	"integrationTracker"
//	@Router			/integration/api/v1/integrations/{integrationTracker} [delete]
func (h API) Delete(c echo.Context) error {
	integrationTracker, err := uuid.Parse(c.Param("integrationTracker"))
	if err != nil {
		return echo.NewHTTPError(http.StatusBadRequest, "invalid request")
	}

	err = h.database.DeleteIntegration(integrationTracker)
	if err != nil {
		h.logger.Error("failed to delete credential", zap.Error(err))
		return echo.NewHTTPError(http.StatusInternalServerError, "failed to delete credential")
	}

	return c.NoContent(http.StatusOK)
}

// List godoc
//
<<<<<<< HEAD
//		@Summary		List integrations
//		@Description	List integrations
//		@Security		BearerToken
//		@Tags			credentials
//		@Produce		json
//	 	@Param			integration_type query []string false "integration type filter"
//		@Success		200				{object}	models.ListResponse
//		@Router			/integration/api/v1/integrations [get]
=======
//	@Summary		List integrations
//	@Description	List integrations
//	@Security		BearerToken
//	@Tags			credentials
//	@Produce		json
//	@Success		200	{object}	models.ListResponse
//	@Router			/integration/api/v1/integrations [get]
>>>>>>> 31f7aff0
func (h API) List(c echo.Context) error {
	integrationTypesStr := httpserver.QueryArrayParam(c, "integration_type")

	var integrationTypes []integration_type.IntegrationType
	for _, i := range integrationTypesStr {
		integrationTypes = append(integrationTypes, integration_type.IntegrationType(i))
	}

	integrations, err := h.database.ListIntegration(integrationTypes)
	if err != nil {
		h.logger.Error("failed to list credentials", zap.Error(err))
		return echo.NewHTTPError(http.StatusInternalServerError, "failed to list credential")
	}

	var items []models.Integration
	for _, integration := range integrations {
		item, err := integration.ToApi()
		if err != nil {
			h.logger.Error("failed to convert integration to API model", zap.Error(err))
			return echo.NewHTTPError(http.StatusInternalServerError, "failed to convert integration to API model")
		}
		items = append(items, *item)
	}

	return c.JSON(http.StatusOK, models.ListIntegrationsResponse{
		Integrations: items,
		TotalCount:   len(items),
	})
}

// Get godoc
//
//	@Summary		Get credential
//	@Description	Get credential
//	@Security		BearerToken
//	@Tags			credentials
//	@Produce		json
//	@Success		200
//	@Param			integrationTracker	path	string	true	"integrationTracker"
//	@Router			/integration/api/v1/integrations/{integrationTracker} [get]
func (h API) Get(c echo.Context) error {
	integrationTracker, err := uuid.Parse(c.Param("integrationTracker"))
	if err != nil {
		return echo.NewHTTPError(http.StatusBadRequest, "invalid request")
	}

	integration, err := h.database.GetIntegration(integrationTracker)
	if err != nil {
		h.logger.Error("failed to get credential", zap.Error(err))
		return echo.NewHTTPError(http.StatusInternalServerError, "failed to get credential")
	}

	item, err := integration.ToApi()
	if err != nil {
		h.logger.Error("failed to convert integration to API model", zap.Error(err))
		return echo.NewHTTPError(http.StatusInternalServerError, "failed to convert integration to API model")
	}
	return c.JSON(http.StatusOK, item)
}

// Update godoc
//
//	@Summary		Get credential
//	@Description	Get credential
//	@Security		BearerToken
//	@Tags			credentials
//	@Produce		json
//	@Success		200
//	@Param			integrationId	path	string					true	"IntegrationID"
//	@Param			request			body	models.UpdateRequest	true	"Request"
//	@Router			/integration/api/v1/integrations/{integrationId} [post]
func (h API) Update(c echo.Context) error {
	integrationTracker, err := uuid.Parse(c.Param("integrationTracker"))
	if err != nil {
		return echo.NewHTTPError(http.StatusBadRequest, "invalid request")
	}

	var req models.UpdateRequest

	if err := c.Bind(&req); err != nil {
		return echo.NewHTTPError(http.StatusBadRequest, "invalid request")
	}

	integration, err := h.database.GetIntegration(integrationTracker)
	if err != nil {
		h.logger.Error("failed to get credential", zap.Error(err))
		return echo.NewHTTPError(http.StatusInternalServerError, "failed to get credential")
	}

	credential, err := h.database.GetCredential(integration.CredentialID)
	if err != nil {
		h.logger.Error("failed to get credential", zap.Error(err))
		return echo.NewHTTPError(http.StatusInternalServerError, "failed to get credential")
	}

	credentials, err := h.vault.Decrypt(c.Request().Context(), credential.Secret)
	if err != nil {
		h.logger.Error("failed to decrypt secret", zap.Error(err))
		return echo.NewHTTPError(http.StatusInternalServerError, "failed to decrypt config")
	}

	for k, v := range req.Credentials {
		credentials[k] = v
	}

	secret, err := h.vault.Encrypt(c.Request().Context(), credentials)
	if err != nil {
		h.logger.Error("failed to encrypt secret", zap.Error(err))
		return echo.NewHTTPError(http.StatusInternalServerError, "failed to encrypt config")
	}

	err = h.database.UpdateCredential(integration.CredentialID, secret)
	if err != nil {
		h.logger.Error("failed to update credential", zap.Error(err))
		return echo.NewHTTPError(http.StatusInternalServerError, "failed to update credential")
	}

	return c.NoContent(http.StatusOK)
}

func (h API) Register(g *echo.Group) {
	g.GET("", httpserver.AuthorizeHandler(h.List, api.ViewerRole))
	g.POST("/discover", httpserver.AuthorizeHandler(h.DiscoverIntegrations, api.EditorRole))
	g.POST("/add", httpserver.AuthorizeHandler(h.AddIntegrations, api.EditorRole))
	g.PUT("/:integrationTracker/healthcheck", httpserver.AuthorizeHandler(h.IntegrationHealthcheck, api.EditorRole))
	g.DELETE("/:integrationTracker", httpserver.AuthorizeHandler(h.Delete, api.EditorRole))
	g.GET("/:integrationTracker", httpserver.AuthorizeHandler(h.Get, api.ViewerRole))
	g.POST("/:integrationTracker", httpserver.AuthorizeHandler(h.Update, api.EditorRole))
}<|MERGE_RESOLUTION|>--- conflicted
+++ resolved
@@ -362,7 +362,6 @@
 
 // List godoc
 //
-<<<<<<< HEAD
 //		@Summary		List integrations
 //		@Description	List integrations
 //		@Security		BearerToken
@@ -371,15 +370,6 @@
 //	 	@Param			integration_type query []string false "integration type filter"
 //		@Success		200				{object}	models.ListResponse
 //		@Router			/integration/api/v1/integrations [get]
-=======
-//	@Summary		List integrations
-//	@Description	List integrations
-//	@Security		BearerToken
-//	@Tags			credentials
-//	@Produce		json
-//	@Success		200	{object}	models.ListResponse
-//	@Router			/integration/api/v1/integrations [get]
->>>>>>> 31f7aff0
 func (h API) List(c echo.Context) error {
 	integrationTypesStr := httpserver.QueryArrayParam(c, "integration_type")
 
