--- conflicted
+++ resolved
@@ -193,14 +193,9 @@
 	return m, cmd
 }
 
-<<<<<<< HEAD
-func (m PluginCustomOverviewPage) View() string {
+func (m *PluginCustomOverviewPage) View() string {
 	return fmt.Sprintf("%s\n%s\n%s",
 		m.optimizations.GetResultSummary(),
-=======
-func (m *PluginCustomOverviewPage) View() string {
-	return fmt.Sprintf("%s\n%s",
->>>>>>> 169a9010
 		m.table.View(),
 		m.statusBar.View(),
 	)
