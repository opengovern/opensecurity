--- conflicted
+++ resolved
@@ -1,15 +1,14 @@
 <p align="center">
 <a href="https://www.kaytu.io"><img src=".github/assets/Kaytu-New-Logo.svg" alt="Kaytu Logo" width="300" /></a>
-<<<<<<< HEAD
-<p align="center">Kaytu recommends optimal workload configurations based on <b>actual-usage,</b>, ensuring savings without compromising reliability.
-=======
 
 <p align="center">Kaytu recommends optimal workload configurations based on <b>actual-usage</b>. Cut costs without compromising reliability.
->>>>>>> 058317a6
 </p>
 
 ![Kaytu Gif](.github/assets/kaytu.gif)
+
 ## Overview
+
+
 - **Ease of use**: One-line command. Use without modifying workloads or making configuration changes.
 - **Optimize**: Optimize AWS EC2 Instances & AWS RDS Instances/Clusters.
 - **Base on actual Usage**: Analyzes the past seven days of usage from Cloud native monitoring (CloudWatch).
@@ -17,41 +16,43 @@
 - **Secure** - no credentials to share; extracts required metrics from the client side
 - **Open philosophy** Use without fear of lock-in. The CLI is open-sourced, and the Server side will be open-sourced soon.
 - **Coming Soon**: Non-Interactive mode, GCP, Azure, GPU Optimization and Observability data from Prometheus
-<<<<<<< HEAD
-=======
 
->>>>>>> 058317a6
 ## Getting Started
+
 ### 1. Install Kaytu CLI
+
 **MacOS**
 ```shell
 brew tap kaytu-io/cli-tap && brew install kaytu
 ```
+
 **Linux**
 ```shell
 curl -fsSL https://raw.githubusercontent.com/kaytu-io/kaytu/main/scripts/install.sh | sh
 ```
+
 **Windows (and all Binaries)**
 Download Windows (Linux, and MacOS) binary from [releases](https://github.com/kaytu-io/kaytu/releases) 
+
+
 ### 2. Login to AWS CLI
+
 Kaytu works with your existing AWS CLI profile (read-only access required) to gather metrics.  
+
 To confirm your AWS CLI login is working correctly:
+
 ```
 aws sts get-caller-identity
 ```
 [Click here to see how to log in to AWS CLI.](https://docs.aws.amazon.com/signin/latest/userguide/command-line-sign-in.html)
+
 We respect your privacy. Our open-source code guarantees that we never collect sensitive information like AWS credentials, IPs, tags, etc.
+
 ### 3. Run Kaytu CLI
+
 ```shell
 kaytu
 ```
-<<<<<<< HEAD
-This will run and install any plugins.
-To see how you can optimize EC2 Instances, run this command:
-```shell
-kaytu optimize ec2-instance
-```
-=======
 
 This will run and install any plugins.
 
@@ -61,18 +62,13 @@
 kaytu optimize ec2-instance
 ```
 
->>>>>>> 058317a6
 Some optimizations such as RDS require login: 
 ```shell
 kaytu login
 ```
-<<<<<<< HEAD
-For RDS:
-=======
 
 For RDS:
 
->>>>>>> 058317a6
 ```shell
 kaytu optimize rds-instance
 ```